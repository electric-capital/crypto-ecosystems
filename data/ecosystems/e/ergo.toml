# Ecosystem Level Information
title = "Ergo"

sub_ecosystems = [
  "anetaBTC",
  "Azorus",
  "BlobsTopia",
  "ChainCash",
  "Comet",
<<<<<<< HEAD
  "Crux Finance", 
  "Cyberverse",
=======
  "Crux Finance",
>>>>>>> 239ab5e6
  "Dexy",
  "Duckpools",
  "Ergo Auction Coin",
  "Ergo Auction House",
  "Ergo Developer Tooling",
  "Ergo Education",
  "Ergo Hackathons",
  "Ergo Labs",
  "Ergo Miner Tooling",
  "Ergo Names",
  "Ergo Raffle",
  "Ergo Stats and Analysis",
  "Ergo Wallets",
  "Ergode",
  "ErgoMixer",
  "ErgoPad",
  "ErgoTeam",
  "EXLE",
  "FleetSDK",
  "Grand Gambit",
  "GuapSwap",
  "HodlcoinERG",
  "Kiosk",
  "LiliumErgo",
  "Lithos Protocol",
  "Minotaur",
  "Nautilus",
  "NightOwl Casino",
  "PaideiaDAO",
  "Rosen Bridge",
  "SAFEW",
  "Satergo",
  "SentientFoundation",
  "SigmaFi",
  "SigmaO",
  "SigmaUSD",
  "SkyHarbor",
  "Spectrum Finance",
  "Spectrum Labs",
  "TremendouslyHighFrequency",
  "ZK Treasury",
<<<<<<< HEAD
  "Ergo Auction Coin",
  "SigmaO",
  "Machina Finance"
=======
>>>>>>> 239ab5e6
]

github_organizations = ["https://github.com/ergoplatform", "https://github.com/ScorexFoundation"]

# Repositories
[[repo]]
url = "https://github.com/ergoplatform/3-year-anniv"

[[repo]]
url = "https://github.com/ergoplatform/ansible"

[[repo]]
url = "https://github.com/ergoplatform/autoleakus"

[[repo]]
url = "https://github.com/ergoplatform/Autolykos-GPU-miner"

[[repo]]
url = "https://github.com/ergoplatform/awesome-ergo"

[[repo]]
url = "https://github.com/ergoplatform/board"

[[repo]]
url = "https://github.com/ergoplatform/board-new"

[[repo]]
url = "https://github.com/ergoplatform/bounded-vec"

[[repo]]
url = "https://github.com/ergoplatform/community"

[[repo]]
url = "https://github.com/ergoplatform/developer-docs"

[[repo]]
url = "https://github.com/ergoplatform/dexy-usd-bank-ui"

[[repo]]
url = "https://github.com/ergoplatform/difficultyrecalculation"

[[repo]]
url = "https://github.com/ergoplatform/docs-ergoplatform"

[[repo]]
url = "https://github.com/ergoplatform/eips"

[[repo]]
url = "https://github.com/ergoplatform/ergo"
tags = ["Protocol"]

[[repo]]
url = "https://github.com/ergoplatform/ergo-appkit"

[[repo]]
url = "https://github.com/ergoplatform/ergo-bootstrap"

[[repo]]
url = "https://github.com/ergoplatform/ergo-contracts"

[[repo]]
url = "https://github.com/ergoplatform/ergo-devnet-docker"

[[repo]]
url = "https://github.com/ergoplatform/ergo-dex"

[[repo]]
url = "https://github.com/ergoplatform/ergo-dropbox"

[[repo]]
url = "https://github.com/ergoplatform/ergo-headless-dapp-framework"

[[repo]]
url = "https://github.com/ergoplatform/ergo-jde"

[[repo]]
url = "https://github.com/ergoplatform/ergo-js"

[[repo]]
url = "https://github.com/ergoplatform/ergo-lib-wasm"

[[repo]]
url = "https://github.com/ergoplatform/ergo-nix"

[[repo]]
url = "https://github.com/ergoplatform/ergo-node-interface"

[[repo]]
url = "https://github.com/ergoplatform/ergo-node-interface-rust"

[[repo]]
url = "https://github.com/ergoplatform/ergo-p2p"
missing = true

[[repo]]
url = "https://github.com/ergoplatform/ergo-playgrounds"

[[repo]]
url = "https://github.com/ergoplatform/ergo-scala-compiler"

[[repo]]
url = "https://github.com/ergoplatform/ergo-scala-style-guide"

[[repo]]
url = "https://github.com/ergoplatform/ergo-test"

[[repo]]
url = "https://github.com/ergoplatform/ergo-tg"

[[repo]]
url = "https://github.com/ergoplatform/ergo-tool"

[[repo]]
url = "https://github.com/ergoplatform/ergo-utilities-rust"

[[repo]]
url = "https://github.com/ergoplatform/ergo-utility"

[[repo]]
url = "https://github.com/ergoplatform/ergo-wallet"

[[repo]]
url = "https://github.com/ergoplatform/ergo-wallet-app"
tags = ["Wallet"]

[[repo]]
url = "https://github.com/ergoplatform/ergo_avltree_rust"

[[repo]]
url = "https://github.com/ergoplatform/ergodocs"
tags = ["Documentation"]

[[repo]]
url = "https://github.com/ergoplatform/ergofund"

[[repo]]
url = "https://github.com/ergoplatform/ergoscript-by-example"

[[repo]]
url = "https://github.com/ergoplatform/ergoscript-compiler"

[[repo]]
url = "https://github.com/ergoplatform/ergoweb"

[[repo]]
url = "https://github.com/ergoplatform/explorer-back"

[[repo]]
url = "https://github.com/ergoplatform/explorer-backend"

[[repo]]
url = "https://github.com/ergoplatform/explorer-frontend"

[[repo]]
url = "https://github.com/ergoplatform/faucet"

[[repo]]
url = "https://github.com/ergoplatform/grow-ergo"

[[repo]]
url = "https://github.com/ergoplatform/ledger-app-ergo"

[[repo]]
url = "https://github.com/ergoplatform/node-info-monitor"

[[repo]]
url = "https://github.com/ergoplatform/oracle-core"

[[repo]]
url = "https://github.com/ergoplatform/OSSRH-81144"

[[repo]]
url = "https://github.com/ergoplatform/scanner"

[[repo]]
url = "https://github.com/ergoplatform/Self-Reproducing-Coins"

[[repo]]
url = "https://github.com/ergoplatform/sigma-rust"

[[repo]]
url = "https://github.com/ergoplatform/sigmaverse"

[[repo]]
url = "https://github.com/ergoplatform/sigmaverse-cms"

[[repo]]
url = "https://github.com/ergoplatform/sips"

[[repo]]
url = "https://github.com/ergoplatform/site"

[[repo]]
url = "https://github.com/ergoplatform/spacefees"

[[repo]]
url = "https://github.com/ergoplatform/static-data"

[[repo]]
url = "https://github.com/ergoplatform/website"

[[repo]]
url = "https://github.com/mgpai22/ergosapiens"

[[repo]]
url = "https://github.com/scalahub/ErgoScriptCompiler"

[[repo]]
url = "https://github.com/ScorexFoundation/AVLIODB"

[[repo]]
url = "https://github.com/ScorexFoundation/blockchainMeasurer"

[[repo]]
url = "https://github.com/ScorexFoundation/debox"

[[repo]]
url = "https://github.com/ScorexFoundation/Lagonaki"

[[repo]]
url = "https://github.com/ScorexFoundation/perma"

[[repo]]
url = "https://github.com/ScorexFoundation/ProofOfStake"

[[repo]]
url = "https://github.com/ScorexFoundation/scorex-util"

[[repo]]
url = "https://github.com/ScorexFoundation/ScorexTutorial"

[[repo]]
url = "https://github.com/ScorexFoundation/sigmastate-interpreter"

[[repo]]
url = "https://github.com/ScorexFoundation/SimpleTransactions"

[[repo]]
url = "https://github.com/spectrum-finance/cardano-dex-sdk-haskell"<|MERGE_RESOLUTION|>--- conflicted
+++ resolved
@@ -7,12 +7,8 @@
   "BlobsTopia",
   "ChainCash",
   "Comet",
-<<<<<<< HEAD
   "Crux Finance", 
   "Cyberverse",
-=======
-  "Crux Finance",
->>>>>>> 239ab5e6
   "Dexy",
   "Duckpools",
   "Ergo Auction Coin",
@@ -54,12 +50,9 @@
   "Spectrum Labs",
   "TremendouslyHighFrequency",
   "ZK Treasury",
-<<<<<<< HEAD
   "Ergo Auction Coin",
   "SigmaO",
   "Machina Finance"
-=======
->>>>>>> 239ab5e6
 ]
 
 github_organizations = ["https://github.com/ergoplatform", "https://github.com/ScorexFoundation"]
