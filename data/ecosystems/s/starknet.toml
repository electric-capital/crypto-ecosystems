# Ecosystem Level Information
title = "Starknet"

sub_ecosystems = [
  "10K Swap",
  "Anima Protocol",
  "Astarion",
  "Argent",
  "Bibliotheca DAO",
  "Braavos",
  "cartridge-gg",
  "Deth",
  "EXOTHIUM",
  "Hashstack",
  "IBetYou",
  "JediSwap",
  "Mint Square",
  "Only Dust",
  "OpenOcean",
  "Orbiter Finance",
  "Paradex",
  "Playmint",
  "StarkDeFi",
  "StarkWare",
  "ViewBlock",
<<<<<<< HEAD
  "Yet Another Company"
=======
  "Node Guardians",
>>>>>>> 649e14d5
]

github_organizations = [
  "https://github.com/CairOpen",
  "https://github.com/dojoengine",
  "https://github.com/Early-Starkers",
  "https://github.com/gizatechxyz",
  "https://github.com/HerodotusDev",
  "https://github.com/keep-starknet-strange",
  "https://github.com/kkrt-labs",
  "https://github.com/starknet-edu",
  "https://github.com/starknet-io",
  "https://github.com/StarknetAstro",
<<<<<<< HEAD
  "https://github.com/yetanotherco"
=======
  "https://github.com/Early-Starkers",
  "https://github.com/starkware-libs",
>>>>>>> 649e14d5
]

# Repositories
[[repo]]
url = "https://github.com/08351ty/CRISP-cairo"

[[repo]]
url = "https://github.com/093b/generated"

[[repo]]
url = "https://github.com/0abst/Paris_Hackhaton"

[[repo]]
url = "https://github.com/0abst/Solidity-Cairo-codes"

[[repo]]
url = "https://github.com/0x-blockchain/trade.zigzag.exchange"

[[repo]]
url = "https://github.com/0x-bridge-lending/0x-bridge-contracts"

[[repo]]
url = "https://github.com/0x3327/Starknet-SKProof"

[[repo]]
url = "https://github.com/0x3327/starknet-zkfloat"

[[repo]]
url = "https://github.com/0x3327/ticking-madara"

[[repo]]
url = "https://github.com/0x4satoshi/starknet"

[[repo]]
url = "https://github.com/0xandee/starknet-nft-holder-check"

[[repo]]
url = "https://github.com/0xAsten/dojo-quest"

[[repo]]
url = "https://github.com/0xAsten/dojo-xyz"
missing = true

[[repo]]
url = "https://github.com/0xAsten/madara-cli"

[[repo]]
url = "https://github.com/0xAsten/Starknet-Tech-Stacks-Mindmap"

[[repo]]
url = "https://github.com/0xAurelou/Cairo_AMM"

[[repo]]
url = "https://github.com/0xAurelou/flash-loan-starknet"

[[repo]]
url = "https://github.com/0xAurelou/my_starklings"

[[repo]]
url = "https://github.com/0xAurelou/Starknet-flash-loan"

[[repo]]
url = "https://github.com/0xbohu/starkpass"

[[repo]]
url = "https://github.com/0xbohu/starkworld_hackathon"

[[repo]]
url = "https://github.com/0xCorolaire/Starknet-Cairo-EnvironmentTemplate"

[[repo]]
url = "https://github.com/0xd3bs/Starknet-Basecamp"

[[repo]]
url = "https://github.com/0xDatapunk/aave-starknet-bridge"

[[repo]]
url = "https://github.com/0xdineshkumarsm/paradigm-ctf-2022"

[[repo]]
url = "https://github.com/0xdineshkumarsm/ZK-Bootcamp-EncodeClub"

[[repo]]
url = "https://github.com/0xEniotna/cairo_analyzooor"
missing = true

[[repo]]
url = "https://github.com/0xEniotna/Starkeye"

[[repo]]
url = "https://github.com/0xEniotna/starknet-cairo-ctf"
missing = true

[[repo]]
url = "https://github.com/0xethsign/stark-pay"

[[repo]]
url = "https://github.com/0xgun/hello-cairo"

[[repo]]
url = "https://github.com/0xHashiras/Starknet_variable_reader"

[[repo]]
url = "https://github.com/0xHashstack/hashstatic"

[[repo]]
url = "https://github.com/0xisk/exploring-cairo"

[[repo]]
url = "https://github.com/0xJuancito/0xJuancito"

[[repo]]
url = "https://github.com/0xJuancito/ZeroKnowledgeBootcamp"

[[repo]]
url = "https://github.com/0xKawaka/BlockHeroesCairo"

[[repo]]
url = "https://github.com/0xKermo/Arcticium"

[[repo]]
url = "https://github.com/0xKermo/Cairo-NFT-Lending-Auction"

[[repo]]
url = "https://github.com/0xKermo/Solidity-vs-Cairo"

[[repo]]
url = "https://github.com/0xKermo/cairo1-erc721"

[[repo]]
url = "https://github.com/0xKubitus/avnu-workshop-starknetcc"

[[repo]]
url = "https://github.com/0xKubitus/Cairo-Loto_PoC_frontend"

[[repo]]
url = "https://github.com/0xKubitus/Cairo-Loto_PoC_frontend_DRAFT"

[[repo]]
url = "https://github.com/0xKubitus/deploy-cairo1-demo"

[[repo]]
url = "https://github.com/0xKubitus/starknet-erc721-cairo-v0"

[[repo]]
url = "https://github.com/0xluen/Starknet-ERC721"

[[repo]]
url = "https://github.com/0xluen/Starknet-ERC721-Balance"

[[repo]]
url = "https://github.com/0xmetaschool/erc20-starknet-cairo-boilerplate"

[[repo]]
url = "https://github.com/0xMyst-eth/ProjectStargate"

[[repo]]
url = "https://github.com/0xNonCents/cairo-bls12-381"

[[repo]]
url = "https://github.com/0xNonCents/Drand-to-StarkNet"

[[repo]]
url = "https://github.com/0xNonCents/OhmCairo"

[[repo]]
url = "https://github.com/0xRockW3/hello_starknet"

[[repo]]
url = "https://github.com/0xroot-bf/paradigm-ctf-2022"

[[repo]]
url = "https://github.com/0xs34n/ERC721-StarkNet-workshop"

[[repo]]
url = "https://github.com/0xs34n/starknet.js"

[[repo]]
url = "https://github.com/0xs34n/starknet.js-account"

[[repo]]
url = "https://github.com/0xs34n/starknet.js-workshop"

[[repo]]
url = "https://github.com/0xSacha/debtAllocatorLendingVaultV3"

[[repo]]
url = "https://github.com/0xSacha/Magnety-dev-js-scripts"

[[repo]]
url = "https://github.com/0xSacha/Magnety-frontend"

[[repo]]
url = "https://github.com/0xSacha/scaffold"

[[repo]]
url = "https://github.com/0xSacha/StarkYV3"

[[repo]]
url = "https://github.com/0xSachinK/cairo-exercises"

[[repo]]
url = "https://github.com/0xSpaceShard/cairo-cli-docker"

[[repo]]
url = "https://github.com/0xSpaceShard/Keccak_example"

[[repo]]
url = "https://github.com/0xSpaceShard/multicall-example"

[[repo]]
url = "https://github.com/0xSpaceShard/Nimbora-SDK-4626"

[[repo]]
url = "https://github.com/0xSpaceShard/starknet-bridge-relayer-public"

[[repo]]
url = "https://github.com/0xSpaceShard/starknet-bridge-relayer-tools"

[[repo]]
url = "https://github.com/0xSpaceShard/starknet-devnet"

[[repo]]
url = "https://github.com/0xSpaceShard/starknet-devnet-rs"

[[repo]]
url = "https://github.com/0xSpaceShard/starknet-hardhat-example"

[[repo]]
url = "https://github.com/0xSpaceShard/starknet-hardhat-plugin"

[[repo]]
url = "https://github.com/0xStarkWheel/starknet.py"

[[repo]]
url = "https://github.com/0xSuku/starknet-basecamp"

[[repo]]
url = "https://github.com/0xtonysprocket/fixed_point"

[[repo]]
url = "https://github.com/0xtonysprocket/mammoth_pool"

[[repo]]
url = "https://github.com/0xUniko/starknet-demo-app"

[[repo]]
url = "https://github.com/0xVlaviosin/Starknet"

[[repo]]
url = "https://github.com/0xvv/ctf-archive"

[[repo]]
url = "https://github.com/10k-swap/10k_swap-contracts"

[[repo]]
url = "https://github.com/10k-swap/10k_swap-frontend"

[[repo]]
url = "https://github.com/10k-swap/10k_swap-seabed"

[[repo]]
url = "https://github.com/10k-swap/10k_swap-widgets"

[[repo]]
url = "https://github.com/22388o/starknet-devnet"

[[repo]]
url = "https://github.com/419Labs/access-controller-contracts"
missing = true

[[repo]]
url = "https://github.com/419Labs/starknet-cc-tdd"
missing = true

[[repo]]
url = "https://github.com/419Labs/starknet-ecosystem.com"
missing = true

[[repo]]
url = "https://github.com/42labs/call-me-maybe"

[[repo]]
url = "https://github.com/42labs/Empiric-Guides"

[[repo]]
url = "https://github.com/42labs/SNS"

[[repo]]
url = "https://github.com/42labs/starknet-interface-checker-gha"

[[repo]]
url = "https://github.com/42labs/StarkNet-Open-Oracle"
missing = true

[[repo]]
url = "https://github.com/4rgorok/starknet-swift-devnet"

[[repo]]
url = "https://github.com/4sm-ops/starknet-fun"

[[repo]]
url = "https://github.com/4sm-ops/starknet-tutorial-erc20"

[[repo]]
url = "https://github.com/4sm-ops/starknet-tutorial-erc721"

[[repo]]
url = "https://github.com/4sm-ops/starknet-tutorial-l1-l2-messaging"

[[repo]]
url = "https://github.com/4sm-ops/zkgraph-demo-app"

[[repo]]
url = "https://github.com/519swap/starknetProject"

[[repo]]
url = "https://github.com/7finney/starkode"

[[repo]]
url = "https://github.com/a2468834/ERC721A-cairo"

[[repo]]
url = "https://github.com/a42io/StarkLock"

[[repo]]
url = "https://github.com/aalimsahin/cairo-frontend"

[[repo]]
url = "https://github.com/aalimsahin/cairo-projects"

[[repo]]
url = "https://github.com/aave-starknet-project/aave-starknet-bridge"

[[repo]]
url = "https://github.com/aave-starknet-project/aave-starknet-core"
missing = true

[[repo]]
url = "https://github.com/aave-starknet-project/aave-starknet-periphery"

[[repo]]
url = "https://github.com/aave-starknet-project/starknet-aave-bridge-js"

[[repo]]
url = "https://github.com/abdelhamidbakhta/howmuch-rs"

[[repo]]
url = "https://github.com/abdelhamidbakhta/kickstart-starknet"

[[repo]]
url = "https://github.com/abdelhamidbakhta/poh-starknet-bridge-l1"

[[repo]]
url = "https://github.com/abdelhamidbakhta/poh-starknet-bridge-l2"

[[repo]]
url = "https://github.com/abdelhamidbakhta/starklings"

[[repo]]
url = "https://github.com/abdelhamidbakhta/starknet-foundry-bugs"

[[repo]]
url = "https://github.com/abdelhamidbakhta/starkvest"
missing = true

[[repo]]
url = "https://github.com/abdelhamidbakhta/tokei"

[[repo]]
url = "https://github.com/abdelhamidbakhta/za-warudo"

[[repo]]
url = "https://github.com/abhi3700/cairo-playground"

[[repo]]
url = "https://github.com/abing258/aaaa"
missing = true

[[repo]]
url = "https://github.com/abstractnull/specialfunctions_cairo"

[[repo]]
url = "https://github.com/AceLuodan/paradigm-ctf-2022"

[[repo]]
url = "https://github.com/achab/use-starknet-multisig"

[[repo]]
url = "https://github.com/acollette/diode_starknet"

[[repo]]
url = "https://github.com/acollette/Starknet-ERC20"

[[repo]]
url = "https://github.com/acollette/starknet-messaging-bridge"

[[repo]]
url = "https://github.com/actions-marketplace-validations/42labs_starknet-interface-checker-gha"

[[repo]]
url = "https://github.com/AdeptusDigitales/Commercium-Contracts"
missing = true

[[repo]]
url = "https://github.com/AdeptusDigitales/MatchBox-Hackathon-StarkDeck"

[[repo]]
url = "https://github.com/AdeptusDigitales/shortest-path-faster-cairo"

[[repo]]
url = "https://github.com/adityakaklij/Cairo1.0_hack"

[[repo]]
url = "https://github.com/adityakaklij/starknet_Payment_Infra"

[[repo]]
url = "https://github.com/adityakaklij/Starknet_React"

[[repo]]
url = "https://github.com/adolyb/stark"

[[repo]]
url = "https://github.com/aedjoel/metamundi"

[[repo]]
url = "https://github.com/aelfsoleil/cairo"

[[repo]]
url = "https://github.com/Aeonflux058/starknet"

[[repo]]
url = "https://github.com/Aero25x/starknet-test-contract"

[[repo]]
url = "https://github.com/age-of-eykar/contract"

[[repo]]
url = "https://github.com/age-of-eykar/eykache"

[[repo]]
url = "https://github.com/agolajko/ghost_token"

[[repo]]
url = "https://github.com/agolajko/suez"

[[repo]]
url = "https://github.com/ahmetakgul844/StarknetSpeed"

[[repo]]
url = "https://github.com/ahmetoznar/astraly-contracts"

[[repo]]
url = "https://github.com/ahmetoznar/on-chain-advanced-governance"

[[repo]]
url = "https://github.com/ahmetoznar/random-number-xoroshiro-cairo"

[[repo]]
url = "https://github.com/ahmetoznar/starknet-social"

[[repo]]
url = "https://github.com/ahmetoznar/starknet-social-indexer"

[[repo]]
url = "https://github.com/ak1rahunt3r/eth-airdrop-warmup"

[[repo]]
url = "https://github.com/Akagi201/cairo-workshop"

[[repo]]
url = "https://github.com/AkashBalasubramani/Starknet-js-Web3-Interactions"

[[repo]]
url = "https://github.com/akegaviar/Create-and-deploy-a-smart-contract-on-StarkNet"

[[repo]]
url = "https://github.com/akhercha/starkmeet"
missing = true

[[repo]]
url = "https://github.com/Alanle1011/starknet-hardhat-plugin-pratice"

[[repo]]
url = "https://github.com/alethiometer/governor-bravo-cairo"

[[repo]]
url = "https://github.com/alex-sumner/bit-store"

[[repo]]
url = "https://github.com/alexandertat/tatstarknet"

[[repo]]
url = "https://github.com/alexhaloETH/Skirmish-The-Game-React"

[[repo]]
url = "https://github.com/AlexHunter3115/Skirmish"

[[repo]]
url = "https://github.com/Alextnetto/synthetic-assets-ethlisbon22"

[[repo]]
url = "https://github.com/Aliceonly/Starknet-Dapp"

[[repo]]
url = "https://github.com/alonfalsing/richmetas"

[[repo]]
url = "https://github.com/alphaticks/starknet-utils"

[[repo]]
url = "https://github.com/amanusk/cairo-paradigm-ctf"

[[repo]]
url = "https://github.com/amanusk/cryptex"

[[repo]]
url = "https://github.com/amanusk/hello-protostart"

[[repo]]
url = "https://github.com/amanusk/scarb-contract-template"

[[repo]]
url = "https://github.com/amanusk/starknet-cli-wallet"

[[repo]]
url = "https://github.com/amanusk/starknet-devnet"

[[repo]]
url = "https://github.com/amanusk/starknet-foundry-template"

[[repo]]
url = "https://github.com/amanusk/starknet_token_remover"

[[repo]]
url = "https://github.com/AmazingAng/Dapp-Learning"

[[repo]]
url = "https://github.com/ametel01/ERC4610-Cairo"

[[repo]]
url = "https://github.com/ametel01/No-Game"

[[repo]]
url = "https://github.com/ametel01/nogame-app"

[[repo]]
url = "https://github.com/ametel01/NoGame-cairo-1"
missing = true

[[repo]]
url = "https://github.com/ametel01/nogame-indexer"
missing = true

[[repo]]
url = "https://github.com/ametel01/nogame-landing"

[[repo]]
url = "https://github.com/ametel01/nogame-starknet"
missing = true

[[repo]]
url = "https://github.com/ametel01/Ogame-Cairo"

[[repo]]
url = "https://github.com/ametel01/starknet-proof-of-attendance"

[[repo]]
url = "https://github.com/ametel01/starknet_dapp"

[[repo]]
url = "https://github.com/ametel01/tatsumaki"

[[repo]]
url = "https://github.com/AmitShah/cairo-lang-flood-fill"

[[repo]]
url = "https://github.com/AmitShah/CryptoLrd-Client"

[[repo]]
url = "https://github.com/AmitShah/snarkmerkle"

[[repo]]
url = "https://github.com/amosStarkware/starknet.py"

[[repo]]
url = "https://github.com/anandasaia/autoswapp"

[[repo]]
url = "https://github.com/Andr-And/StarkNet"

[[repo]]
url = "https://github.com/AndreaAlbertoMarchesi/FlappyBird_Starknet"

[[repo]]
url = "https://github.com/AndreaAlbertoMarchesi/Snake_Starknet"

[[repo]]
url = "https://github.com/andrejrakic/starknet-data-feeds"

[[repo]]
url = "https://github.com/andrepn/mammoth_ui"

[[repo]]
url = "https://github.com/andrew-fleming/nile-coverage"

[[repo]]
url = "https://github.com/andrew-fleming/openzeppelin-nile-upgrades"

[[repo]]
url = "https://github.com/andrewmilson/sandstorm"

[[repo]]
url = "https://github.com/andyhj/StarkNetContract"

[[repo]]
url = "https://github.com/andykamin3/dao-starknet-hackathon"
missing = true

[[repo]]
url = "https://github.com/AngelLozan/StarkNet"

[[repo]]
url = "https://github.com/AngelSanchezT/ETHDeveloperProgramV2"

[[repo]]
url = "https://github.com/anhdaits/Stark"

[[repo]]
url = "https://github.com/ankitchiplunkar/cairo-jupyter"

[[repo]]
url = "https://github.com/ankitchiplunkar/starkpunks"

[[repo]]
url = "https://github.com/anondev1993/realms-mercenary"

[[repo]]
url = "https://github.com/anoyos/starknet-cairo"

[[repo]]
url = "https://github.com/antazoey/ape-demo-project"

[[repo]]
url = "https://github.com/anthrum/astra_plani"

[[repo]]
url = "https://github.com/antiyro/pathfinder"

[[repo]]
url = "https://github.com/anzy-sg/Dapp-Learning"

[[repo]]
url = "https://github.com/apachecn-archive/Dapp-Learning"

[[repo]]
url = "https://github.com/ApeWorX/ape"

[[repo]]
url = "https://github.com/ApeWorX/ape-cairo"

[[repo]]
url = "https://github.com/ApeWorX/ape-starknet"

[[repo]]
url = "https://github.com/apibara/apibara"

[[repo]]
url = "https://github.com/apibara/encode-club-workshop-nov22"

[[repo]]
url = "https://github.com/apibara/python-indexer-template"

[[repo]]
url = "https://github.com/apibara/starknet-modular-contracts-standard"

[[repo]]
url = "https://github.com/apibara/starknet-react"

[[repo]]
url = "https://github.com/apibara/swap-graphql-example"

[[repo]]
url = "https://github.com/araghava/cairo-black-scholes"

[[repo]]
url = "https://github.com/Aram-Ara/StarkNet"

[[repo]]
url = "https://github.com/architectTINS/Masters-of-the-Realms"

[[repo]]
url = "https://github.com/Arcticae/starknet-devnet"

[[repo]]
url = "https://github.com/ArkProjectNFTs/ark-lane"

[[repo]]
url = "https://github.com/ArkProjectNFTs/ark-market"

[[repo]]
url = "https://github.com/ArkProjectNFTs/ark-project"

[[repo]]
url = "https://github.com/ArkProjectNFTs/katana-ci"

[[repo]]
url = "https://github.com/arochedy/starklings"

[[repo]]
url = "https://github.com/ArpitIngle/Library-of-Ethereum"

[[repo]]
url = "https://github.com/ArshanKhanifar/cairo-by-example"

[[repo]]
url = "https://github.com/ArshanKhanifar/hello_cairo"

[[repo]]
url = "https://github.com/ArturVargas/cairo_dca_bot"

[[repo]]
url = "https://github.com/ArturVargas/juno-dappnode"

[[repo]]
url = "https://github.com/ArturVargas/stark-vault"

[[repo]]
url = "https://github.com/ArturVargas/vault-back"

[[repo]]
url = "https://github.com/ArturVargas/vault-indexer"

[[repo]]
url = "https://github.com/Arvoitus-StarkNet/arvoitus-starknet-contracts"

[[repo]]
url = "https://github.com/ASaidOguz/Starknet-Cairo"

[[repo]]
url = "https://github.com/asgarovf/ethprague-frontend"

[[repo]]
url = "https://github.com/Ash20pk/erc20-starknet-cairo-boilerplate"

[[repo]]
url = "https://github.com/aspectco/cairo-lib"

[[repo]]
url = "https://github.com/aspectco/oasis-multi-tx"

[[repo]]
url = "https://github.com/aspectco/starknet-contracts"

[[repo]]
url = "https://github.com/asset3/Dapp-Learning"

[[repo]]
url = "https://github.com/Astraly-Labs/astraly-contracts"

[[repo]]
url = "https://github.com/Astraly-Labs/astraly-protocol"

[[repo]]
url = "https://github.com/Astraly-Labs/Empiric"

[[repo]]
url = "https://github.com/Astraly-Labs/Pragma"

[[repo]]
url = "https://github.com/Astraly-Labs/pragma-oracle"

[[repo]]
url = "https://github.com/Astraly-Labs/pragma-sdk"

[[repo]]
url = "https://github.com/Astraly-Labs/starknet-libs"

[[repo]]
url = "https://github.com/Astraly-Labs/Starknet-VRF"

[[repo]]
url = "https://github.com/Astraly-Labs/StarknetOpenOracle"

[[repo]]
url = "https://github.com/asyaasha/near-starknet-ide"

[[repo]]
url = "https://github.com/asyaasha/near-starknet-vm"

[[repo]]
url = "https://github.com/Atlendis/schre"

[[repo]]
url = "https://github.com/atorasi/starknet_domain"

[[repo]]
url = "https://github.com/attendify-poap/prezent_starknet_contract"

[[repo]]
url = "https://github.com/auditless/cairo-erc4626"

[[repo]]
url = "https://github.com/auditless/cairo-template"

[[repo]]
url = "https://github.com/auditless/suna"

[[repo]]
url = "https://github.com/austin-fleming/refound-demo"
missing = true

[[repo]]
url = "https://github.com/austin-fleming/refound-near-comp"

[[repo]]
url = "https://github.com/avishkarabhishek786/starknet_owner_manager"

[[repo]]
url = "https://github.com/avnu-labs/avnu-contracts"

[[repo]]
url = "https://github.com/avnu-labs/avnu-contracts-v2"

[[repo]]
url = "https://github.com/avnu-labs/avnu-dapp-workshop"

[[repo]]
url = "https://github.com/avnu-labs/avnu-sdk"

[[repo]]
url = "https://github.com/awesomezkp/AwesomeZKP"

[[repo]]
url = "https://github.com/awoyai/zkstark_air_test"

[[repo]]
url = "https://github.com/aymericdelab/cairo-matchbox-hackathon"

[[repo]]
url = "https://github.com/aymericdelab/matchbox-hackathon-frontend"

[[repo]]
url = "https://github.com/aymericdelab/starknet_hardhat_utils"

[[repo]]
url = "https://github.com/ayushm2003/basic-superfluid"

[[repo]]
url = "https://github.com/ayushm2003/starknet-devnet"

[[repo]]
url = "https://github.com/AzmuthSzym/learn_cairo"

[[repo]]
url = "https://github.com/azurwastaken/Cairo-Jouney"

[[repo]]
url = "https://github.com/B0R9F3D9/Starknet"

[[repo]]
url = "https://github.com/bacharif/kakashi"

[[repo]]
url = "https://github.com/bahurum/aave-starknet-bridge"

[[repo]]
url = "https://github.com/bajpai244/kakachain"

[[repo]]
url = "https://github.com/BakaOtaku/starklayer"

[[repo]]
url = "https://github.com/Bal7hazar/starklings"

[[repo]]
url = "https://github.com/banch12/Starknet-Cairo"

[[repo]]
url = "https://github.com/barbayrak/StarkYield"

[[repo]]
url = "https://github.com/bardon123/starknettransac"
missing = true

[[repo]]
url = "https://github.com/barrasso/cairo-playground"

[[repo]]
url = "https://github.com/barretodavid/starknet-erc721-workshop"

[[repo]]
url = "https://github.com/bartekryba/starknet-auction-house"

[[repo]]
url = "https://github.com/bartekryba/starknet-connect-5"

[[repo]]
url = "https://github.com/bartekryba/starknet-devnet"

[[repo]]
url = "https://github.com/baruka99/starknet"

[[repo]]
url = "https://github.com/bastien707/starknet_bootcamp_1"

[[repo]]
url = "https://github.com/batudal/deadly-games-app"

[[repo]]
url = "https://github.com/batudal/deadly-games-starknet"

[[repo]]
url = "https://github.com/bayesdj/Learning-Cairo"

[[repo]]
url = "https://github.com/bbayazit16/project-supplement"

[[repo]]
url = "https://github.com/beeinger/eth-warsaw"

[[repo]]
url = "https://github.com/bellem3re/vlq-felt-lib"

[[repo]]
url = "https://github.com/bellissimogiorno/cairo-integer-types"

[[repo]]
url = "https://github.com/bellissimogiorno/cairotest"

[[repo]]
url = "https://github.com/ben-natan/cairosha256"

[[repo]]
url = "https://github.com/BenBro4Web3/Benji"

[[repo]]
url = "https://github.com/BEON-Tech/poi-starknet"

[[repo]]
url = "https://github.com/Bernardstanislas/protostar"

[[repo]]
url = "https://github.com/Bernardstanislas/starklings"

[[repo]]
url = "https://github.com/BerzanXYZ/starknet_counter_contract"

[[repo]]
url = "https://github.com/BerzanXYZ/starknet_message_contract"

[[repo]]
url = "https://github.com/bestxeosx-gm/protostar"

[[repo]]
url = "https://github.com/bhchiang/cairo-tutorials"

[[repo]]
url = "https://github.com/BibliothecaDAO/Atlas"

[[repo]]
url = "https://github.com/BibliothecaDAO/cairo-erc4626"

[[repo]]
url = "https://github.com/BibliothecaDAO/InstaSwap"

[[repo]]
url = "https://github.com/BibliothecaDAO/loot-survivor"

[[repo]]
url = "https://github.com/BibliothecaDAO/realms-contracts"

[[repo]]
url = "https://github.com/BibliothecaDAO/Starknet-ERC20-bridge"

[[repo]]
url = "https://github.com/BibliothecaForAdventurers/cairo-base64"
missing = true

[[repo]]
url = "https://github.com/bigsky77/ajax"

[[repo]]
url = "https://github.com/bigsky77/death-machine"

[[repo]]
url = "https://github.com/bigsky77/death-machine-contracts"

[[repo]]
url = "https://github.com/bigsky77/hyperion"

[[repo]]
url = "https://github.com/bigsky77/tempest"

[[repo]]
url = "https://github.com/bigsmile0128/gen-starknet-wallet"

[[repo]]
url = "https://github.com/BilkentCrypto/mikro-veri"

[[repo]]
url = "https://github.com/bingcicle/hello-cairo"

[[repo]]
url = "https://github.com/bingcicle/kickstark"

[[repo]]
url = "https://github.com/BisonLabs/BisonCairoVerifier"

[[repo]]
url = "https://github.com/BisonLabs/CarioSwapAMM"

[[repo]]
url = "https://github.com/BitanDor/NIT-ZKP"

[[repo]]
url = "https://github.com/BitBaseBit/starknet-devnet"

[[repo]]
url = "https://github.com/bitcoin-stark/khepri"

[[repo]]
url = "https://github.com/bksvc/pathfinder"

[[repo]]
url = "https://github.com/blablalf/cairo_warmup"

[[repo]]
url = "https://github.com/blablalf/starknet-101"

[[repo]]
url = "https://github.com/blablalf/straknet-1.0-exploration"

[[repo]]
url = "https://github.com/BlakeMScurr/snuggly"

[[repo]]
url = "https://github.com/BlathanAevon/starknet_dmail"

[[repo]]
url = "https://github.com/BlathanAevon/starknet_wallets_generator"

[[repo]]
url = "https://github.com/BlessingEmah/starknet-contracts"

[[repo]]
url = "https://github.com/bliz-io/bidding-system"

[[repo]]
url = "https://github.com/bllu404/genesis"

[[repo]]
url = "https://github.com/block-base/amsterdam-starknet-hackathon"

[[repo]]
url = "https://github.com/Block-Developers/NFT_Craft"

[[repo]]
url = "https://github.com/blockchain-Bitcion/Dapp-Learning"

[[repo]]
url = "https://github.com/BlockchainAsset/cairo-contracts"

[[repo]]
url = "https://github.com/Blockchainpartner/ENCODE-HACKATON-KPMG"

[[repo]]
url = "https://github.com/Blockchainpartner/scaling-hackathon"

[[repo]]
url = "https://github.com/Blockchainpartner/scaling-hackathon-backend"

[[repo]]
url = "https://github.com/Blockchainpartner/scaling-hackathon-contract"

[[repo]]
url = "https://github.com/Blockchainpartner/Starknet-Multisig-Version1"

[[repo]]
url = "https://github.com/Bloinx/bloinx_stark"

[[repo]]
url = "https://github.com/bonedaddy/cairosploit"

[[repo]]
url = "https://github.com/bonedaddy/nile-template"

[[repo]]
url = "https://github.com/bonedaddy/protostar"

[[repo]]
url = "https://github.com/bonedaddy/shartnet"

[[repo]]
url = "https://github.com/bonedaddy/shartnet_startkit"

[[repo]]
url = "https://github.com/BoredLabsHQ/Horus"
missing = true

[[repo]]
url = "https://github.com/Bountive/bountive-contracts"

[[repo]]
url = "https://github.com/BourneNeo/Dapp-Learning"

[[repo]]
url = "https://github.com/brahmapsen/data-vault"

[[repo]]
url = "https://github.com/BraianVaylet/starknet-react-hardhat-example"

[[repo]]
url = "https://github.com/BrianCottrell/prime-choice-select"

[[repo]]
url = "https://github.com/brianleect/paradigm-ctf-2022"

[[repo]]
url = "https://github.com/BrilliantBlocks/brilliantblocks-starknet-diamond"

[[repo]]
url = "https://github.com/BrilliantBlocks/StarkShell"

[[repo]]
url = "https://github.com/BrilliantBlocks/zk-swap"

[[repo]]
url = "https://github.com/briqNFT/briq-api"

[[repo]]
url = "https://github.com/briqNFT/briq-builder"

[[repo]]
url = "https://github.com/briqNFT/briq-protocol"

[[repo]]
url = "https://github.com/briqNFT/k8s-chain-state"

[[repo]]
url = "https://github.com/btcdomain/giza"

[[repo]]
url = "https://github.com/buxiaozhizi/starknet"

[[repo]]
url = "https://github.com/bxdoan/Starknet-Node"

[[repo]]
url = "https://github.com/ByFishh/tictactoe-cairo"

[[repo]]
url = "https://github.com/c0smicChef/useful-links"

[[repo]]
url = "https://github.com/cairo-nix/cairo-nix"

[[repo]]
url = "https://github.com/CairOpen/cairopen-contracts"

[[repo]]
url = "https://github.com/CairOpen/cairopen-python"

[[repo]]
url = "https://github.com/cannsky/Web3-Moba-Game"

[[repo]]
url = "https://github.com/captainahab0x/CredLancer_Starknet"
missing = true

[[repo]]
url = "https://github.com/carbonable-labs/moro"

[[repo]]
url = "https://github.com/carbonable-labs/whitestark"

[[repo]]
url = "https://github.com/carbonable-protocol/carb-starknet-core"

[[repo]]
url = "https://github.com/Carbonable/bridge-juno-to-starknet-backend"

[[repo]]
url = "https://github.com/Carbonable/bridge-juno-to-starknet-frontend"

[[repo]]
url = "https://github.com/Carbonable/carbonable-dapp"

[[repo]]
url = "https://github.com/Carbonable/carbonable-indexer"

[[repo]]
url = "https://github.com/Carbonable/carbonable-starknet"

[[repo]]
url = "https://github.com/Carbonable/metadata"

[[repo]]
url = "https://github.com/Carbonable/metadata-cairo0"

[[repo]]
url = "https://github.com/Carbonable/mint-from-ethereum"

[[repo]]
url = "https://github.com/CarlosAlbaro/Dapp-Learning-main"
missing = true

[[repo]]
url = "https://github.com/CarlosBordachar/starknet-erc721"

[[repo]]
url = "https://github.com/CarmineOptions/carmine-api"

[[repo]]
url = "https://github.com/CarmineOptions/carmine-protocol"

[[repo]]
url = "https://github.com/CarmineOptions/derisk-research"

[[repo]]
url = "https://github.com/CarmineOptions/governance"

[[repo]]
url = "https://github.com/CarmineOptions/keeper-bot"

[[repo]]
url = "https://github.com/cartridge-gg/contracts"

[[repo]]
url = "https://github.com/cartridge-gg/starknet-indexer"

[[repo]]
url = "https://github.com/caseywescott/MusicTools-StarkNet"

[[repo]]
url = "https://github.com/casweeney/Cairo-Contracts---Starknet-Programs"

[[repo]]
url = "https://github.com/casweeney/Cairo-Started"

[[repo]]
url = "https://github.com/cchalop1/starknet-vote"

[[repo]]
url = "https://github.com/cchalop1/starkthon-mutlisig-wallet"

[[repo]]
url = "https://github.com/ccolorado/starknet-pioneros-2023"

[[repo]]
url = "https://github.com/cdbtc/StkContracts"

[[repo]]
url = "https://github.com/CECILIA-MULANDI/starknet-assignments"

[[repo]]
url = "https://github.com/CeliktepeMurat/Cairo_workshop"

[[repo]]
url = "https://github.com/Certora/aave-starknet-bridge"

[[repo]]
url = "https://github.com/Ch1n3du/conway"

[[repo]]
url = "https://github.com/chain-cpu/starknet-sdk"

[[repo]]
url = "https://github.com/chain-cpu/vscode-snippets"

[[repo]]
url = "https://github.com/chaingon/starknet_td"

[[repo]]
url = "https://github.com/chainstack/docs"

[[repo]]
url = "https://github.com/chainstack/starknet-cairo-odyssey"

[[repo]]
url = "https://github.com/chainstacklabs/smart-contract-on-starknet-with-protostar"

[[repo]]
url = "https://github.com/chainstacklabs/starknet-cairo-odyssey"

[[repo]]
url = "https://github.com/chainwayxyz/Paradigm-CTF-2022"

[[repo]]
url = "https://github.com/chatstarknet/ChatStarknet-Web"

[[repo]]
url = "https://github.com/checkpoint-labs/checkpoint"

[[repo]]
url = "https://github.com/checkpoint-labs/checkpoint-template"

[[repo]]
url = "https://github.com/checkpoint-labs/token-api-checkpoint"

[[repo]]
url = "https://github.com/ChecksFinance/soul-moment"

[[repo]]
url = "https://github.com/CheDAOLabs/cc-dojo-map"

[[repo]]
url = "https://github.com/CheDAOLabs/che-verse"

[[repo]]
url = "https://github.com/CheDAOLabs/CheCell"

[[repo]]
url = "https://github.com/CheDAOLabs/cryptsandcaverns"

[[repo]]
url = "https://github.com/CheDAOLabs/cryptsandcaverns-game-demo"

[[repo]]
url = "https://github.com/CheDAOLabs/talas"

[[repo]]
url = "https://github.com/CheDAOLabs/torch"

[[repo]]
url = "https://github.com/chee-chyuan/buidl_guild_cairo"

[[repo]]
url = "https://github.com/chee-chyuan/starknet-bitcoin-tx-relayer"

[[repo]]
url = "https://github.com/chee-chyuan/starknet_malaysia_workshop"

[[repo]]
url = "https://github.com/ChiHaoLu/cairo-practice"

[[repo]]
url = "https://github.com/chingunee/The-Cairo-Programming-Language"

[[repo]]
url = "https://github.com/chirag-bgh/starkpayv1"

[[repo]]
url = "https://github.com/chococrypto/17daysOfCairo"

[[repo]]
url = "https://github.com/ChoyV/DMAIL-starknet"

[[repo]]
url = "https://github.com/ChriLnth/terabethia"

[[repo]]
url = "https://github.com/chrisalexadams/basecamp7-starklings"

[[repo]]
url = "https://github.com/chriscczhou/paradigm-ctf-2022"

[[repo]]
url = "https://github.com/chyanju/__archived__Medjai"

[[repo]]
url = "https://github.com/chyanju/__archived__pip-cairo-lang"

[[repo]]
url = "https://github.com/cienicera/nft-svg-onchain-poc"

[[repo]]
url = "https://github.com/Circularise/starkdit"

[[repo]]
url = "https://github.com/clacladev/starknet-hardhat-typescript-example"

[[repo]]
url = "https://github.com/clement-ux/Poker-Stark"

[[repo]]
url = "https://github.com/ClementCauffet/deploy-cairo1"

[[repo]]
url = "https://github.com/ClementCauffet/starklings"

[[repo]]
url = "https://github.com/ClementCauffet/starknet-erc20"

[[repo]]
url = "https://github.com/clementh59/gateskeepr-contracts"

[[repo]]
url = "https://github.com/clementh59/starknet-template"

[[repo]]
url = "https://github.com/ClementWalter/degensplit"

[[repo]]
url = "https://github.com/ClementWalter/gcalls"

[[repo]]
url = "https://github.com/ClementWalter/hello-starknet"

[[repo]]
url = "https://github.com/ClementWalter/kakarot"

[[repo]]
url = "https://github.com/ClementWalter/starknet-ctf"

[[repo]]
url = "https://github.com/ClementWalter/starknet-nodes"

[[repo]]
url = "https://github.com/ClementWalter/tolomei"

[[repo]]
url = "https://github.com/cmars/salaam-cairo"

[[repo]]
url = "https://github.com/cmdsilva25/SOLIDITY-CAIRO-INTEGRATION"

[[repo]]
url = "https://github.com/cmgoes/zigzag-starknet-contract"

[[repo]]
url = "https://github.com/codeesura/Ethereum-Bridge-Transaction-Tool-zkSync-Starknet"
missing = true

[[repo]]
url = "https://github.com/codeesura/mintsquare-floor-bot"

[[repo]]
url = "https://github.com/codeesura/StarkRocks-mint"
missing = true

[[repo]]
url = "https://github.com/CodeforDAO/cairo-array-utils"

[[repo]]
url = "https://github.com/CodeforDAO/cairo-contracts"

[[repo]]
url = "https://github.com/codekaya/dojo_arena"

[[repo]]
url = "https://github.com/codemedian/starknet-cairo-util"

[[repo]]
url = "https://github.com/codeWhizperer/cairo-learning"

[[repo]]
url = "https://github.com/codeWhizperer/min-cairo"

[[repo]]
url = "https://github.com/Codiumdium/LearnCairo"
missing = true

[[repo]]
url = "https://github.com/Codiumdium/Pixelium"
missing = true

[[repo]]
url = "https://github.com/Codiumdium/SnakeTogether"
missing = true

[[repo]]
url = "https://github.com/ColinWttt/pragma-hack-cairo"
missing = true

[[repo]]
url = "https://github.com/ColinWttt/zap-mint-starknet.id-frontend"
missing = true

[[repo]]
url = "https://github.com/ConsenSys/starknet-snap"

[[repo]]
url = "https://github.com/CountryCousin/Starknet-js-frontend-interation"

[[repo]]
url = "https://github.com/cptartur/starknet-devnet"

[[repo]]
url = "https://github.com/cptartur/starknet.py"

[[repo]]
url = "https://github.com/credence0x/cairo-damn-vulnerable-defi"

[[repo]]
url = "https://github.com/CredLancer/ABCDE_ZKHack"

[[repo]]
url = "https://github.com/cruzfernan/stark-swap"

[[repo]]
url = "https://github.com/cruzfernan/starknet"

[[repo]]
url = "https://github.com/cruzfernan/swap-contract"
missing = true

[[repo]]
url = "https://github.com/crypblizz8/starknet-learning"

[[repo]]
url = "https://github.com/Crypto-happy/ZigZagExchange"
missing = true

[[repo]]
url = "https://github.com/cryptobenkei/starknet-tutorial"

[[repo]]
url = "https://github.com/cryptobuks/astraly-contracts"

[[repo]]
url = "https://github.com/cryptocaju/starknet"

[[repo]]
url = "https://github.com/CryptoLabSite/starknet-j"

[[repo]]
url = "https://github.com/cryptoleek-eth/hello-starknet-with-protostar"

[[repo]]
url = "https://github.com/cryptoleek-eth/l1-l2-messaging-example"

[[repo]]
url = "https://github.com/cryptoleek-team/starklings"

[[repo]]
url = "https://github.com/cryptoleek-team/starknet-worldmap-billboard"

[[repo]]
url = "https://github.com/cryptonerdcn/wasm-cairo"

[[repo]]
url = "https://github.com/CryptoTransformator/starknet_seed_to_private_key"

[[repo]]
url = "https://github.com/CryptoWanny/StarkNet-smart-contract"

[[repo]]
url = "https://github.com/crytic/amarna"

[[repo]]
url = "https://github.com/crytic/caracal"

[[repo]]
url = "https://github.com/crytic/tayt"

[[repo]]
url = "https://github.com/crytic/vscode-starknet-explorer"

[[repo]]
url = "https://github.com/csalvador58/encode-zk-bootcamp"

[[repo]]
url = "https://github.com/cssavi/Starktree_Cairo"

[[repo]]
url = "https://github.com/cszz12/learn-cairo"
missing = true

[[repo]]
url = "https://github.com/ctrlc03/miami-hackathon-starknet-p2e"

[[repo]]
url = "https://github.com/CuchulainX/Dapp-Learning"

[[repo]]
url = "https://github.com/CuongDuong2710/learning_starknet_cairo"

[[repo]]
url = "https://github.com/currenthandle/ng-questplay"

[[repo]]
url = "https://github.com/CursedAscent/dapp"

[[repo]]
url = "https://github.com/CursedAscent/starknet-contracts"

[[repo]]
url = "https://github.com/cwkang1998/starkstream-cairo"

[[repo]]
url = "https://github.com/cyanustech/proxyfi-l2-tests"

[[repo]]
url = "https://github.com/CygnusDAO/starknet-core"

[[repo]]
url = "https://github.com/CygnusDAO/starknet-periphery"

[[repo]]
url = "https://github.com/CygnusDAO/starknet-price-oracle"

[[repo]]
url = "https://github.com/czar0/my-starknft-world"

[[repo]]
url = "https://github.com/czbag/starknet"

[[repo]]
url = "https://github.com/d-s-i/cairo_tutorials_done"

[[repo]]
url = "https://github.com/d-s-i/hello_starknet_done"

[[repo]]
url = "https://github.com/d-s-i/nft-amm-starknet"

[[repo]]
url = "https://github.com/d-s-i/starknet-account-analyzer"

[[repo]]
url = "https://github.com/d-s-i/starknet-unpack-data"

[[repo]]
url = "https://github.com/d0ra-1h3-3xpl0ra/awesome-list-rpc-nodes-providers"

[[repo]]
url = "https://github.com/d4rk4444/starknet-bridge"

[[repo]]
url = "https://github.com/d4rk4444/starknet-wallet"

[[repo]]
url = "https://github.com/dadsec-dev/Cairo-ERC20-Contract"

[[repo]]
url = "https://github.com/daenney/linguist"

[[repo]]
url = "https://github.com/DaigaroCota/learning-starknet"

[[repo]]
url = "https://github.com/dalmasonto/starknet-learning"

[[repo]]
url = "https://github.com/daniel-savu/ng-questplay"

[[repo]]
url = "https://github.com/danielkroeni/cairo-playground"

[[repo]]
url = "https://github.com/danilowhk/cairo-contracts-test"

[[repo]]
url = "https://github.com/danilowhk/kakarot"

[[repo]]
url = "https://github.com/DappCoderr/ZK-BootCamp"

[[repo]]
url = "https://github.com/dappsar/blockchains-based-on-execution-types"

[[repo]]
url = "https://github.com/daramir/snhack-yieldbridge"

[[repo]]
url = "https://github.com/Darlington02/blog-empiric-oracle"

[[repo]]
url = "https://github.com/Darlington02/blog-first-starknet-contract"

[[repo]]
url = "https://github.com/Darlington02/CairoLearnXinYminutes"

[[repo]]
url = "https://github.com/Darlington02/Empiric"

[[repo]]
url = "https://github.com/Darlington02/flashloan"

[[repo]]
url = "https://github.com/Darlington02/L1-L2-Starknet-Messaging"

[[repo]]
url = "https://github.com/Darlington02/min-starknet"

[[repo]]
url = "https://github.com/Darlington02/NFTMarket"

[[repo]]
url = "https://github.com/Darlington02/protostar"

[[repo]]
url = "https://github.com/Darlington02/starklings-article-solutions"

[[repo]]
url = "https://github.com/Darlington02/starklings-solutions"

[[repo]]
url = "https://github.com/Darlington02/starknet-africa-week2"

[[repo]]
url = "https://github.com/Darlington02/starknet-africa-week2-feedback"

[[repo]]
url = "https://github.com/Darlington02/starknet-africa-week3-feedback"

[[repo]]
url = "https://github.com/Darlington02/starknet-edu-ERC20"

[[repo]]
url = "https://github.com/Darlington02/starknet-edu-messaging-bridge"

[[repo]]
url = "https://github.com/Darlington02/starknet-indexer"

[[repo]]
url = "https://github.com/Darlington02/starknet-js-tutorial"

[[repo]]
url = "https://github.com/Darlington02/starknetAccounts"

[[repo]]
url = "https://github.com/Darlington02/StarknetAccounts-Cairo1"

[[repo]]
url = "https://github.com/Darlington02/starknetkit-examples"

[[repo]]
url = "https://github.com/Darlington02/starknetkit-sr-template"

[[repo]]
url = "https://github.com/Darlington02/starknetkit-vanilla-template"

[[repo]]
url = "https://github.com/Darlington02/WTFAcademy"

[[repo]]
url = "https://github.com/Darlington02/zkBootcampJuly"

[[repo]]
url = "https://github.com/datben/concentrated-juice"

[[repo]]
url = "https://github.com/davidmitesh/aave-in-starknet"

[[repo]]
url = "https://github.com/davidmitesh/cairo_starknet_concepts"

[[repo]]
url = "https://github.com/davidmitesh/davidmitesh-starknetEdu-starknetERC721_solution"

[[repo]]
url = "https://github.com/davidmitesh/starknet-cairo-101"

[[repo]]
url = "https://github.com/davidmitesh/warp"

[[repo]]
url = "https://github.com/daywednes/cairo_learning"

[[repo]]
url = "https://github.com/dbejarano820/cairo_projects"

[[repo]]
url = "https://github.com/dbejarano820/madara"

[[repo]]
url = "https://github.com/dbejarano820/starknet-cairo-test"

[[repo]]
url = "https://github.com/dbejarano820/starknet_homepage"

[[repo]]
url = "https://github.com/dcbuild3r/ethereum-l2"

[[repo]]
url = "https://github.com/DDDimatestx/starknetest"

[[repo]]
url = "https://github.com/dead-mans-switch/dead-mans-switch-frontend"

[[repo]]
url = "https://github.com/deadly-games/deadly-games-app"

[[repo]]
url = "https://github.com/deadly-games/deadly-games-starknet"

[[repo]]
url = "https://github.com/deadspyexx/airdrop-hunt-bot"

[[repo]]
url = "https://github.com/DeadStarInc/NoGame-Cairo-contracts"

[[repo]]
url = "https://github.com/DeadStarInc/NoGame-frontend"

[[repo]]
url = "https://github.com/Debu976116/awesome-list-rpc-nodes-providers"

[[repo]]
url = "https://github.com/Decurity/ethdubai-ctf-infrastructure"

[[repo]]
url = "https://github.com/defi-wonderland/egyptian-nxtp"

[[repo]]
url = "https://github.com/DeLightFi/DeFi-Pooling-cairo"

[[repo]]
url = "https://github.com/DeLightFi/Morphine-contracts"

[[repo]]
url = "https://github.com/Denend/starknet10k"

[[repo]]
url = "https://github.com/Dennisic/starknet-test525-1"

[[repo]]
url = "https://github.com/Dennisic/starkwareDemo"

[[repo]]
url = "https://github.com/DeograciousAggrey/Reign"

[[repo]]
url = "https://github.com/deployerking1/test"

[[repo]]
url = "https://github.com/derr-stack/StarkConnect"

[[repo]]
url = "https://github.com/Dervoo/Starknet"

[[repo]]
url = "https://github.com/Det-Tech/Startgate-frontend"

[[repo]]
url = "https://github.com/dev-protocol/free-Web3-resources"

[[repo]]
url = "https://github.com/Dev43/starknet-bootcamp-cairo1"

[[repo]]
url = "https://github.com/develo-pera/cairo-playground"

[[repo]]
url = "https://github.com/devenmatthews/starknet-governance-docs"
missing = true

[[repo]]
url = "https://github.com/devJessy/Dapp-Learning-main"
missing = true

[[repo]]
url = "https://github.com/devnet0x/Blockchain"

[[repo]]
url = "https://github.com/devnet0x/Proto_build"

[[repo]]
url = "https://github.com/devnet0x/Starknet-Security-Challenges-Factory"

[[repo]]
url = "https://github.com/devnet0x/Starknet-Security-Challenges-Repo"

[[repo]]
url = "https://github.com/devnet0x/Starknet_basecamp_cohort2"

[[repo]]
url = "https://github.com/devnet0x/Starknet_build"

[[repo]]
url = "https://github.com/devon-n/CairoDocs"

[[repo]]
url = "https://github.com/devon-n/CairoPlayground"

[[repo]]
url = "https://github.com/dfortem/StarkTx"

[[repo]]
url = "https://github.com/dhruvkelawala/cairo-base64"

[[repo]]
url = "https://github.com/dhruvkelawala/cairo-contracts-matchboxdao"

[[repo]]
url = "https://github.com/dhruvkelawala/starknet-ledger-test"

[[repo]]
url = "https://github.com/dhruvkelawala/starknet-wasm"

[[repo]]
url = "https://github.com/dhruvkelawala/vote-on-starknet"

[[repo]]
url = "https://github.com/dhtong/starknet-erc721"

[[repo]]
url = "https://github.com/dic0de/storage_clashing"

[[repo]]
url = "https://github.com/dimanchezzz/starknet"

[[repo]]
url = "https://github.com/Dip686/pool-together-starknet"

[[repo]]
url = "https://github.com/dipdup-io/starknet-go-api"

[[repo]]
url = "https://github.com/dipdup-io/starknet-id"

[[repo]]
url = "https://github.com/dipdup-io/starknet-indexer"

[[repo]]
url = "https://github.com/distributed-lab/starknet-smart-contract"

[[repo]]
url = "https://github.com/djoio/Cairo-lang-exercsie-solutions"

[[repo]]
url = "https://github.com/Dkh999/StarkNet"

[[repo]]
url = "https://github.com/dkillen/khito"

[[repo]]
url = "https://github.com/dkillen/starknet-contracts"

[[repo]]
url = "https://github.com/dkillen/starknet-resources"

[[repo]]
url = "https://github.com/dmpierre/starkship"
missing = true

[[repo]]
url = "https://github.com/DOFYPXY/cairo-racket"

[[repo]]
url = "https://github.com/dohoiwqel/starknet_dmail"

[[repo]]
url = "https://github.com/dojoengine/.github"

[[repo]]
url = "https://github.com/dojoengine/awesome-dojo"

[[repo]]
url = "https://github.com/dojoengine/blockifier"

[[repo]]
url = "https://github.com/dojoengine/book"

[[repo]]
url = "https://github.com/dojoengine/cairo-rs"

[[repo]]
url = "https://github.com/dojoengine/create-burner"

[[repo]]
url = "https://github.com/dojoengine/dojo"

[[repo]]
url = "https://github.com/dojoengine/dojo-alpha"

[[repo]]
url = "https://github.com/dojoengine/dojo-erc"

[[repo]]
url = "https://github.com/dojoengine/dojo-examples"

[[repo]]
url = "https://github.com/dojoengine/dojo-minimal"

[[repo]]
url = "https://github.com/dojoengine/dojo-pixi-starter"

[[repo]]
url = "https://github.com/dojoengine/dojo-starter"

[[repo]]
url = "https://github.com/dojoengine/dojo-starter-godot"

[[repo]]
url = "https://github.com/dojoengine/dojo-starter-graphql"

[[repo]]
url = "https://github.com/dojoengine/dojo-starter-phaser"

[[repo]]
url = "https://github.com/dojoengine/dojo-starter-react-app"

[[repo]]
url = "https://github.com/dojoengine/dojo-starter-unity"

[[repo]]
url = "https://github.com/dojoengine/dojo-toolchain"

[[repo]]
url = "https://github.com/dojoengine/dojo.c"

[[repo]]
url = "https://github.com/dojoengine/dojo.cpp"

[[repo]]
url = "https://github.com/dojoengine/dojo.js"

[[repo]]
url = "https://github.com/dojoengine/dojo.unity"

[[repo]]
url = "https://github.com/dojoengine/emoji-man"

[[repo]]
url = "https://github.com/dojoengine/emoji-wars"

[[repo]]
url = "https://github.com/dojoengine/katana"

[[repo]]
url = "https://github.com/dojoengine/madara"

[[repo]]
url = "https://github.com/dojoengine/mud"

[[repo]]
url = "https://github.com/dojoengine/origami"

[[repo]]
url = "https://github.com/dojoengine/papyrus"

[[repo]]
url = "https://github.com/dojoengine/ryogoku"

[[repo]]
url = "https://github.com/dojoengine/stark-lander"

[[repo]]
url = "https://github.com/dojoengine/starknet-api"

[[repo]]
url = "https://github.com/dojoengine/website"

[[repo]]
url = "https://github.com/dolven-labs-catalyst/Dolven-DAO"

[[repo]]
url = "https://github.com/dolven-labs-catalyst/Dolven-Lottery"

[[repo]]
url = "https://github.com/dolven-labs-catalyst/starknet-social"

[[repo]]
url = "https://github.com/dolvin17/starklings_sol"

[[repo]]
url = "https://github.com/donatopellegrino/panda"

[[repo]]
url = "https://github.com/donex-finance/donex-contract"

[[repo]]
url = "https://github.com/dontpanicdao/caigo"

[[repo]]
url = "https://github.com/dontpanicdao/contracts"

[[repo]]
url = "https://github.com/dontpanicdao/dontpanicdao.github.io"

[[repo]]
url = "https://github.com/dontpanicdao/starknet-burner"

[[repo]]
url = "https://github.com/dontpanicdao/starknet-da"

[[repo]]
url = "https://github.com/dopedao/dope-monorepo"

[[repo]]
url = "https://github.com/dopedao/RYO"

[[repo]]
url = "https://github.com/dOrgTech/starkware-demo"

[[repo]]
url = "https://github.com/doylio/zk-bootcamp"

[[repo]]
url = "https://github.com/dpinones/battle-ship"

[[repo]]
url = "https://github.com/dpinones/hello-world-protostar"

[[repo]]
url = "https://github.com/dpinones/hello_world_starknet_forge"

[[repo]]
url = "https://github.com/dpinones/starklings"

[[repo]]
url = "https://github.com/dpinones/starknet-debug-protostar"

[[repo]]
url = "https://github.com/dpinones/starknet-erc721-protostar"

[[repo]]
url = "https://github.com/dpinones/starknet-forms"

[[repo]]
url = "https://github.com/dpinones/template-protostar-ci"

[[repo]]
url = "https://github.com/dragan2234/starknet-erc20"

[[repo]]
url = "https://github.com/dragan2234/starknet-learning"

[[repo]]
url = "https://github.com/dragan2234/starknet-voting"

[[repo]]
url = "https://github.com/drcapybara/Cairo-Lang-init"
missing = true

[[repo]]
url = "https://github.com/drknzz/starknet-devnet"
missing = true

[[repo]]
url = "https://github.com/drspacemn/wtf"

[[repo]]
url = "https://github.com/dsukruth/Layer1-to-Layer2-messaging-using-starknet"

[[repo]]
url = "https://github.com/dtdang/starknet-demo"

[[repo]]
url = "https://github.com/dubzn/data-structures-cairo"

[[repo]]
url = "https://github.com/dubzn/starknet-forge-test"

[[repo]]
url = "https://github.com/dubzn/starknet_contract_example"

[[repo]]
url = "https://github.com/dudesahn/starknet-hardhat-example"

[[repo]]
url = "https://github.com/e-kolpakov/cairo-balance"

[[repo]]
url = "https://github.com/Early-Starkers/earlystarkers-contracts"

[[repo]]
url = "https://github.com/EazyReal/starknet-contracts"

[[repo]]
url = "https://github.com/Eckmoule/SolidityCourse"

[[repo]]
url = "https://github.com/edbertkwesiek/cairo"

[[repo]]
url = "https://github.com/EdgarBarrantes/protostar"

[[repo]]
url = "https://github.com/EdgarBarrantes/starkfees"

[[repo]]
url = "https://github.com/EdoardoV97/ZK"

[[repo]]
url = "https://github.com/Eikix/kakarot"

[[repo]]
url = "https://github.com/EkuboProtocol/governance"

[[repo]]
url = "https://github.com/elielnfinic/learning-cairo"

[[repo]]
url = "https://github.com/elielnfinic/starknet-identity"

[[repo]]
url = "https://github.com/elielnfinic/starknet-week-ends"

[[repo]]
url = "https://github.com/elielnfinic/starknet-ztransform"

[[repo]]
url = "https://github.com/elielnfinic/starkoverflow_bot"

[[repo]]
url = "https://github.com/elielnfinic/storage-starknet"

[[repo]]
url = "https://github.com/elileinkram/carpei"

[[repo]]
url = "https://github.com/elite-128/starknet"
missing = true

[[repo]]
url = "https://github.com/Elpacos/aave-starknet-bridge"

[[repo]]
url = "https://github.com/emrecolako/starklings"

[[repo]]
url = "https://github.com/enitrat/aave-starknet-core"

[[repo]]
url = "https://github.com/enitrat/cairo-dependencies-graph"

[[repo]]
url = "https://github.com/enitrat/cairo-doc"

[[repo]]
url = "https://github.com/enitrat/cairo-graphs"

[[repo]]
url = "https://github.com/enitrat/cairo-toolkit"

[[repo]]
url = "https://github.com/enitrat/starknet-cairo-repo"

[[repo]]
url = "https://github.com/enitrat/starknetcc-workshop"

[[repo]]
url = "https://github.com/eqlabs/pathfinder"

[[repo]]
url = "https://github.com/eqlabs/starknet-multisig"

[[repo]]
url = "https://github.com/eqlabs/starknet-multisig-ui"

[[repo]]
url = "https://github.com/eqlabs/starknet-pmt"
missing = true

[[repo]]
url = "https://github.com/erayack/encode-hackathon"

[[repo]]
url = "https://github.com/ericglau/cairo-ls"

[[repo]]
url = "https://github.com/ericglau/cairo-sample"

[[repo]]
url = "https://github.com/ericglau/openzeppelin-nile-upgrades"

[[repo]]
url = "https://github.com/ericnordelo/cairo-codecov"

[[repo]]
url = "https://github.com/ericnordelo/nile-coverage"

[[repo]]
url = "https://github.com/ericnordelo/test"

[[repo]]
url = "https://github.com/eriklarson33/IntroToCairo"

[[repo]]
url = "https://github.com/ermolaeviii/starkin"

[[repo]]
url = "https://github.com/esdras-santos/Canary-Starknet"

[[repo]]
url = "https://github.com/esdras-santos/diamond-proxy-starknet"

[[repo]]
url = "https://github.com/esdras-santos/Nethermind-intrade"

[[repo]]
url = "https://github.com/ethereum-git-sync/github-issues-archive"

[[repo]]
url = "https://github.com/eugenestarchenko/awesome-list-rpc-nodes-providers"

[[repo]]
url = "https://github.com/eugenioclrc/getsponsoreth"

[[repo]]
url = "https://github.com/evolF35/Starknet_NILE"

[[repo]]
url = "https://github.com/EvolveArt/2fa-api"

[[repo]]
url = "https://github.com/EvolveArt/rpow"

[[repo]]
url = "https://github.com/EvolveArt/starkathon-zkpad"

[[repo]]
url = "https://github.com/Excloudx6/linguist"

[[repo]]
url = "https://github.com/ExoMonk/cairo-L1L2-swapper"

[[repo]]
url = "https://github.com/ExoMonk/cairo-learn"

[[repo]]
url = "https://github.com/ExoMonk/cairo-nft"

[[repo]]
url = "https://github.com/ExoMonk/cairo-timestamp-scheduler"

[[repo]]
url = "https://github.com/ExoMonk/starknet-data-bridge"

[[repo]]
url = "https://github.com/exp-table/madara"

[[repo]]
url = "https://github.com/exp-table/starknet-messaging-vyper"

[[repo]]
url = "https://github.com/exp-table/starknet-playground"

[[repo]]
url = "https://github.com/exp-table/TINIH"

[[repo]]
url = "https://github.com/exp-table/ying-yang"

[[repo]]
url = "https://github.com/extrimian/starknet-balance"

[[repo]]
url = "https://github.com/extrimian/starknet-contracts"

[[repo]]
url = "https://github.com/ExtropyIO/cairo-1-template"
missing = true

[[repo]]
url = "https://github.com/ExtropyIO/cairoWorkshop"
missing = true

[[repo]]
url = "https://github.com/ExtropyIO/ETHZurich"

[[repo]]
url = "https://github.com/ExtropyIO/ZeroKnowledgeBootcamp"

[[repo]]
url = "https://github.com/ExtropyIO/zkpBootcampJuly"
missing = true

[[repo]]
url = "https://github.com/ExyUzi/STARKNET-CAIRO-ERC721"

[[repo]]
url = "https://github.com/ExyUzi/STARKNET-MINT-DAPP"

[[repo]]
url = "https://github.com/ExyUzi/STARKNET-PHASER-GAME"

[[repo]]
url = "https://github.com/ExyUzi/YT-DEPLOY-STARKNET-CAIRO"

[[repo]]
url = "https://github.com/fabianschu/toni_starknet"

[[repo]]
url = "https://github.com/FabienCoutant/Cairo-Workshops-ERC20"

[[repo]]
url = "https://github.com/FabienCoutant/Elo.cairo"

[[repo]]
url = "https://github.com/FabienCoutant/starknet-cairo101"

[[repo]]
url = "https://github.com/fabius8/starknet_mission_check"

[[repo]]
url = "https://github.com/Fair-Raffle/fair-raffle-contracts"

[[repo]]
url = "https://github.com/Falco90/go"

[[repo]]
url = "https://github.com/fareeha25/starkNet-cairo-erc"

[[repo]]
url = "https://github.com/FawadHa1der/CairoBlackScholesUI"

[[repo]]
url = "https://github.com/FawadHa1der/cairopal"

[[repo]]
url = "https://github.com/FawadHa1der/nftoptions"

[[repo]]
url = "https://github.com/FawadHa1der/optionsui"

[[repo]]
url = "https://github.com/faytey/starknet-gasprice-gas-limit-endpoint"

[[repo]]
url = "https://github.com/fcagalj/argent-dashboard"

[[repo]]
url = "https://github.com/Felabs1/StarkDice"

[[repo]]
url = "https://github.com/Felabs1/Starknet-cohort-assignments"

[[repo]]
url = "https://github.com/Felabs1/starknet-crud-app"

[[repo]]
url = "https://github.com/FelixGibson/Dapp-Learning"

[[repo]]
url = "https://github.com/FelixGibson/starknet-accounts-cairo1"

[[repo]]
url = "https://github.com/feltroidprime/CTF-starknet-cc"

[[repo]]
url = "https://github.com/feltroidprime/empiric-twap"

[[repo]]
url = "https://github.com/feltroidprime/encodePacked-cairo"

[[repo]]
url = "https://github.com/feyzikesim/starknet-full-node"

[[repo]]
url = "https://github.com/Fibrous-Finance/pickaxe"

[[repo]]
url = "https://github.com/Fibrous-Finance/router-sdk"

[[repo]]
url = "https://github.com/Fibrous-Finance/fibrous-aggregator-contracts"

[[repo]]
url = "https://github.com/Fibrous-Finance/shovel"

[[repo]]
url = "https://github.com/Fibrous-Finance/Fibrous-Arena-Contracts"

[[repo]]
url = "https://github.com/FilipLaurentiu/cairo-graph-library"

[[repo]]
url = "https://github.com/FilipLaurentiu/starknet-event-indexer"

[[repo]]
url = "https://github.com/finiam/chicken-bonds-frontend"

[[repo]]
url = "https://github.com/finiam/matusalem"

[[repo]]
url = "https://github.com/finiam/svarknet"

[[repo]]
url = "https://github.com/flamuri-dev/zk-bootcamp"
missing = true

[[repo]]
url = "https://github.com/flavien-ro/starknet-quiz"

[[repo]]
url = "https://github.com/flexter1/starknet-grill"
missing = true

[[repo]]
url = "https://github.com/FlorianRichardSMT/caigo-bug"

[[repo]]
url = "https://github.com/Flydexo/kakarot-eth-aa"

[[repo]]
url = "https://github.com/focustree/contracts"

[[repo]]
url = "https://github.com/focustree/contracts-legacy"

[[repo]]
url = "https://github.com/focustree/starkbot"

[[repo]]
url = "https://github.com/focustree/starknet.dart"

[[repo]]
url = "https://github.com/foreverglorydev/starkgate_Frontend"

[[repo]]
url = "https://github.com/foundry-rs/starknet-foundry"

[[repo]]
url = "https://github.com/foundry-rs/starknet_forge_template"

[[repo]]
url = "https://github.com/fracek/cairo-dap"

[[repo]]
url = "https://github.com/fracek/cairo-playground"

[[repo]]
url = "https://github.com/fracek/starknet-pythonic-template"

[[repo]]
url = "https://github.com/fracek/starknet-react-workshop"

[[repo]]
url = "https://github.com/fraggdiller/generate-starknet-wallets"

[[repo]]
url = "https://github.com/franalgaba/cross-chain-nft-marketplace"

[[repo]]
url = "https://github.com/franalgaba/felucca-package-example"

[[repo]]
url = "https://github.com/franalgaba/felucca-package-template"

[[repo]]
url = "https://github.com/franalgaba/linear-regression-giza-example"

[[repo]]
url = "https://github.com/franalgaba/neural-network-cairo"

[[repo]]
url = "https://github.com/franalgaba/onnx-cairo"

[[repo]]
url = "https://github.com/franalgaba/pre-commit-cairo"

[[repo]]
url = "https://github.com/frankmurrey/starknet_drop_helper"

[[repo]]
url = "https://github.com/frankomosh/starknet-cohort"

[[repo]]
url = "https://github.com/FrensLands/FrensLands"

[[repo]]
url = "https://github.com/ftupas/starknet.py"

[[repo]]
url = "https://github.com/FuzzingLabs/cairo-fuzzer"

[[repo]]
url = "https://github.com/FuzzingLabs/thoth"

[[repo]]
url = "https://github.com/gabsn/starknet.dart"

[[repo]]
url = "https://github.com/gaetbout/stark-utils"

[[repo]]
url = "https://github.com/gaetbout/starknet-array-manipulation"

[[repo]]
url = "https://github.com/gaetbout/starknet-commit-reveal"

[[repo]]
url = "https://github.com/gaetbout/starknet-erc20-lazy-initialization"

[[repo]]
url = "https://github.com/gaetbout/starknet-felt-packing"

[[repo]]
url = "https://github.com/gaetbout/starknet-s-place"

[[repo]]
url = "https://github.com/gaetbout/starknet-stack"

[[repo]]
url = "https://github.com/gaetbout/StarkWhaleAlert"

[[repo]]
url = "https://github.com/gakonst/awesome-starknet"

[[repo]]
url = "https://github.com/gakonst/starknet-devnet"

[[repo]]
url = "https://github.com/gallop-data/starknet.py"
missing = true

[[repo]]
url = "https://github.com/Gamlet-Gam/StarkNet"

[[repo]]
url = "https://github.com/garysdevil/mysolidity"

[[repo]]
url = "https://github.com/Gaseless-liar/gaslessliar"

[[repo]]
url = "https://github.com/gateway-fm/awesome-list-rpc-nodes-providers"

[[repo]]
url = "https://github.com/GCdePaula/Neovim-config"

[[repo]]
url = "https://github.com/genius2091/starknet"

[[repo]]
url = "https://github.com/geometryresearch/starknet-signatures"

[[repo]]
url = "https://github.com/george-shammar/insignia-starknet-app"

[[repo]]
url = "https://github.com/GeraldHost/StarknetGerald"

[[repo]]
url = "https://github.com/GerGodfrey/C_Cairo_Web3"

[[repo]]
url = "https://github.com/gershon/starknet-react-cartridge-demo"

[[repo]]
url = "https://github.com/gevsimonyan/Starknet-Staking"

[[repo]]
url = "https://github.com/geyu210/starknet_Basecamp_Homework"

[[repo]]
url = "https://github.com/gg-108/first"
missing = true

[[repo]]
url = "https://github.com/gianalarcon/dojo-chess"

[[repo]]
url = "https://github.com/gianalarcon/ownable-components"

[[repo]]
url = "https://github.com/gianalarcon/Ownable-contract-snFoundry"

[[repo]]
url = "https://github.com/gianalarcon/Ownable-Starknet"

[[repo]]
url = "https://github.com/gianalarcon/SimpleStorage_Cairo1"

[[repo]]
url = "https://github.com/gianalarcon/vote-contract"

[[repo]]
url = "https://github.com/GigaHierz/sha-donnas-list"

[[repo]]
url = "https://github.com/gizatechxyz/cairo-containers"

[[repo]]
url = "https://github.com/gizatechxyz/giza-cli"

[[repo]]
url = "https://github.com/gizatechxyz/orion"

[[repo]]
url = "https://github.com/gizatechxyz/orion-benchmark"

[[repo]]
url = "https://github.com/gizatechxyz/Orion-Hub"

[[repo]]
url = "https://github.com/gizatechxyz/orion-proving-example"

[[repo]]
url = "https://github.com/gizatechxyz/orion_runner"

[[repo]]
url = "https://github.com/gizatechxyz/orion_tutorials"

[[repo]]
url = "https://github.com/gizatechxyz/osiris"

[[repo]]
url = "https://github.com/gizatechxyz/Tic-Tac-Stark"

[[repo]]
url = "https://github.com/gizemmkara/cairo_lang-exercises"

[[repo]]
url = "https://github.com/glihm/kipt"

[[repo]]
url = "https://github.com/glihm/madara"

[[repo]]
url = "https://github.com/glihm/potara-fs"

[[repo]]
url = "https://github.com/glihm/protostar-test"

[[repo]]
url = "https://github.com/glihm/starknet-abigen-rs"

[[repo]]
url = "https://github.com/glihm/starknet-messaging-dev"

[[repo]]
url = "https://github.com/Gloria6020/Starknet-cohort-assignments"

[[repo]]
url = "https://github.com/gmh5225/blockchain-ZK-EVM-kakarot"

[[repo]]
url = "https://github.com/Godspower-Eze/Full-stack-Dapp-on-StarkNet-Tutorial"

[[repo]]
url = "https://github.com/Godspower-Eze/SR-in-CAIRO"

[[repo]]
url = "https://github.com/Godspower-Eze/starklings-cairo1-solutions"

[[repo]]
url = "https://github.com/Godspower-Eze/StarkNet-Online-Class-Week-4"

[[repo]]
url = "https://github.com/Godspower-Eze/starknet-superfluidv2-demo-backend"

[[repo]]
url = "https://github.com/Godspower-Eze/starknet-superfluidv2-demo-ui"

[[repo]]
url = "https://github.com/goge-goge/stark-nftflow"

[[repo]]
url = "https://github.com/goksualc/Cairo_Giris"

[[repo]]
url = "https://github.com/goswamig/blockchain-development-guide"

[[repo]]
url = "https://github.com/grallc/starklings"

[[repo]]
url = "https://github.com/greenlucid/chess-cairo"

[[repo]]
url = "https://github.com/greenlucid/gol-cairo"

[[repo]]
url = "https://github.com/greged93/blake2f"

[[repo]]
url = "https://github.com/greged93/cairo-tuto"

[[repo]]
url = "https://github.com/greged93/mumu-s0"

[[repo]]
url = "https://github.com/gregoryguillou/da-account"
missing = true

[[repo]]
url = "https://github.com/gregoryguillou/starknet-coding-101"

[[repo]]
url = "https://github.com/grillolepic/almanacNFT_starknet"

[[repo]]
url = "https://github.com/grillolepic/pragma_cairo1_hackathon"

[[repo]]
url = "https://github.com/grillolepic/starkpong"

[[repo]]
url = "https://github.com/grillolepic/tuxit_starknet_tech_demos_contracts"

[[repo]]
url = "https://github.com/gsgalloway/zksnark-sudokus"

[[repo]]
url = "https://github.com/Guildly/contracts"

[[repo]]
url = "https://github.com/Guildly/front_end"

[[repo]]
url = "https://github.com/Guildly/guildly-indexer"

[[repo]]
url = "https://github.com/guiltygyoza/cairo_exercises"

[[repo]]
url = "https://github.com/guiltygyoza/sns_app"

[[repo]]
url = "https://github.com/guiltygyoza/stardisc-contract"

[[repo]]
url = "https://github.com/guiltygyoza/zeroxstrat_v1_app"

[[repo]]
url = "https://github.com/guo-sun/5211"

[[repo]]
url = "https://github.com/guo-sun/uu"

[[repo]]
url = "https://github.com/guomingcheng/remix-Learning"

[[repo]]
url = "https://github.com/gwrxuk/CairoContracts"

[[repo]]
url = "https://github.com/gyan0890/StarkNet-ERC721-Assignment"

[[repo]]
url = "https://github.com/gyan0890/StarkNetTurkey_HERDAO"

[[repo]]
url = "https://github.com/haardikk21/starknet-account-recovery"

[[repo]]
url = "https://github.com/Haaroon/paradigm-ctf-2022"

[[repo]]
url = "https://github.com/habbas33/starkstation"

[[repo]]
url = "https://github.com/hakanmetu/starknet"

[[repo]]
url = "https://github.com/hakymulla/StarkNet-Basecamp-Cohort-2"

[[repo]]
url = "https://github.com/hamster-template/starkware-erc1155"

[[repo]]
url = "https://github.com/hamster-template/starkware-erc721"

[[repo]]
url = "https://github.com/hamster-template/starkware-frame"

[[repo]]
url = "https://github.com/hanerkoca/Starknet-Cairo1"

[[repo]]
url = "https://github.com/happenwah/omni-account"

[[repo]]
url = "https://github.com/happyhackerbird/starknet-hackerhouse"

[[repo]]
url = "https://github.com/hardstylez72/cry-go"
missing = true

[[repo]]
url = "https://github.com/harshnambiar/demo"

[[repo]]
url = "https://github.com/harshnambiar/hello_stknt"

[[repo]]
url = "https://github.com/hashcloak/Lokum"

[[repo]]
url = "https://github.com/hashcloak/Starkacy"

[[repo]]
url = "https://github.com/hashcloak/starkjub"

[[repo]]
url = "https://github.com/hasselalcala/Awesome-Links-Starknet"

[[repo]]
url = "https://github.com/hasselalcala/kelly_pricer"

[[repo]]
url = "https://github.com/hasselalcala/setting-up-protostar-for-cairo"

[[repo]]
url = "https://github.com/hasselalcala/starklings_solutions"

[[repo]]
url = "https://github.com/hasselalcala/workshop_ERC721_Starknet"

[[repo]]
url = "https://github.com/hattiepwvi/doadesign"

[[repo]]
url = "https://github.com/haurog/warrant-canary-simple"

[[repo]]
url = "https://github.com/haycarlitos/cosecha-ERC721-starknet"

[[repo]]
url = "https://github.com/haycarlitos/cosecha-starknet"

[[repo]]
url = "https://github.com/haycarlitos/stark-waveportal"

[[repo]]
url = "https://github.com/hayden4r4/First-Cairo-Contract"

[[repo]]
url = "https://github.com/heejin-github/starkathon"

[[repo]]
url = "https://github.com/hel-kame/credlancer-env"

[[repo]]
url = "https://github.com/hellooo-stack/hellooo-web3"

[[repo]]
url = "https://github.com/henri-npx/ODAx"

[[repo]]
url = "https://github.com/HenriBrg/ODAx"

[[repo]]
url = "https://github.com/henry-hz/cairo-challenge"

[[repo]]
url = "https://github.com/henryf10h/cairo_challenges"

[[repo]]
url = "https://github.com/henryf10h/multicall_cairo"

[[repo]]
url = "https://github.com/henryf10h/staknet-edu-erc20"

[[repo]]
url = "https://github.com/henryf10h/starknet-edu-erc721"

[[repo]]
url = "https://github.com/HerodotusDev/account-inactivity-proof"

[[repo]]
url = "https://github.com/HerodotusDev/accumulators"

[[repo]]
url = "https://github.com/HerodotusDev/cairo-blake2s"

[[repo]]
url = "https://github.com/HerodotusDev/cairo-lib"

[[repo]]
url = "https://github.com/HerodotusDev/cairo-mmr"

[[repo]]
url = "https://github.com/HerodotusDev/cairo0-verifier-playground"

[[repo]]
url = "https://github.com/HerodotusDev/dappland"

[[repo]]
url = "https://github.com/HerodotusDev/docker-rocksdb-node"

[[repo]]
url = "https://github.com/HerodotusDev/gnark"

[[repo]]
url = "https://github.com/HerodotusDev/go-ethereum"

[[repo]]
url = "https://github.com/HerodotusDev/herodotus-eth-starknet"

[[repo]]
url = "https://github.com/HerodotusDev/herodotus-evm"

[[repo]]
url = "https://github.com/HerodotusDev/herodotus-on-starknet"

[[repo]]
url = "https://github.com/HerodotusDev/merkle-mountain-ranges"

[[repo]]
url = "https://github.com/HerodotusDev/multi-party-ecdsa"

[[repo]]
url = "https://github.com/HerodotusDev/offchain-evm-headers-processor"

[[repo]]
url = "https://github.com/HerodotusDev/opstack_indexer"

[[repo]]
url = "https://github.com/HerodotusDev/pedersen-wasm"

[[repo]]
url = "https://github.com/HerodotusDev/rust-accumulators"

[[repo]]
url = "https://github.com/HerodotusDev/solidity-mmr"

[[repo]]
url = "https://github.com/HerodotusDev/StarkBadge"

[[repo]]
url = "https://github.com/HerodotusDev/starksight-zkhack"

[[repo]]
url = "https://github.com/HerodotusDev/yab-herodotus"

[[repo]]
url = "https://github.com/HerodotusDev/zksync-tutorial"

[[repo]]
url = "https://github.com/himanshu-Bhatt/aave-starknet-bridge"

[[repo]]
url = "https://github.com/HinkoK-Softs/ArgentX-Upgrader"

[[repo]]
url = "https://github.com/hitsuzen-eth/boilerplate-starknet-nile"

[[repo]]
url = "https://github.com/hoanhan101/leetloot"
missing = true

[[repo]]
url = "https://github.com/HogenYuan/starknet_check"

[[repo]]
url = "https://github.com/holyaustin/StarkNet_Cairo_Bootcamp"

[[repo]]
url = "https://github.com/hotaka052/starknet-dev"

[[repo]]
url = "https://github.com/HrikB/starknet-explore"

[[repo]]
url = "https://github.com/hrishibhat/aave-starknet-bridge"

[[repo]]
url = "https://github.com/hsouf/starknet-aave-bridge-js"

[[repo]]
url = "https://github.com/hubsmoke/starknet-tx-hash-demo"

[[repo]]
url = "https://github.com/Hug0x0/contract-test"

[[repo]]
url = "https://github.com/Hug0x0/my-starklings"

[[repo]]
url = "https://github.com/Hug0x0/starknet-devnet-page"

[[repo]]
url = "https://github.com/Hug0x0/try-empiric-oracle"

[[repo]]
url = "https://github.com/huseyin-donmez/starknet-nft-mint-tool"

[[repo]]
url = "https://github.com/hvbr1s/starket_journey"

[[repo]]
url = "https://github.com/hvbr1s/starknet_erc20_deployer"

[[repo]]
url = "https://github.com/hvbr1s/starknet_journey"

[[repo]]
url = "https://github.com/hxfjsw/starknet_web_demo"

[[repo]]
url = "https://github.com/Hyodar/unicairo-v2"

[[repo]]
url = "https://github.com/hypnoshock/starknet-skeleton"

[[repo]]
url = "https://github.com/i1011/CTF"

[[repo]]
url = "https://github.com/iamreadyi/cairo-synthetic-staking-and-lottery"
missing = true

[[repo]]
url = "https://github.com/iamreadyi/synthetic_staking_lottery_cairo"

[[repo]]
url = "https://github.com/iemarjay/starknetjs-example"

[[repo]]
url = "https://github.com/iGUaiSoft/starknet-soft-free"

[[repo]]
url = "https://github.com/illiashenkoo/crypto-starknet-test"

[[repo]]
url = "https://github.com/IllusID/example-ctf-challenge"
missing = true

[[repo]]
url = "https://github.com/Illyism/starklings"

[[repo]]
url = "https://github.com/ilzc/StarkNet-Cairo-doc-ZH"

[[repo]]
url = "https://github.com/ImmanuelSegol/starklings"

[[repo]]
url = "https://github.com/immutable/imx-core-sdk-golang"

[[repo]]
url = "https://github.com/immutable/imx-starknet"

[[repo]]
url = "https://github.com/immutable/StarkNetCourseContent"

[[repo]]
url = "https://github.com/Imperium-Wars/keyContract"

[[repo]]
url = "https://github.com/inaridiy/protostar-tutorial"

[[repo]]
url = "https://github.com/inaridiy/test"

[[repo]]
url = "https://github.com/Indeoo/starknet-py"

[[repo]]
url = "https://github.com/influenceth/cairo-math-64x61"

[[repo]]
url = "https://github.com/influenceth/cairo-rand-64x61"

[[repo]]
url = "https://github.com/influenceth/ibis"

[[repo]]
url = "https://github.com/infosec-us-team/Immunefi-Bug-Bounty-Programs-Unofficial"

[[repo]]
url = "https://github.com/Innovation-Labs-Technical-Hub/imx-starknet"

[[repo]]
url = "https://github.com/internnos/cairo-foundry"

[[repo]]
url = "https://github.com/internnos/starklings"

[[repo]]
url = "https://github.com/internnos/starknet-devnet"

[[repo]]
url = "https://github.com/iraklio/bura_game"

[[repo]]
url = "https://github.com/iRhonin/ZK-Encode-Bootcamp"

[[repo]]
url = "https://github.com/irisdv/FL_indexer"

[[repo]]
url = "https://github.com/irisdv/Kubri"

[[repo]]
url = "https://github.com/ironsoul0/voting-starkware"

[[repo]]
url = "https://github.com/isabelatravaglia/-starknet-accounts"

[[repo]]
url = "https://github.com/isabelatravaglia/cairo-docker-devenv"

[[repo]]
url = "https://github.com/isabelatravaglia/cairo1-docker-devenv"

[[repo]]
url = "https://github.com/isabelatravaglia/first_cairo_contract"

[[repo]]
url = "https://github.com/isabelatravaglia/starknet-cairo1-101"

[[repo]]
url = "https://github.com/isabelatravaglia/starknet-erc20"

[[repo]]
url = "https://github.com/isabelatravaglia/starknet-project"

[[repo]]
url = "https://github.com/isabella232/starknet-box"

[[repo]]
url = "https://github.com/ishitarastogi/Battleship-starknet-contract"

[[repo]]
url = "https://github.com/ishitarastogi/Cairo-programs"

[[repo]]
url = "https://github.com/ishitarastogi/Starknet-game"

[[repo]]
url = "https://github.com/ishitarastogi/voting-system-starknet"

[[repo]]
url = "https://github.com/ishitarastogi/zkBootcampJuly"

[[repo]]
url = "https://github.com/iskdrews/exploring-cairo"

[[repo]]
url = "https://github.com/ismailmoazami/cairo_ERC721"

[[repo]]
url = "https://github.com/itrocket-team/pyton"

[[repo]]
url = "https://github.com/itublockchain/ethprague-contracts"

[[repo]]
url = "https://github.com/itublockchain/ethprague-frontend"

[[repo]]
url = "https://github.com/IvanchikIvanov/starknet"

[[repo]]
url = "https://github.com/ivanesmeral98/cairo"

[[repo]]
url = "https://github.com/ivpavici/openBuild-starknetjs-workshop"

[[repo]]
url = "https://github.com/izCRV/Emeth"

[[repo]]
url = "https://github.com/Jacobgijah/Starknet-cohort-assignments"

[[repo]]
url = "https://github.com/James-wasonga/Starknet_Days_challanges"

[[repo]]
url = "https://github.com/JameWade/starkj"

[[repo]]
url = "https://github.com/janek26/docker-starknet-devnet-patch"

[[repo]]
url = "https://github.com/janek26/json-py-js-tests"

[[repo]]
url = "https://github.com/janek26/my-starknet-app"
missing = true

[[repo]]
url = "https://github.com/janek26/workshop"

[[repo]]
url = "https://github.com/Janmajayamall/PM-contracts"

[[repo]]
url = "https://github.com/Janmajayamall/PM-system"

[[repo]]
url = "https://github.com/jarednielsen/cairo-tutorial"

[[repo]]
url = "https://github.com/javiovi/WorkshopStarknet"

[[repo]]
url = "https://github.com/Jayakumar2812/starknet_reader"

[[repo]]
url = "https://github.com/jaydippatel83/starknet_cairo"

[[repo]]
url = "https://github.com/jayhaizeizai/Verifiable_Credential_Cairo"

[[repo]]
url = "https://github.com/jboetticher/cairo-bootcamp"

[[repo]]
url = "https://github.com/jediswaplabs/jediswap-interface"

[[repo]]
url = "https://github.com/jejemerong/triality"

[[repo]]
url = "https://github.com/JejomStark/ShellOnStark"

[[repo]]
url = "https://github.com/JejomStark/SymbOnStark"

[[repo]]
url = "https://github.com/jeremyjams/ZeroKnowledge"

[[repo]]
url = "https://github.com/JeremyTheintz/starknext"

[[repo]]
url = "https://github.com/jfarid27/cairo-test-1"

[[repo]]
url = "https://github.com/jfsgomes/svarknet"
missing = true

[[repo]]
url = "https://github.com/jhondev/demo-cairo-lang"

[[repo]]
url = "https://github.com/jian-guo-s/my-contract-Erc782231"
missing = true

[[repo]]
url = "https://github.com/jiayi-boot/starknet"

[[repo]]
url = "https://github.com/jlvihv/cairo-example"

[[repo]]
url = "https://github.com/jmonteer/ystarkdebtallocator"

[[repo]]
url = "https://github.com/joaoolucas/cairo101-solution"

[[repo]]
url = "https://github.com/joaoolucas/init-demo"

[[repo]]
url = "https://github.com/joaoolucas/protostar-tests"

[[repo]]
url = "https://github.com/joaoolucas/solutions-starknetedu"

[[repo]]
url = "https://github.com/joaoolucas/starknet-dapp-template"

[[repo]]
url = "https://github.com/joaoolucas/starknet-erc721-solution"

[[repo]]
url = "https://github.com/joaoolucas/starknet-messaging-bridge-solution"

[[repo]]
url = "https://github.com/joaoolucas/starknet-nft-bridging"

[[repo]]
url = "https://github.com/jobez/bw-tictactoe"

[[repo]]
url = "https://github.com/jobez/kakarot"

[[repo]]
url = "https://github.com/jobez/madara"

[[repo]]
url = "https://github.com/jobez/starklings"

[[repo]]
url = "https://github.com/joellai/Starknet.unity"

[[repo]]
url = "https://github.com/joestakey/hackathon-starknet"

[[repo]]
url = "https://github.com/joestakey/joestakey"

[[repo]]
url = "https://github.com/johnnyknoxville1337/ZeroKnowledgeBootcamp"

[[repo]]
url = "https://github.com/jonasbostoen/cairo-amm"

[[repo]]
url = "https://github.com/jonatascm/aave-starknet-bridge"

[[repo]]
url = "https://github.com/joneslee0918/RealTimeContact-Python"

[[repo]]
url = "https://github.com/jordanbertasso/ctf-archives"

[[repo]]
url = "https://github.com/JorikSchellekens/starknet-devnet"

[[repo]]
url = "https://github.com/JorikSchellekens/starknet-workshop"

[[repo]]
url = "https://github.com/JorikSchellekens/warp-demo"

[[repo]]
url = "https://github.com/josepchetrit12/starknet-bootcamp-encode-club"

[[repo]]
url = "https://github.com/Josephtran102/Cairo"

[[repo]]
url = "https://github.com/Josephtran102/ERC20"

[[repo]]
url = "https://github.com/joshualyguessennd/cairo-freelance-contract"

[[repo]]
url = "https://github.com/joshualyguessennd/Proof-Of-Reserve-Starknet"

[[repo]]
url = "https://github.com/joshualyguessennd/simple-vault-cairo"

[[repo]]
url = "https://github.com/joshualyguessennd/starknet-devnet"

[[repo]]
url = "https://github.com/jpldcarvalho/ctfs"

[[repo]]
url = "https://github.com/jpraynaud/cairo-demo"

[[repo]]
url = "https://github.com/jrcarlos2000/Stark-Stream"

[[repo]]
url = "https://github.com/jrcarlos2000/starknet-contract-deployer"

[[repo]]
url = "https://github.com/jrcarlos2000/starknet_malaysia_workshop_hardhat"

[[repo]]
url = "https://github.com/jrcarlos2000/StarknetBuildGuild"

[[repo]]
url = "https://github.com/jrcarlos2000/StarknetHackParis"

[[repo]]
url = "https://github.com/JSeam2/EZKL-Starknet-Test"

[[repo]]
url = "https://github.com/juanpPorta/NPCme"

[[repo]]
url = "https://github.com/JuanuMusic/ubi-stark"

[[repo]]
url = "https://github.com/julianjca/learn-cairo"

[[repo]]
url = "https://github.com/JulissaDantes/cairo-play"

[[repo]]
url = "https://github.com/juliusjulyp/Revolutionasing-learning-system-with-starknet"

[[repo]]
url = "https://github.com/juliusjulyp/Starknet"

[[repo]]
url = "https://github.com/juniuszhou/play-evm"

[[repo]]
url = "https://github.com/justinnout/aa"

[[repo]]
url = "https://github.com/justinwangx/dojo-slot-machine"

[[repo]]
url = "https://github.com/jw122/starknet-amm"

[[repo]]
url = "https://github.com/KadinD/Cairo"

[[repo]]
url = "https://github.com/Kagwep/Akiba-Starknet"

[[repo]]
url = "https://github.com/Kagwep/Erc20-starknet"

[[repo]]
url = "https://github.com/Kagwep/starknet-intro"

[[repo]]
url = "https://github.com/Kagwep/starknetstarter"

[[repo]]
url = "https://github.com/kaizokulabs/argus"

[[repo]]
url = "https://github.com/kaizokulabs/yet-another-bridge"

[[repo]]
url = "https://github.com/kaliberpoziomka/hello-cairo"

[[repo]]
url = "https://github.com/KalvinSon/starknet.js"
missing = true

[[repo]]
url = "https://github.com/Kalzak/StarknetBasecamp"

[[repo]]
url = "https://github.com/KanizoRGB/Starknet"

[[repo]]
url = "https://github.com/KanizoRGB/Starknet-project"

[[repo]]
url = "https://github.com/kariy/jin"

[[repo]]
url = "https://github.com/kariy/rika-chan"

[[repo]]
url = "https://github.com/kariy/starkmint"

[[repo]]
url = "https://github.com/kariy/starknet-probe"

[[repo]]
url = "https://github.com/kariy/starknet-tx-viewer"

[[repo]]
url = "https://github.com/kariy/starknet-vanity-contract-address"

[[repo]]
url = "https://github.com/karol-bisztyga/cairo-rs-py-playground"

[[repo]]
url = "https://github.com/KasarLabs/deoxys"

[[repo]]
url = "https://github.com/KasarLabs/deoxys-poc"
missing = true

[[repo]]
url = "https://github.com/kasteph/kakarot"

[[repo]]
url = "https://github.com/KayaKerem/tokenstalk-starknethh"

[[repo]]
url = "https://github.com/Kds-JS/wallet_Dapp_Starknet"

[[repo]]
url = "https://github.com/keep-starknet-strange/.github"

[[repo]]
url = "https://github.com/keep-starknet-strange/abi-wan-kanabi"

[[repo]]
url = "https://github.com/keep-starknet-strange/alexandria"

[[repo]]
url = "https://github.com/keep-starknet-strange/awesome-starknet"

[[repo]]
url = "https://github.com/keep-starknet-strange/backlog"

[[repo]]
url = "https://github.com/keep-starknet-strange/beerus"

[[repo]]
url = "https://github.com/keep-starknet-strange/beerus-x"

[[repo]]
url = "https://github.com/keep-starknet-strange/bifrost"

[[repo]]
url = "https://github.com/keep-starknet-strange/blockifier"

[[repo]]
url = "https://github.com/keep-starknet-strange/bonsai-trie"

[[repo]]
url = "https://github.com/keep-starknet-strange/cairo"

[[repo]]
url = "https://github.com/keep-starknet-strange/cairo-rs"

[[repo]]
url = "https://github.com/keep-starknet-strange/cairo-zig"
tags = ["Protocol"]

[[repo]]
url = "https://github.com/keep-starknet-strange/create-starknet-app"

[[repo]]
url = "https://github.com/keep-starknet-strange/edo-tensei"

[[repo]]
url = "https://github.com/keep-starknet-strange/garaga"

[[repo]]
url = "https://github.com/keep-starknet-strange/go-ethereum"

[[repo]]
url = "https://github.com/keep-starknet-strange/gomu-gomu-no-gatling"

[[repo]]
url = "https://github.com/keep-starknet-strange/heimdall"

[[repo]]
url = "https://github.com/keep-starknet-strange/kaioshin"

[[repo]]
url = "https://github.com/keep-starknet-strange/madara"

[[repo]]
url = "https://github.com/keep-starknet-strange/madara-app"

[[repo]]
url = "https://github.com/keep-starknet-strange/madara-app-chain-template"

[[repo]]
url = "https://github.com/keep-starknet-strange/madara-branding"

[[repo]]
url = "https://github.com/keep-starknet-strange/madara-dev-explorer"

[[repo]]
url = "https://github.com/keep-starknet-strange/madara-docs"

[[repo]]
url = "https://github.com/keep-starknet-strange/madara-infra"

[[repo]]
url = "https://github.com/keep-starknet-strange/madara-kit"

[[repo]]
url = "https://github.com/keep-starknet-strange/madara-swap"

[[repo]]
url = "https://github.com/keep-starknet-strange/madara-tsukuyomi"

[[repo]]
url = "https://github.com/keep-starknet-strange/madara-website"

[[repo]]
url = "https://github.com/keep-starknet-strange/poseidon-rs"

[[repo]]
url = "https://github.com/keep-starknet-strange/quaireaux"

[[repo]]
url = "https://github.com/keep-starknet-strange/satoru"

[[repo]]
url = "https://github.com/keep-starknet-strange/satoru-branding"

[[repo]]
url = "https://github.com/keep-starknet-strange/satoru-keeper"

[[repo]]
url = "https://github.com/keep-starknet-strange/satoru-website"

[[repo]]
url = "https://github.com/keep-starknet-strange/sequencer-js-compatibility-tests"

[[repo]]
url = "https://github.com/keep-starknet-strange/shenlong"

[[repo]]
url = "https://github.com/keep-starknet-strange/snos"

[[repo]]
url = "https://github.com/keep-starknet-strange/starknet-api"

[[repo]]
url = "https://github.com/keep-starknet-strange/starknet-foundry-compatibility-tests"

[[repo]]
url = "https://github.com/keep-starknet-strange/starknet-rs"

[[repo]]
url = "https://github.com/keep-starknet-strange/stone-ishigami-prover"

[[repo]]
url = "https://github.com/keep-starknet-strange/substrate"

[[repo]]
url = "https://github.com/keep-starknet-strange/tsubasa"

[[repo]]
url = "https://github.com/keep-starknet-strange/tsubasa-website"

[[repo]]
url = "https://github.com/keep-starknet-strange/unruggable-memecoin"

[[repo]]
url = "https://github.com/keep-starknet-strange/unruggable.meme"

[[repo]]
url = "https://github.com/keep-starknet-strange/where_is_starknet"

[[repo]]
url = "https://github.com/keep-starknet-strange/zaun"

[[repo]]
url = "https://github.com/keep-starknet-strange/ziggy-starkdust"

[[repo]]
url = "https://github.com/keep-starknet-strange/ziggy-stone"

[[repo]]
url = "https://github.com/KeFuCode/cairo-by-example"

[[repo]]
url = "https://github.com/kelemeno/cvote"

[[repo]]
url = "https://github.com/Kelvyne/starknet-storage-proof-solidity"

[[repo]]
url = "https://github.com/kenkomu/foundry-rs_Starknet"

[[repo]]
url = "https://github.com/kevindarby/warp"

[[repo]]
url = "https://github.com/kevinz917/starkware-examples"

[[repo]]
url = "https://github.com/khadni/cairo-playground-solutions"

[[repo]]
url = "https://github.com/khaeljy/swappy"

[[repo]]
url = "https://github.com/khalilsiu/starknet-hackathon-vascue"

[[repo]]
url = "https://github.com/khawlahssn/cairo-bootcamp-hws"

[[repo]]
url = "https://github.com/KillariDev/STARK-Combat"

[[repo]]
url = "https://github.com/kkovaacs/starknet-crypto"

[[repo]]
url = "https://github.com/kkrt-labs/blockifier"

[[repo]]
url = "https://github.com/kkrt-labs/cairo"

[[repo]]
url = "https://github.com/kkrt-labs/cairo-lib"

[[repo]]
url = "https://github.com/kkrt-labs/cairo-vm"

[[repo]]
url = "https://github.com/kkrt-labs/cairo-vm-ts"

[[repo]]
url = "https://github.com/kkrt-labs/ef-tests"

[[repo]]
url = "https://github.com/kkrt-labs/hive"

[[repo]]
url = "https://github.com/kkrt-labs/kaka-swap"

[[repo]]
url = "https://github.com/kkrt-labs/kakacet"

[[repo]]
url = "https://github.com/kkrt-labs/kakarot"

[[repo]]
url = "https://github.com/kkrt-labs/kakarot-doc"

[[repo]]
url = "https://github.com/kkrt-labs/kakarot-landing-new"

[[repo]]
url = "https://github.com/kkrt-labs/kakarot-playground"

[[repo]]
url = "https://github.com/kkrt-labs/kakarot-rpc"

[[repo]]
url = "https://github.com/kkrt-labs/kakarot-rpc-sandbox"

[[repo]]
url = "https://github.com/kkrt-labs/kakarot-ssj"

[[repo]]
url = "https://github.com/kkrt-labs/zk-evm-exploration"

[[repo]]
url = "https://github.com/KNN3-Network/stellaris"

[[repo]]
url = "https://github.com/kofkuiper/Cairo-NIX-env"

[[repo]]
url = "https://github.com/koloz193/ERC4626"

[[repo]]
url = "https://github.com/kongtaoxing/Cairo-sample"

[[repo]]
url = "https://github.com/kongtaoxing/Starknet-sample"

[[repo]]
url = "https://github.com/kongtaoxing/WTFStarknetPartFive"

[[repo]]
url = "https://github.com/konradstrachan/starknet_amsterdam_hackathon"

[[repo]]
url = "https://github.com/kontrol-apa/flipblob-contracts"

[[repo]]
url = "https://github.com/koonopek/cairo-camp"

[[repo]]
url = "https://github.com/kootsZhin/warp-to-cairo"

[[repo]]
url = "https://github.com/koshikraj/argent-startknet-contracts"

[[repo]]
url = "https://github.com/Koushith/argent-x-extension"

[[repo]]
url = "https://github.com/kukushkinace1/up_argent_cairo1"

[[repo]]
url = "https://github.com/Kuurus/degenlock"

[[repo]]
url = "https://github.com/Kuurus/starkmint"

[[repo]]
url = "https://github.com/kvaillant/cairoBootcamp"

[[repo]]
url = "https://github.com/kyzooghost/zkpBootcampJuly"

[[repo]]
url = "https://github.com/l-henri/brain-dump"

[[repo]]
url = "https://github.com/l-henri/StarkNet-graffiti"

[[repo]]
url = "https://github.com/lambdaclass/cairo-rs"

[[repo]]
url = "https://github.com/lambdaclass/cairo-rs-py"

[[repo]]
url = "https://github.com/lambdaclass/cairo-rs-wasm"

[[repo]]
url = "https://github.com/lambdaclass/cairo-vm"

[[repo]]
url = "https://github.com/lambdaclass/cairo-vm-py"

[[repo]]
url = "https://github.com/lambdaclass/cairo_native"

[[repo]]
url = "https://github.com/lambdaclass/circom_export_to_cairo"

[[repo]]
url = "https://github.com/lambdaclass/giza_example"

[[repo]]
url = "https://github.com/lambdaclass/kakarot"

[[repo]]
url = "https://github.com/lambdaclass/stark_compass_explorer"

[[repo]]
url = "https://github.com/lambdaclass/starknet-devnet"

[[repo]]
url = "https://github.com/lambdaclass/starknet_in_rust"

[[repo]]
url = "https://github.com/lambdaclass/starknet_rollup_on_bitcoin"

[[repo]]
url = "https://github.com/lambdaclass/starknet_stack"

[[repo]]
url = "https://github.com/lambdaclass/starknet_tendermint_sequencer"

[[repo]]
url = "https://github.com/lambdaclass/yet-another-swap"

[[repo]]
url = "https://github.com/Laplace5079/starknet-tarot"

[[repo]]
url = "https://github.com/Lapo9/Layer-2-Blockchains-for-Videogames"

[[repo]]
url = "https://github.com/LAVRO/ClarkFinance"

[[repo]]
url = "https://github.com/LayerAkira/kurosawa_akira"

[[repo]]
url = "https://github.com/lean-apple/ZeroKnowledgeBootcamp"

[[repo]]
url = "https://github.com/leanazlak/starknet"

[[repo]]
url = "https://github.com/leary423/proj-starknet-122"

[[repo]]
url = "https://github.com/leary423/Starknet-pro123"

[[repo]]
url = "https://github.com/leary423/starknet_pro"

[[repo]]
url = "https://github.com/leary423/starknet_pro12"

[[repo]]
url = "https://github.com/LedgerHQ/ApduGenerator"

[[repo]]
url = "https://github.com/LedgerHQ/app-starknet"

[[repo]]
url = "https://github.com/LedgerHQ/ledger-cairo-contracts"

[[repo]]
url = "https://github.com/LedgerHQ/nano-capp-starknet"

[[repo]]
url = "https://github.com/LedgerHQ/plugin-erc20"

[[repo]]
url = "https://github.com/LedgerHQ/StarkCheck"

[[repo]]
url = "https://github.com/LedgerHQ/starknet-apdu-generator"

[[repo]]
url = "https://github.com/LedgerHQ/starknet-js-client"

[[repo]]
url = "https://github.com/LedgerHQ/starknet-plugin-store"

[[repo]]
url = "https://github.com/LedgerHQ/starknet-sdk"

[[repo]]
url = "https://github.com/LedgerHQ/starknet-watcher"

[[repo]]
url = "https://github.com/leecobaby/study-starknet"

[[repo]]
url = "https://github.com/leeederek/starknet-erc20"

[[repo]]
url = "https://github.com/leo-sizaret/starkpass"

[[repo]]
url = "https://github.com/Lev-Stambler/bulletproof-cairo"

[[repo]]
url = "https://github.com/Lev-Stambler/cairo-tutorial"

[[repo]]
url = "https://github.com/lewishuber63/CST"

[[repo]]
url = "https://github.com/lflsphere/starcombo"

[[repo]]
url = "https://github.com/lhadri/ERC721MerkleDrop"

[[repo]]
url = "https://github.com/liamzebedee/awesome-cairo"

[[repo]]
url = "https://github.com/liamzebedee/goliath-blockchain"

[[repo]]
url = "https://github.com/liamzebedee/quark-blockchain"

[[repo]]
url = "https://github.com/lightshiftdev/starknet-bootcamp"

[[repo]]
url = "https://github.com/lilPlumberBoy/paradigm-ctf-2022"

[[repo]]
url = "https://github.com/lilyanB/Hackaton-Starknet"

[[repo]]
url = "https://github.com/lindaZX/Demo_ERC721_SW_0310"

[[repo]]
url = "https://github.com/lindaZX/Demo_ERC721_SW_0313"

[[repo]]
url = "https://github.com/lindaZX/Demo_ERC721Contract"

[[repo]]
url = "https://github.com/lindy-labs/cairo-accesscontrol"

[[repo]]
url = "https://github.com/lindy-labs/cairo-wadray"

[[repo]]
url = "https://github.com/linkdrone/orbiter_starknet-hardhat"

[[repo]]
url = "https://github.com/liobrasil/starknet-cairo-101"

[[repo]]
url = "https://github.com/llPorZall/starklings"

[[repo]]
url = "https://github.com/lmanini/ZeroKnowledgeBootcamp"

[[repo]]
url = "https://github.com/lostincairo/indexer"
missing = true

[[repo]]
url = "https://github.com/lostincairo/protocol"
missing = true

[[repo]]
url = "https://github.com/LouisDelbosc/astraly-contracts"

[[repo]]
url = "https://github.com/ltdai010/auction-starknet"

[[repo]]
url = "https://github.com/lth-elm/starknet-edu"
missing = true

[[repo]]
url = "https://github.com/ltmuyuan/cairo_erc20"

[[repo]]
url = "https://github.com/ltmuyuan/HamsterStarkware"

[[repo]]
url = "https://github.com/ltmuyuan/Starkware123"

[[repo]]
url = "https://github.com/ltoussaint/starknet-react-repro"

[[repo]]
url = "https://github.com/lucadonnoh/axelrod"

[[repo]]
url = "https://github.com/lucadonnoh/graphiro"

[[repo]]
url = "https://github.com/lucadonnoh/learning-cairo"

[[repo]]
url = "https://github.com/lucadonnoh/starkblocks"

[[repo]]
url = "https://github.com/lucadonnoh/starklings"

[[repo]]
url = "https://github.com/lucadonnoh/starknet-data-availability-cost"

[[repo]]
url = "https://github.com/Lucas749/cairo1_workshop"

[[repo]]
url = "https://github.com/LucasBitt7/zkrollup-bootcamp"

[[repo]]
url = "https://github.com/lucianasi/Cairo-Language---Code-Examples"

[[repo]]
url = "https://github.com/lucidLuckylee/LightSync"

[[repo]]
url = "https://github.com/lucidLuckylee/zerosync"

[[repo]]
url = "https://github.com/lucky-bruce/cairo-contracts"

[[repo]]
url = "https://github.com/lukaske/stark-casino"

[[repo]]
url = "https://github.com/LukasMasuch/best-of-crypto"

[[repo]]
url = "https://github.com/LvisWang/Starknet"

[[repo]]
url = "https://github.com/Lynette7/starknet-project"

[[repo]]
url = "https://github.com/Lynette7/Starknet_assignments"

[[repo]]
url = "https://github.com/m-kus/tz-starks"

[[repo]]
url = "https://github.com/machard/protostar-coverage-poc"

[[repo]]
url = "https://github.com/maciejka/forked-devnet-poc"

[[repo]]
url = "https://github.com/maciejka/StarkTx"

[[repo]]
url = "https://github.com/maciejka/warp-experiments"

[[repo]]
url = "https://github.com/madmaxdrive/fluence"

[[repo]]
url = "https://github.com/maexx393/starknet-oracle"

[[repo]]
url = "https://github.com/maheshmurthy/cairo_programs"

[[repo]]
url = "https://github.com/mail4metablocks/starknet-indexer"

[[repo]]
url = "https://github.com/MakC-Ukr/aave-starknet-governance-bridge"

[[repo]]
url = "https://github.com/MakC-Ukr/Merkle-Tree-in-Cairo"

[[repo]]
url = "https://github.com/MakC-Ukr/oracle-validation-starknet"

[[repo]]
url = "https://github.com/MakC-Ukr/Starknet-Gas-Price"

[[repo]]
url = "https://github.com/MakC-Ukr/starknet-oracle-research"

[[repo]]
url = "https://github.com/makerdao/starknet-dai-bridge"

[[repo]]
url = "https://github.com/makerdao/starknet-dss-bridge-tests"

[[repo]]
url = "https://github.com/makerdao/starknet-spells-goerli"

[[repo]]
url = "https://github.com/makerdao/starknet-spells-mainnet"

[[repo]]
url = "https://github.com/makluganteng/kakarot"

[[repo]]
url = "https://github.com/makluganteng/Starky"

[[repo]]
url = "https://github.com/Marchand-Nicolas/cairo-proxy-contract-example"
missing = true

[[repo]]
url = "https://github.com/Marchand-Nicolas/carbonable-badge-minter"
missing = true

[[repo]]
url = "https://github.com/Marchand-Nicolas/quest-contract"
missing = true

[[repo]]
url = "https://github.com/Marchand-Nicolas/starknet-id-og-bot"

[[repo]]
url = "https://github.com/Marchand-Nicolas/starknet-quest-contract"

[[repo]]
url = "https://github.com/Marchand-Nicolas/starknet-quest-front"

[[repo]]
url = "https://github.com/Marchand-Nicolas/starknetId-odyssey-website"

[[repo]]
url = "https://github.com/Marchand-Nicolas/tribe-contract"

[[repo]]
url = "https://github.com/marcinek89xl/kakarot"

[[repo]]
url = "https://github.com/marciob/BLPortfolioDAO"

[[repo]]
url = "https://github.com/marciob/cairo-101-solved"

[[repo]]
url = "https://github.com/marciob/cairo-17days-newton"

[[repo]]
url = "https://github.com/marciob/cairo-basecamp"

[[repo]]
url = "https://github.com/marciob/cairo-basics"

[[repo]]
url = "https://github.com/marciob/StarknetCC-India"

[[repo]]
url = "https://github.com/marcuspang/starknet-data-aggregator"

[[repo]]
url = "https://github.com/marissaposner/Comet"

[[repo]]
url = "https://github.com/martinheidegger/cairo_playground"

[[repo]]
url = "https://github.com/martriay/cairo-workshop"

[[repo]]
url = "https://github.com/martriay/nile-verifier-plugin"

[[repo]]
url = "https://github.com/maryhu-2020/starknet"

[[repo]]
url = "https://github.com/maryhu-2020/web3"

[[repo]]
url = "https://github.com/Matchbox-DAO/starknet-dotnet"

[[repo]]
url = "https://github.com/matias-gonz/starklings"

[[repo]]
url = "https://github.com/matilote/warp"

[[repo]]
url = "https://github.com/MatrixA/Dapp-Learning"

[[repo]]
url = "https://github.com/Matth26/soulbound_token"

[[repo]]
url = "https://github.com/Matth26/starknet-dapp-template"

[[repo]]
url = "https://github.com/Matth26/starknet-frontend-template"

[[repo]]
url = "https://github.com/Matth26/starknet-prono-front"

[[repo]]
url = "https://github.com/Matth26/starknet-prono-sc"

[[repo]]
url = "https://github.com/matthieuauger/starklinks"

[[repo]]
url = "https://github.com/Matthlib/Cairo"

[[repo]]
url = "https://github.com/mattsse/aoc2021"

[[repo]]
url = "https://github.com/mattsse/cairo-lang-rs"

[[repo]]
url = "https://github.com/maxgillett/giza"

[[repo]]
url = "https://github.com/maxgillett/stark-attestations"

[[repo]]
url = "https://github.com/maxgillett/starknet-attestations"

[[repo]]
url = "https://github.com/mdhoffschmidt/starkdataset"

[[repo]]
url = "https://github.com/Medvedevalaska/Starknet-test"

[[repo]]
url = "https://github.com/Mehul20/StarknetContracts"

[[repo]]
url = "https://github.com/Meph1587/QuantumQuests"

[[repo]]
url = "https://github.com/mesh-finance/defi-pooling-starknet"

[[repo]]
url = "https://github.com/metaforo/starknet_governance"

[[repo]]
url = "https://github.com/mfbevan/cairo-playground"

[[repo]]
url = "https://github.com/mganeshan29/hello-cairo"

[[repo]]
url = "https://github.com/mgayatri77/Cairo_Examples"

[[repo]]
url = "https://github.com/mgayatri77/Starknet_Go"

[[repo]]
url = "https://github.com/mgpwnz/starknet"

[[repo]]
url = "https://github.com/Mhammad-riyaz/First-cairo-contract"

[[repo]]
url = "https://github.com/michael-vascue/test-starknet"

[[repo]]
url = "https://github.com/micksabox/starknet-upgradeable-template"

[[repo]]
url = "https://github.com/microbecode/starknet-playground"

[[repo]]
url = "https://github.com/miguelmota/cairo-learning"

[[repo]]
url = "https://github.com/miguelmota/dotfiles"

[[repo]]
url = "https://github.com/MikeSpa/cairo"

[[repo]]
url = "https://github.com/MikeSpa/starknet-test"

[[repo]]
url = "https://github.com/mikiw/SmartContracts"

[[repo]]
url = "https://github.com/milancermak/cairo-4626"

[[repo]]
url = "https://github.com/milancermak/cairo-erc4626"

[[repo]]
url = "https://github.com/milancermak/cairopractice"

[[repo]]
url = "https://github.com/milancermak/experiments-in-cairo"

[[repo]]
url = "https://github.com/milancermak/graffiti"

[[repo]]
url = "https://github.com/milancermak/onchain-js"

[[repo]]
url = "https://github.com/milancermak/pre-commit-cairo"

[[repo]]
url = "https://github.com/milancermak/xoroshiro-cairo"

[[repo]]
url = "https://github.com/MilkShakeSwapNet/milkshakeswap-protocol"

[[repo]]
url = "https://github.com/mimoo/cairo-KELP"

[[repo]]
url = "https://github.com/minaminao/ctf-blockchain"

[[repo]]
url = "https://github.com/minhchauyds1996/starknet"

[[repo]]
url = "https://github.com/mintsquare/marketplace-cairo0-contracts"
missing = true

[[repo]]
url = "https://github.com/mmsaki/cairo"

[[repo]]
url = "https://github.com/Modulus-Labs/RockyBot"

[[repo]]
url = "https://github.com/mohaijiang/starknet.js-account"

[[repo]]
url = "https://github.com/mohammadreza-ashouri/ByteScanToken-ERC20token-Cairo-StarkNet"

[[repo]]
url = "https://github.com/monyverse/starknet-oracle"

[[repo]]
url = "https://github.com/morhekil/starknet-intro"

[[repo]]
url = "https://github.com/Morphine-labs/Morphine-Unit-Core"

[[repo]]
url = "https://github.com/morphysm/Famed-test-paradigm-ctf-2022"
missing = true

[[repo]]
url = "https://github.com/mortemn/bpm-starknet"

[[repo]]
url = "https://github.com/mortimr/l2ob"

[[repo]]
url = "https://github.com/mortimr/qasr"

[[repo]]
url = "https://github.com/motemotech/week2-starknet-africa"
missing = true

[[repo]]
url = "https://github.com/motemotech/week3-starknet-africa"
missing = true

[[repo]]
url = "https://github.com/motemotech/week5-Starknet-Africa"
missing = true

[[repo]]
url = "https://github.com/mrhouzlane/Swapnet"

[[repo]]
url = "https://github.com/msaug/cairo-dependencies-graph"

[[repo]]
url = "https://github.com/msaug/cairo-doc"

[[repo]]
url = "https://github.com/msaug/cairo-graphs"

[[repo]]
url = "https://github.com/msaug/cairo-toolkit"

[[repo]]
url = "https://github.com/msaug/starknet-cairo-repo"

[[repo]]
url = "https://github.com/mst-projects/ff_protocol"

[[repo]]
url = "https://github.com/mst-projects/starknet-nft-frontend"

[[repo]]
url = "https://github.com/mst-projects/starknet-stellar-nft-contract"

[[repo]]
url = "https://github.com/mthinh/starknet-ws"

[[repo]]
url = "https://github.com/mujundi/vscode-learnxinyminutes"

[[repo]]
url = "https://github.com/mul1sh/0xThoth"

[[repo]]
url = "https://github.com/munris-vlad/starknet-address-generator"

[[repo]]
url = "https://github.com/munris-vlad/starknet-quantum"

[[repo]]
url = "https://github.com/muraneth/Dapp-Learning"

[[repo]]
url = "https://github.com/murattt11/Starknett"

[[repo]]
url = "https://github.com/MusebotAi/starknet"

[[repo]]
url = "https://github.com/myBraavos/braavos-account-cairo"

[[repo]]
url = "https://github.com/myBraavos/efficient-secp256r1"

[[repo]]
url = "https://github.com/myBraavos/starkhouse-execute-deepdive"

[[repo]]
url = "https://github.com/myBraavos/starknet-basecamp-aa-example"

[[repo]]
url = "https://github.com/myBraavos/starknet-dapp"

[[repo]]
url = "https://github.com/myBraavos/starknet-deeplink"

[[repo]]
url = "https://github.com/myBraavos/starknet-devnet"

[[repo]]
url = "https://github.com/myBraavos/starknet-journey-map"

[[repo]]
url = "https://github.com/myBraavos/starknet-meta"

[[repo]]
url = "https://github.com/myBraavos/starknet-url"

[[repo]]
url = "https://github.com/myBraavos/starknet.cc"

[[repo]]
url = "https://github.com/mylastwanto/StarkExport"

[[repo]]
url = "https://github.com/Nadai2010/Cairo-0.10.0-Starknet-en-Ubuntu-22.04-con-Nile-y-VsCode."

[[repo]]
url = "https://github.com/Nadai2010/Lambda-Guia-Platinum"

[[repo]]
url = "https://github.com/Nadai2010/Nadai-Aprender-Cairo-5-Minutos"

[[repo]]
url = "https://github.com/Nadai2010/Nadai-Cairo-101-Starknet"

[[repo]]
url = "https://github.com/Nadai2010/Nadai-Cairo-721-Starknet-Edu"

[[repo]]
url = "https://github.com/Nadai2010/Nadai-Cairo-ERC20-Starknet-Edu"

[[repo]]
url = "https://github.com/Nadai2010/Nadai-Docker-Starknet-TEST"

[[repo]]
url = "https://github.com/Nadai2010/Nadai-ERC3525-Starknet"

[[repo]]
url = "https://github.com/Nadai2010/Nadai-ERC721-Protostar-Cairo"

[[repo]]
url = "https://github.com/Nadai2010/Nadai-Min-Starknet"

[[repo]]
url = "https://github.com/Nadai2010/Nadai-NaiProxy-Starknet-ERC20"

[[repo]]
url = "https://github.com/Nadai2010/Nadai-NaiProxyV2-Starknet-ERC20"

[[repo]]
url = "https://github.com/Nadai2010/Nadai-SHARP-Starknet"

[[repo]]
url = "https://github.com/Nadai2010/Nadai-SHH"

[[repo]]
url = "https://github.com/Nadai2010/Nadai-StarkEasy"

[[repo]]
url = "https://github.com/Nadai2010/Nadai-Starknet-Basecamp"

[[repo]]
url = "https://github.com/Nadai2010/Nadai-Starknet-Debug-Protostar"

[[repo]]
url = "https://github.com/Nadai2010/Nadai-Starknet-Edu-Accounts"

[[repo]]
url = "https://github.com/Nadai2010/Nadai-Starknet-Edu-Bridge-L2-L1"

[[repo]]
url = "https://github.com/Nadai2010/Nadai-Starknet-UDC-Protostar-L2ESERC721"

[[repo]]
url = "https://github.com/Nadai2010/Nadai-Starknet-VRF"
missing = true

[[repo]]
url = "https://github.com/Nadai2010/Nadai-StarknetEs--Deploy-Cairo1"

[[repo]]
url = "https://github.com/Nadai2010/Nadai-StarknetEs-Guia-Cairo1"

[[repo]]
url = "https://github.com/Nadai2010/Nadai-StarknetEs-StarkExt-VS-Code"

[[repo]]
url = "https://github.com/Nadai2010/Nadai-Starkscan-Verify"

[[repo]]
url = "https://github.com/Nadai2010/Nadai-Workshop-DefiLab-StarknetEs"

[[repo]]
url = "https://github.com/Nadai2010/Nadai-Workshop-L2-Starknet-AA"

[[repo]]
url = "https://github.com/Nadai2010/Nadai2010"

[[repo]]
url = "https://github.com/Nadai2010/StarknetEs-Cairo-Book"

[[repo]]
url = "https://github.com/Nadai2010/StarknetEs-Starklings-Cairo-1"

[[repo]]
url = "https://github.com/naelob/cairo-lang-official-exercices"

[[repo]]
url = "https://github.com/naelob/Cairo_Learning"

[[repo]]
url = "https://github.com/naelob/hello-cairo"

[[repo]]
url = "https://github.com/naelob/hello-starknet"

[[repo]]
url = "https://github.com/naelob/playing-with-protostar"

[[repo]]
url = "https://github.com/naelob/RYO"

[[repo]]
url = "https://github.com/naelob/StarkQuestDemo"

[[repo]]
url = "https://github.com/naiba-archived/paradigm-ctf-2022"

[[repo]]
url = "https://github.com/nam-nguyen17/awesome-list-rpc-nodes-providers"

[[repo]]
url = "https://github.com/naouflex/inverse-starknet"

[[repo]]
url = "https://github.com/naps62/learning-cairo"

[[repo]]
url = "https://github.com/naps62/stauth"

[[repo]]
url = "https://github.com/nathankoerschner/Mirror.XYZ-Scraper"

[[repo]]
url = "https://github.com/ncitron/cairo-merkle-distributor"

[[repo]]
url = "https://github.com/ne7ermore/starknet-info"

[[repo]]
url = "https://github.com/NeedWings/Starknet_deployer"

[[repo]]
url = "https://github.com/neerajreddy1850/Cairo-ERC20"

[[repo]]
url = "https://github.com/nehatkkhan786/starknetd_discord_bot"

[[repo]]
url = "https://github.com/nelsonlai-demo-poc/starknet-hardhat-erc721"

[[repo]]
url = "https://github.com/nestorbonilla/starknet-accounts-cairo-1"

[[repo]]
url = "https://github.com/NethermindEth/0to1CairoDemo"

[[repo]]
url = "https://github.com/NethermindEth/cairo-property-tester"

[[repo]]
url = "https://github.com/NethermindEth/Cairo-SafeMath"

[[repo]]
url = "https://github.com/NethermindEth/cairo-vm-go"

[[repo]]
url = "https://github.com/NethermindEth/cairo_zstd"

[[repo]]
url = "https://github.com/NethermindEth/circomlibjs"

[[repo]]
url = "https://github.com/NethermindEth/hardhat-warp"

[[repo]]
url = "https://github.com/NethermindEth/horus-checker"

[[repo]]
url = "https://github.com/NethermindEth/horus-compile"

[[repo]]
url = "https://github.com/NethermindEth/juno"

[[repo]]
url = "https://github.com/NethermindEth/research-uint384-cairo"

[[repo]]
url = "https://github.com/NethermindEth/sign-in-with-starknet"

[[repo]]
url = "https://github.com/NethermindEth/starknet-abi-form"

[[repo]]
url = "https://github.com/NethermindEth/starknet-p2p-specs"

[[repo]]
url = "https://github.com/NethermindEth/starknet-proposals-whisperer"

[[repo]]
url = "https://github.com/NethermindEth/starknet-remix-plugin"

[[repo]]
url = "https://github.com/NethermindEth/starknet-rpc-tests"

[[repo]]
url = "https://github.com/NethermindEth/starknet-state-verifier"

[[repo]]
url = "https://github.com/NethermindEth/starknet.go"

[[repo]]
url = "https://github.com/NethermindEth/starknet.unity"

[[repo]]
url = "https://github.com/NethermindEth/StarknetByExample"

[[repo]]
url = "https://github.com/NethermindEth/UniStark"

[[repo]]
url = "https://github.com/NethermindEth/unistark-swap-router-contracts"

[[repo]]
url = "https://github.com/NethermindEth/unistark-v3-periphery"

[[repo]]
url = "https://github.com/NethermindEth/voyager-translations"

[[repo]]
url = "https://github.com/NethermindEth/voyager-verify"

[[repo]]
url = "https://github.com/NethermindEth/warp"

[[repo]]
url = "https://github.com/NethermindEth/warp-benchmark"

[[repo]]
url = "https://github.com/NethermindEth/warp-plugin"

[[repo]]
url = "https://github.com/NethermindEth/warp-test-box"

[[repo]]
url = "https://github.com/NethermindEth/warp-ts-benchmark"

[[repo]]
url = "https://github.com/NethermindEth/warping-contracts"

[[repo]]
url = "https://github.com/neumoxx/aave-starknet-bridge"

[[repo]]
url = "https://github.com/NewtonDAO/cairo-resources-list"

[[repo]]
url = "https://github.com/NFTChief/nftcollectionlauncher"
missing = true

[[repo]]
url = "https://github.com/NIC619/cairo_dapp_poc"

[[repo]]
url = "https://github.com/NIC619/cairo_practice"

[[repo]]
url = "https://github.com/Niceboy0829/Realms-Contracts"

[[repo]]
url = "https://github.com/nick07002/DeployCairoContractToStarknet"

[[repo]]
url = "https://github.com/nickkjolsing/warp"

[[repo]]
url = "https://github.com/NicolasMassart/starklings"

[[repo]]
url = "https://github.com/nicolasochem/awesome-list-rpc-nodes-providers"

[[repo]]
url = "https://github.com/nicon44/starknet-forms"

[[repo]]
url = "https://github.com/NicsTr/Starknet2022-WriteUps"

[[repo]]
url = "https://github.com/niluferokay/awesome-prover-mechanisms"

[[repo]]
url = "https://github.com/ningfeiyu/StarkNet-NFT-Template"

[[repo]]
url = "https://github.com/nmalzieu/protostar"

[[repo]]
url = "https://github.com/nmalzieu/pxls-contracts"

[[repo]]
url = "https://github.com/nmalzieu/starky"

[[repo]]
url = "https://github.com/Noeljarillo/starknetproject"

[[repo]]
url = "https://github.com/Nonnyjoe/Cairo_Voting_Contract"

[[repo]]
url = "https://github.com/Nonnyjoe/ERC-20-implementation"

[[repo]]
url = "https://github.com/Nonnyjoe/ERC721_Cairo"

[[repo]]
url = "https://github.com/Nonnyjoe/Piggy_Bank"

[[repo]]
url = "https://github.com/noqcks/generated"

[[repo]]
url = "https://github.com/nostrafinance/cairo-docgen"

[[repo]]
url = "https://github.com/NotNikita/Web3Wallet"

[[repo]]
url = "https://github.com/NovaSwapOtc/contracts"

[[repo]]
url = "https://github.com/NTSNetwork/Starknet"

[[repo]]
url = "https://github.com/nuel-ikwuoma/starkling-solutions"

[[repo]]
url = "https://github.com/nulven/EthDataMarketplace"

[[repo]]
url = "https://github.com/Nysm-Inc/Encode-Hackathon-Starknet"

[[repo]]
url = "https://github.com/Nysm-Inc/phi-frontend"

[[repo]]
url = "https://github.com/Nysm-Inc/philand-demo"

[[repo]]
url = "https://github.com/Nysm-Inc/starknet-philand"

[[repo]]
url = "https://github.com/nzmpi/ng-questplay"
missing = true

[[repo]]
url = "https://github.com/oboulant/starknet-messaging-bridge"

[[repo]]
url = "https://github.com/ocrybit/cairo"

[[repo]]
url = "https://github.com/ofux/demystifying-starknet-accounts"

[[repo]]
url = "https://github.com/ofux/protostar"

[[repo]]
url = "https://github.com/ofux/starknet-migrations-poc"

[[repo]]
url = "https://github.com/Oib-Usib/StarkNet"

[[repo]]
url = "https://github.com/OilerNetwork/fossil"

[[repo]]
url = "https://github.com/OilerNetwork/fossil-starknet-101"

[[repo]]
url = "https://github.com/OilerNetwork/pitchlake_starknet"

[[repo]]
url = "https://github.com/okekefrancis112/test-cairo"

[[repo]]
url = "https://github.com/okkostenko/crypto_price_prediction_starknet"

[[repo]]
url = "https://github.com/Olanetsoft/deploy-erc2o-token-with-Starknet"

[[repo]]
url = "https://github.com/omarespejel/cosecha-starknet-eth"

[[repo]]
url = "https://github.com/omarespejel/sakura"

[[repo]]
url = "https://github.com/omarespejel/starknet-erc721-testing"

[[repo]]
url = "https://github.com/omarespejel/starknetpy"

[[repo]]
url = "https://github.com/omarespejel/walking-with-starknet"

[[repo]]
url = "https://github.com/onlydustxyz/kaaper"

[[repo]]
url = "https://github.com/onlydustxyz/marketplace"

[[repo]]
url = "https://github.com/onlydustxyz/marketplace-starknet"

[[repo]]
url = "https://github.com/onlydustxyz/starklings"

[[repo]]
url = "https://github.com/onurinanc/cairo-aes"

[[repo]]
url = "https://github.com/onurinanc/cairo-lang-examples"

[[repo]]
url = "https://github.com/oostvoort/abc"

[[repo]]
url = "https://github.com/open-dust/cairo-foundry"

[[repo]]
url = "https://github.com/open3x/meta-material-frontend"

[[repo]]
url = "https://github.com/OpenTechne/TheSandWalker"

[[repo]]
url = "https://github.com/OpenZeppelin/cairo-contracts"

[[repo]]
url = "https://github.com/OpenZeppelin/nile"

[[repo]]
url = "https://github.com/OpenZeppelin/nile-rs"

[[repo]]
url = "https://github.com/OpenZeppelin/openzeppelin-nile-upgrades"

[[repo]]
url = "https://github.com/Optio-Finance/optio-standard"

[[repo]]
url = "https://github.com/Optio-Finance/spark-boilerplate"

[[repo]]
url = "https://github.com/Optio-Finance/starknet-erc1155"

[[repo]]
url = "https://github.com/option-dance/option-dance-starknet"

[[repo]]
url = "https://github.com/Orbiter-Finance/sn_cross_contract"

[[repo]]
url = "https://github.com/orexcoder/starknet_smart"

[[repo]]
url = "https://github.com/orf/pypi-data"

[[repo]]
url = "https://github.com/OriginProtocol/originators"

[[repo]]
url = "https://github.com/Orland0x/StarknetFractals"

[[repo]]
url = "https://github.com/OthmanSefraoui/L1_DAOs_governance_on_Starknet"

[[repo]]
url = "https://github.com/OthmanSefraoui/StarkGuru"

[[repo]]
url = "https://github.com/oviaseshadri/starknet-erc721_solutions"

[[repo]]
url = "https://github.com/owanikin/cairo_works"

[[repo]]
url = "https://github.com/OwnerOfJK/StarknetJourney"

[[repo]]
url = "https://github.com/owodunni/zk-tron"

[[repo]]
url = "https://github.com/oxlime/nogamed"

[[repo]]
url = "https://github.com/oxlime/nogamed_cairo"

[[repo]]
url = "https://github.com/pad01g/cairo-example"

[[repo]]
url = "https://github.com/panoptisDev/sunflower-nft-game"
missing = true

[[repo]]
url = "https://github.com/Papa-Ap/StarkNet"

[[repo]]
url = "https://github.com/Par-Parur/StarkNet"

[[repo]]
url = "https://github.com/paradigmxyz/paradigm-ctf-2022"

[[repo]]
url = "https://github.com/paradigmxyz/paradigm-ctf-infrastructure"

[[repo]]
url = "https://github.com/parketh/scaffold-stark"

[[repo]]
url = "https://github.com/parth-15/aave-starknet-bridge"

[[repo]]
url = "https://github.com/patrickbiel01/Move_ZK_Native_Function_Linker"

[[repo]]
url = "https://github.com/PatStiles/cairo_gas_golf"

[[repo]]
url = "https://github.com/paulmillr/micro-starknet"

[[repo]]
url = "https://github.com/paulmillr/scure-starknet"

[[repo]]
url = "https://github.com/pblivin0x/cairo-exercises"

[[repo]]
url = "https://github.com/pedrobeirao/cairo-math"

[[repo]]
url = "https://github.com/pedrobergamini/starknet-staking"

[[repo]]
url = "https://github.com/perama-v/GoL2"

[[repo]]
url = "https://github.com/perama-v/perama-v.github.io"

[[repo]]
url = "https://github.com/Pet3ris/gas-estimation-example"

[[repo]]
url = "https://github.com/petarcalic99/tiny_CNN_on_STARKNET"

[[repo]]
url = "https://github.com/PeterisPrieditis/aave-starknet-bridge"

[[repo]]
url = "https://github.com/peteruche21/didactic-waddle"

[[repo]]
url = "https://github.com/pgrandne/no-pool-no-game"

[[repo]]
url = "https://github.com/pgrandne/NoPoolNoGame"

[[repo]]
url = "https://github.com/PhilippeR26/Account-Abstraction-for-Starknet-Hardhat"

[[repo]]
url = "https://github.com/PhilippeR26/Airdrop-for-Starknet"

[[repo]]
url = "https://github.com/PhilippeR26/AskYourParents-contracts"

[[repo]]
url = "https://github.com/PhilippeR26/Cairo1-dev"

[[repo]]
url = "https://github.com/PhilippeR26/Cairo1JS"

[[repo]]
url = "https://github.com/PhilippeR26/file2felts"

[[repo]]
url = "https://github.com/PhilippeR26/starknet.js-workshop-typescript"

[[repo]]
url = "https://github.com/phqb/cairo_playground_challenges"

[[repo]]
url = "https://github.com/PickleyD/ZeroKnowledgeBootcamp"

[[repo]]
url = "https://github.com/PierDev/Pi-Protocol"

[[repo]]
url = "https://github.com/pikassohq/pikasso-starknet-worker"

[[repo]]
url = "https://github.com/Pikkuherkko/CDP-Starknet"

[[repo]]
url = "https://github.com/Pikkuherkko/DANK.cash"

[[repo]]
url = "https://github.com/Pikkuherkko/Starknet-Account-Verifier"

[[repo]]
url = "https://github.com/PinkDiamond1/astraly-contracts"

[[repo]]
url = "https://github.com/PinkDiamond1/imx-starknet"

[[repo]]
url = "https://github.com/PinkDiamond1/protostar"

[[repo]]
url = "https://github.com/PinkDiamond1/starknet-devnet"

[[repo]]
url = "https://github.com/PinkDiamond1/warp"

[[repo]]
url = "https://github.com/Pirate2Pirate/EthOnline"

[[repo]]
url = "https://github.com/PizzaHi5/ZK-Encode-Bootcamp"

[[repo]]
url = "https://github.com/playmint/cairo-type-hints"

[[repo]]
url = "https://github.com/plushkinv/starknet_bridge"

[[repo]]
url = "https://github.com/pmuens/cairo-by-example.org"

[[repo]]
url = "https://github.com/pmuens/cairoground"

[[repo]]
url = "https://github.com/pmuens/hello-cairo"

[[repo]]
url = "https://github.com/pmuens/hello-starknet"

[[repo]]
url = "https://github.com/polyackiy/Protostar"

[[repo]]
url = "https://github.com/polyfact/cairo-resources-list"

[[repo]]
url = "https://github.com/polyfire-ai/cairo-resources-list"

[[repo]]
url = "https://github.com/ponderingdemocritus/protostar"

[[repo]]
url = "https://github.com/potti/starknet-basecamp"

[[repo]]
url = "https://github.com/POzTiVChIK/starknet_project"

[[repo]]
url = "https://github.com/PradhumnaPancholi/starknet-demo-contract"

[[repo]]
url = "https://github.com/princearoragithub/starknet.py"

[[repo]]
url = "https://github.com/printfjoby/SoulBoundToken"

[[repo]]
url = "https://github.com/prix0007/starknet-scarb-starter-boilerplate"

[[repo]]
url = "https://github.com/project3fusion/FusionFPS"

[[repo]]
url = "https://github.com/project3fusion/StarkLearn"

[[repo]]
url = "https://github.com/project3fusion/StarkMOBA"

[[repo]]
url = "https://github.com/project3fusion/StarkSharp"

[[repo]]
url = "https://github.com/ProjectKepler1/imx-starknet"

[[repo]]
url = "https://github.com/ProNodes11/Starknet-checker"

[[repo]]
url = "https://github.com/Prop-House/prop-house-monorepo"

[[repo]]
url = "https://github.com/Prop-House/starknet-relayer"
missing = true

[[repo]]
url = "https://github.com/protoss-exchange/protoss-exchange-contracts"

[[repo]]
url = "https://github.com/protoss-exchange/protoss-exchange-frontend"

[[repo]]
url = "https://github.com/pscott/pathfinder"

[[repo]]
url = "https://github.com/pscott/StarknetCC-CTF"

[[repo]]
url = "https://github.com/psushi/paradigm-ctf-2022-solutions"

[[repo]]
url = "https://github.com/ptisserand/ethglobal-paris-starksplitter"

[[repo]]
url = "https://github.com/ptisserand/katana-simple-ticker-counter"

[[repo]]
url = "https://github.com/ptisserand/starknet-cc-ctf"

[[repo]]
url = "https://github.com/ptisserand/workshop-starknetcc"

[[repo]]
url = "https://github.com/ptisserand/workshop-template"

[[repo]]
url = "https://github.com/qd-qd/starklings"

[[repo]]
url = "https://github.com/qd-qd/starknet-devnet"

[[repo]]
url = "https://github.com/qd-qd/starknet-indexer"

[[repo]]
url = "https://github.com/qd-qd/vscode-cairo-extension"

[[repo]]
url = "https://github.com/QinPengLin/starknet-go"

[[repo]]
url = "https://github.com/qliu7545/Starkware-20230418"

[[repo]]
url = "https://github.com/qperrot/testnpm"

[[repo]]
url = "https://github.com/qperrot/Workshops-ERC20"

[[repo]]
url = "https://github.com/qplqpl123/g-genesis"

[[repo]]
url = "https://github.com/qtrix/starknet-ico"

[[repo]]
url = "https://github.com/Quadratic-Labs/Apibara-deserializer"

[[repo]]
url = "https://github.com/Quadratic-Labs/Apibara-testing-Template"

[[repo]]
url = "https://github.com/Quadratic-Labs/cairo-foundry"

[[repo]]
url = "https://github.com/Quadratic-Labs/Moloch-on-Starknet"

[[repo]]
url = "https://github.com/Quadratic-Labs/Moloch-on-Starknet-indexer"

[[repo]]
url = "https://github.com/quangdangfit/awesome-list-rpc-nodes-providers"

[[repo]]
url = "https://github.com/quasarlabsXYZ/dvdsn"

[[repo]]
url = "https://github.com/quasarlabsXYZ/penrose-contracts"

[[repo]]
url = "https://github.com/Quentash/starknetcc"

[[repo]]
url = "https://github.com/quentin-abei/cairo-book-learn"

[[repo]]
url = "https://github.com/Quertyy/starklings-cairo-101"

[[repo]]
url = "https://github.com/Quillhash/Zero-Knowledge-Mastery"

[[repo]]
url = "https://github.com/R1M-NODES/starknet"

[[repo]]
url = "https://github.com/racso2609/cairo-boilerplate"

[[repo]]
url = "https://github.com/racso2609/cairo-contract-template"

[[repo]]
url = "https://github.com/racso2609/cairo-support-nvim"

[[repo]]
url = "https://github.com/RafaBlockDev/StarkNet-Research"

[[repo]]
url = "https://github.com/raghav-rama/spiritual-dao"

[[repo]]
url = "https://github.com/raghav-rama/starknet-wallet-connect"

[[repo]]
url = "https://github.com/raigal-r/ZKBootcamp"

[[repo]]
url = "https://github.com/rainerenglisch/cairo1"

[[repo]]
url = "https://github.com/rajeebkm/deploy-cairo1-on-starknet"

[[repo]]
url = "https://github.com/randomfeedooooor/cairo-contracts"

[[repo]]
url = "https://github.com/randomfeedooooor/frontend"

[[repo]]
url = "https://github.com/randomfeedooooor/pontis-publisher"

[[repo]]
url = "https://github.com/raphaelDkhn/json-on-starknet"

[[repo]]
url = "https://github.com/raphaelDkhn/midi-on-starknet"

[[repo]]
url = "https://github.com/raphaelDkhn/neural_network_on_starknet"
missing = true

[[repo]]
url = "https://github.com/RaphaelHardFork/account"

[[repo]]
url = "https://github.com/Ratimon/cairo-playground"

[[repo]]
url = "https://github.com/Ratimon/Cairo-smartcontract-template"

[[repo]]
url = "https://github.com/ratoru/stark-place"
missing = true

[[repo]]
url = "https://github.com/Raum-Network/raum_network_tokens"

[[repo]]
url = "https://github.com/RayXpub/cairo"

[[repo]]
url = "https://github.com/RayXpub/starknet-edu"

[[repo]]
url = "https://github.com/raznorabochiy/starknet-stats"

[[repo]]
url = "https://github.com/rcatalan98/simple-erc20-starknet"

[[repo]]
url = "https://github.com/rdubois-crypto/cylib"

[[repo]]
url = "https://github.com/rdubois-crypto/CYLIB-Speculos"

[[repo]]
url = "https://github.com/rdubois-crypto/MyCairoPlayground"

[[repo]]
url = "https://github.com/rdubois-crypto/PQ_NANO"

[[repo]]
url = "https://github.com/readygo67/paradigm-ctf-2022"

[[repo]]
url = "https://github.com/reborn-sama/Starknet_Basecamp"
missing = true

[[repo]]
url = "https://github.com/recursive-research/rift-cairo-sandbox"
missing = true

[[repo]]
url = "https://github.com/RedBeardEth/starknet-bridge-subgraph"

[[repo]]
url = "https://github.com/RedBlood639/StarkNet-Cario"

[[repo]]
url = "https://github.com/reddio-com/ReddioKit"

[[repo]]
url = "https://github.com/reddio-com/starknet-appchain-utils"

[[repo]]
url = "https://github.com/Redfur/learn-proto"

[[repo]]
url = "https://github.com/RedVelvetZip/starknet-bc"

[[repo]]
url = "https://github.com/refcell/cairo-by-example"

[[repo]]
url = "https://github.com/refcell/cairo-intro"

[[repo]]
url = "https://github.com/refcell/cairomate"

[[repo]]
url = "https://github.com/refcell/cairopal"

[[repo]]
url = "https://github.com/refcell/cairostarter"

[[repo]]
url = "https://github.com/refcell/crypts"

[[repo]]
url = "https://github.com/rejep10/my_swap_starknet"
missing = true

[[repo]]
url = "https://github.com/rejep10/new_dmail"

[[repo]]
url = "https://github.com/rejep10/new_my_swap"

[[repo]]
url = "https://github.com/rejep10/new_zk_lend"

[[repo]]
url = "https://github.com/rejep10/nft_mint_starknet"

[[repo]]
url = "https://github.com/renegade-fi/renegade"

[[repo]]
url = "https://github.com/renegade-fi/renegade-contracts"

[[repo]]
url = "https://github.com/Riad-Quadratic/kakarot"

[[repo]]
url = "https://github.com/RichardZHLH/StarknetHardhat"

[[repo]]
url = "https://github.com/richwarner/cairo-erc20"

[[repo]]
url = "https://github.com/richwarner/cairo-workshop"

[[repo]]
url = "https://github.com/richwarner/starknet-evm-erc20"

[[repo]]
url = "https://github.com/RileyDesrochers/RefoundSmartContract"

[[repo]]
url = "https://github.com/rishotics/starknetcc_2022"

[[repo]]
url = "https://github.com/rkdud007/chess-dojo"

[[repo]]
url = "https://github.com/rkdud007/noob-blockchain-rs"

[[repo]]
url = "https://github.com/rkdud007/rifle"

[[repo]]
url = "https://github.com/RLO5/kakarot_Jun2023"

[[repo]]
url = "https://github.com/robercano/ZeroKnowledgeBootcamp"
missing = true

[[repo]]
url = "https://github.com/robertkodra/protostar"

[[repo]]
url = "https://github.com/RobinDavid/starklings"

[[repo]]
url = "https://github.com/Rog3rSm1th/CairoExperiments"

[[repo]]
url = "https://github.com/rootNad/Starknet-Staking"

[[repo]]
url = "https://github.com/rootulp/cairo-playground"

[[repo]]
url = "https://github.com/rootulp/starknet-scaffold"

[[repo]]
url = "https://github.com/RoyaNsss/starknet"

[[repo]]
url = "https://github.com/rpalakkal/cairo-rsa"

[[repo]]
url = "https://github.com/rpruizc/cairo_examples"

[[repo]]
url = "https://github.com/rrzhang139/cairo_starter"

[[repo]]
url = "https://github.com/rubsoft/StarkNet-Basecamp-Pioneros"

[[repo]]
url = "https://github.com/ruesandora/starknet-node-kurulum-rehberi-TR"

[[repo]]
url = "https://github.com/ruleslabs/core"

[[repo]]
url = "https://github.com/ruleslabs/kass"

[[repo]]
url = "https://github.com/ruleslabs/periphery"

[[repo]]
url = "https://github.com/ruleslabs/starknet-erc-1155"

[[repo]]
url = "https://github.com/ruleslabs/starknet-erc721"

[[repo]]
url = "https://github.com/ruleslabs/starknet-messages"

[[repo]]
url = "https://github.com/ruleslabs/starknet-utils"

[[repo]]
url = "https://github.com/rvorias/starkdew-valley"

[[repo]]
url = "https://github.com/rzmahmood/StarkNet-NFT-Template"

[[repo]]
url = "https://github.com/s-davv/Starknet"

[[repo]]
url = "https://github.com/s000192/starknet-hackathon"

[[repo]]
url = "https://github.com/Sa7cez/addresses-generator"

[[repo]]
url = "https://github.com/SaadAAkash/web3-resources"

[[repo]]
url = "https://github.com/Sagar133/astraly-contracts"

[[repo]]
url = "https://github.com/SahilKharya/Stark"

[[repo]]
url = "https://github.com/said017/ciri-event-indexer"

[[repo]]
url = "https://github.com/said017/ciriverse-starknet-contract"

[[repo]]
url = "https://github.com/said017/ZeroKnowledgeBootcamp"

[[repo]]
url = "https://github.com/Saidaxmad-Maxm/StarkNet7"

[[repo]]
url = "https://github.com/sajjadium/ctf-archives"

[[repo]]
url = "https://github.com/Saksham010/ZKBootcamp-Encode-"

[[repo]]
url = "https://github.com/Salvatorenodes/Starknet-Test"

[[repo]]
url = "https://github.com/sam-iamm/observer-core"

[[repo]]
url = "https://github.com/sam0110/cairo-collatz-conjecture"

[[repo]]
url = "https://github.com/sambarnes/cairo-bloom"

[[repo]]
url = "https://github.com/sambarnes/cairo-dutch"

[[repo]]
url = "https://github.com/sambarnes/cairo-multisig"

[[repo]]
url = "https://github.com/sambarnes/cairo-placeholder"

[[repo]]
url = "https://github.com/sambarnes/fullstack-starknet"

[[repo]]
url = "https://github.com/sambarnes/prototype"

[[repo]]
url = "https://github.com/samueloh99/starknet-project-1"

[[repo]]
url = "https://github.com/Sandeep0322/starknet-account-express-snippet"

[[repo]]
url = "https://github.com/Sandeep0322/starknet-connect"

[[repo]]
url = "https://github.com/sansx/starknet-cn-homepage"

[[repo]]
url = "https://github.com/SantiagoPittella/test-starknet-package"

[[repo]]
url = "https://github.com/sarvex/Dapp-Learning"

[[repo]]
url = "https://github.com/satyvm/cairo_starknet"

[[repo]]
url = "https://github.com/satyvm/nftrokz"

[[repo]]
url = "https://github.com/satyvm/nftswap_frontend"

[[repo]]
url = "https://github.com/SaudxInu/starknet-basecamp"

[[repo]]
url = "https://github.com/sayajin-labs/kakarot"

[[repo]]
url = "https://github.com/sayajin-labs/kakarot-rpc-sandbox"

[[repo]]
url = "https://github.com/Sayrarh/Cairo-Skarknet-Contracts"

[[repo]]
url = "https://github.com/Sayrarh/Starknet-Cairo-1.0"

[[repo]]
url = "https://github.com/scio-labs/awesome-name-services"

[[repo]]
url = "https://github.com/Scotthamy/disperse-starknet"

[[repo]]
url = "https://github.com/script-money/cairo-bitwork"

[[repo]]
url = "https://github.com/script-money/StarkNet-Basecamp-Homework"

[[repo]]
url = "https://github.com/sCrypt-Inc/awesome-zero-knowledge-proofs"

[[repo]]
url = "https://github.com/sdgalvan/data-structures-cairo"

[[repo]]
url = "https://github.com/sdlyy/starknet-playground"

[[repo]]
url = "https://github.com/seacrest/ZeroKnowledgeBootcamp-encode"

[[repo]]
url = "https://github.com/sebastiendardenne/ng-questplay"

[[repo]]
url = "https://github.com/securerodd/perennial-paradigm-ctf"

[[repo]]
url = "https://github.com/seine-io/xrpl-dao"

[[repo]]
url = "https://github.com/sekai-studio/paymaster"

[[repo]]
url = "https://github.com/sekai-studio/starknet-libs"

[[repo]]
url = "https://github.com/Sekhmet/starknet-testnet"

[[repo]]
url = "https://github.com/sektor7k/Starknet-Example-Contract"

[[repo]]
url = "https://github.com/selaslan72/pathfinder"

[[repo]]
url = "https://github.com/Seraph-Labs/Cairo-Contracts"

[[repo]]
url = "https://github.com/Seraph-Labs/StarkPillNFT"

[[repo]]
url = "https://github.com/sergey-melnychuk/armada"

[[repo]]
url = "https://github.com/SerhiiSol1/cairo-repo"

[[repo]]
url = "https://github.com/seritalien/contract-holder"

[[repo]]
url = "https://github.com/seritalien/StarkNet-Dev-Container"

[[repo]]
url = "https://github.com/seshanthS/kakarot"

[[repo]]
url = "https://github.com/seshanthS/starknetIndia_2022"

[[repo]]
url = "https://github.com/shalomxl/ERC20_Cairo1_Starknet"

[[repo]]
url = "https://github.com/Shard-Labs/cairo-cli-docker"

[[repo]]
url = "https://github.com/Shard-Labs/starknet-devnet"

[[repo]]
url = "https://github.com/Shard-Labs/starknet-hardhat-example"

[[repo]]
url = "https://github.com/Shard-Labs/starknet-hardhat-plugin"

[[repo]]
url = "https://github.com/Shard-Labs/starknet-marbles"

[[repo]]
url = "https://github.com/Shard-Labs/starknet-onchain-oracle"

[[repo]]
url = "https://github.com/sharpChief/starknet-cairo"

[[repo]]
url = "https://github.com/Shinwari536/amm-cairo"

[[repo]]
url = "https://github.com/Shinwari536/cairo-Aug29"

[[repo]]
url = "https://github.com/Shinwari536/cairo-hints-Aug30"

[[repo]]
url = "https://github.com/Shinwari536/contract-balance"

[[repo]]
url = "https://github.com/Shr1ftyy/cairo-stark-learning"

[[repo]]
url = "https://github.com/shramee/cairo-ecs"

[[repo]]
url = "https://github.com/shramee/cairo-random"

[[repo]]
url = "https://github.com/shramee/cairo-with-docker"

[[repo]]
url = "https://github.com/shramee/cairo0-wasm"

[[repo]]
url = "https://github.com/shramee/cairolatte-backend"

[[repo]]
url = "https://github.com/shramee/creative-cairo"

[[repo]]
url = "https://github.com/shramee/dojo-gems"

[[repo]]
url = "https://github.com/shramee/dojo-p5-starter"

[[repo]]
url = "https://github.com/shramee/dojo-raw-starter"

[[repo]]
url = "https://github.com/shramee/ethin22"

[[repo]]
url = "https://github.com/shramee/hanji"

[[repo]]
url = "https://github.com/shramee/linear-erc20"

[[repo]]
url = "https://github.com/shramee/pathfinder"

[[repo]]
url = "https://github.com/shramee/scc22in-onchain-games-cairo"

[[repo]]
url = "https://github.com/shramee/shhtarknet"

[[repo]]
url = "https://github.com/shramee/starklings"

[[repo]]
url = "https://github.com/shramee/starklings-cairo1"

[[repo]]
url = "https://github.com/shramee/starknet-accuweather-oracle"

[[repo]]
url = "https://github.com/shramee/starknet-dapp-with-docker"

[[repo]]
url = "https://github.com/shramee/starknet-hardhat-template"

[[repo]]
url = "https://github.com/shramee/starknet-node-python-dind-ci"

[[repo]]
url = "https://github.com/shramee/starknet-role-manager"

[[repo]]
url = "https://github.com/shramee/starknet-wasm"

[[repo]]
url = "https://github.com/shramee/trustless-sockets"

[[repo]]
url = "https://github.com/shramee/wasm-blockifier-runtime"

[[repo]]
url = "https://github.com/Shubham-hub278/ng-questplay"

[[repo]]
url = "https://github.com/ShubhamChndrvnshi/zk-curve"

[[repo]]
url = "https://github.com/sidarth16/ZeroKnowledge-Bootcamp-EncodeClub"

[[repo]]
url = "https://github.com/sidarth16/ZkP-Workbook"

[[repo]]
url = "https://github.com/sigridjineth/ethereum-etl-storage-proof"

[[repo]]
url = "https://github.com/simidawalang/cairo-intro"

[[repo]]
url = "https://github.com/sinyordes/Starknet-ERC721-Balance"

[[repo]]
url = "https://github.com/sipalingtestnet/starknet"

[[repo]]
url = "https://github.com/SithSwap/ministark"

[[repo]]
url = "https://github.com/sivathanuk/explore-starknet"

[[repo]]
url = "https://github.com/skerchouni59/starknet"

[[repo]]
url = "https://github.com/skia-wallet/ExampleDapp"

[[repo]]
url = "https://github.com/skyro-compiler/skyro"

[[repo]]
url = "https://github.com/sladecek/sell-a-maze"

[[repo]]
url = "https://github.com/sleepyqadir/Encode-zk-bootcamp"

[[repo]]
url = "https://github.com/Slovenia-team/Decentral-Media"

[[repo]]
url = "https://github.com/Slovenia-team/starknet-erc721-storage"

[[repo]]
url = "https://github.com/slushsdk/slush"

[[repo]]
url = "https://github.com/sm1ck/starkstats"

[[repo]]
url = "https://github.com/Small-Indie-Cryptofactory/starknet_semolina_code"

[[repo]]
url = "https://github.com/smart-chain-fr/starknet-anchor-v2"

[[repo]]
url = "https://github.com/smart-chain-fr/starknet-anchor-v3"

[[repo]]
url = "https://github.com/smartcontractkit/caigo"

[[repo]]
url = "https://github.com/smartcontractkit/cairo-starter-kit"

[[repo]]
url = "https://github.com/smartcontractkit/chainlink-starknet"

[[repo]]
url = "https://github.com/smchala/DecimalToBinary"

[[repo]]
url = "https://github.com/snapshot-labs/starknet-delegation"

[[repo]]
url = "https://github.com/snapshot-labs/starknet-verifier"

[[repo]]
url = "https://github.com/snapshot-labs/sx-starknet"

[[repo]]
url = "https://github.com/snapshot-labs/sx-ui"

[[repo]]
url = "https://github.com/Snektron/linguist"

[[repo]]
url = "https://github.com/Snojj25/oracle"

[[repo]]
url = "https://github.com/softdevpro7/TypeChain"

[[repo]]
url = "https://github.com/software-mansion-labs/crypto-cpp-py"

[[repo]]
url = "https://github.com/software-mansion-labs/protostar-cairo-py"

[[repo]]
url = "https://github.com/software-mansion-labs/scarb-eject"

[[repo]]
url = "https://github.com/software-mansion-labs/starknet-android-demo"

[[repo]]
url = "https://github.com/software-mansion-labs/starknet-workshops-ethwarsaw"

[[repo]]
url = "https://github.com/software-mansion-labs/starkstonks"

[[repo]]
url = "https://github.com/software-mansion-labs/web3-account"

[[repo]]
url = "https://github.com/software-mansion/asdf-scarb"

[[repo]]
url = "https://github.com/software-mansion/protostar"

[[repo]]
url = "https://github.com/software-mansion/scarb"

[[repo]]
url = "https://github.com/software-mansion/setup-scarb"

[[repo]]
url = "https://github.com/software-mansion/starknet-jvm"

[[repo]]
url = "https://github.com/software-mansion/starknet.py"

[[repo]]
url = "https://github.com/software-mansion/starknet.swift"

[[repo]]
url = "https://github.com/Solpatium/starknet-devnet"

[[repo]]
url = "https://github.com/sonarwatch/token-lists"

[[repo]]
url = "https://github.com/sphinx-dex/cairo-data-structures"

[[repo]]
url = "https://github.com/sphinx-dex/sphinx-core"

[[repo]]
url = "https://github.com/sphinx-dex/sphinx-crosschain"

[[repo]]
url = "https://github.com/sphinx-dex/starkx-front-end"

[[repo]]
url = "https://github.com/sphinx-protocol/sphinx-core"

[[repo]]
url = "https://github.com/sphinx-protocol/sphinx-crosschain"

[[repo]]
url = "https://github.com/sprtd/cairo-ownable-integration"

[[repo]]
url = "https://github.com/sprtd/gm-cairo"

[[repo]]
url = "https://github.com/ss044/work"

[[repo]]
url = "https://github.com/ssteiger/starknet-dapp-boilerplate"

[[repo]]
url = "https://github.com/stamhe/Dapp-Learning"

[[repo]]
url = "https://github.com/stark-mfer/cairo-contracts"

[[repo]]
url = "https://github.com/stark-mfer/frontend"

[[repo]]
url = "https://github.com/Stark-Wars/StarkWarsContracts"

[[repo]]
url = "https://github.com/StarkBoard/starkboard-back"

[[repo]]
url = "https://github.com/StarkBoard/starknet-py-indexer"

[[repo]]
url = "https://github.com/StarkCon/workshop01"

[[repo]]
url = "https://github.com/StarkLend/starklend-protocol"

[[repo]]
url = "https://github.com/StarkLinkVRF/VRF-StarkNet"

[[repo]]
url = "https://github.com/StarkMaze/starkmaze-frontend"

[[repo]]
url = "https://github.com/starknet-chimp/contract"

[[repo]]
url = "https://github.com/Starknet-China/Awesome-StarkNet-Chinese"

[[repo]]
url = "https://github.com/starknet-edu/aa-workshop"

[[repo]]
url = "https://github.com/starknet-edu/awesome-starknet"

[[repo]]
url = "https://github.com/starknet-edu/basecamp"

[[repo]]
url = "https://github.com/starknet-edu/buymeacoffee-contracts"

[[repo]]
url = "https://github.com/starknet-edu/buymeacoffee-ui"

[[repo]]
url = "https://github.com/starknet-edu/cairo-coverage"

[[repo]]
url = "https://github.com/starknet-edu/cairo-snippets"

[[repo]]
url = "https://github.com/starknet-edu/deploy-cairo1-demo"

[[repo]]
url = "https://github.com/starknet-edu/fountain"

[[repo]]
url = "https://github.com/starknet-edu/hardhat-example"

[[repo]]
url = "https://github.com/starknet-edu/kakashi"

[[repo]]
url = "https://github.com/starknet-edu/l1-l2-messaging-example"

[[repo]]
url = "https://github.com/starknet-edu/ownable"

[[repo]]
url = "https://github.com/starknet-edu/ownable-workshop"

[[repo]]
url = "https://github.com/starknet-edu/ownable_v2"

[[repo]]
url = "https://github.com/starknet-edu/points-migrator"

[[repo]]
url = "https://github.com/starknet-edu/remix-game-day"

[[repo]]
url = "https://github.com/starknet-edu/remote-controlled-accounts"

[[repo]]
url = "https://github.com/starknet-edu/setup-starknet-dev-env"

[[repo]]
url = "https://github.com/starknet-edu/sn-grader"

[[repo]]
url = "https://github.com/starknet-edu/sn-lib-integration"

[[repo]]
url = "https://github.com/starknet-edu/snf-basecamp-pilot"

[[repo]]
url = "https://github.com/starknet-edu/snf-events-pilot"

[[repo]]
url = "https://github.com/starknet-edu/snfg-pilot"

[[repo]]
url = "https://github.com/starknet-edu/starknet-accounts"

[[repo]]
url = "https://github.com/starknet-edu/starknet-cairo-101"

[[repo]]
url = "https://github.com/starknet-edu/starknet-cc-ctf-challenges"

[[repo]]
url = "https://github.com/starknet-edu/starknet-debug"

[[repo]]
url = "https://github.com/starknet-edu/starknet-docs"

[[repo]]
url = "https://github.com/starknet-edu/starknet-edu.github.io"

[[repo]]
url = "https://github.com/starknet-edu/starknet-erc20"

[[repo]]
url = "https://github.com/starknet-edu/starknet-erc721"

[[repo]]
url = "https://github.com/starknet-edu/StarkNet-integration"

[[repo]]
url = "https://github.com/starknet-edu/starknet-messaging-bridge"

[[repo]]
url = "https://github.com/starknet-edu/starknet-scripts"

[[repo]]
url = "https://github.com/starknet-edu/starknet-seed"

[[repo]]
url = "https://github.com/starknet-edu/starknet-stack"

[[repo]]
url = "https://github.com/starknet-edu/starknetbook"

[[repo]]
url = "https://github.com/starknet-edu/tutorials-players-counter"

[[repo]]
url = "https://github.com/starknet-edu/ultimate-env"

[[repo]]
url = "https://github.com/starknet-edu/walking-with-starknet"

[[repo]]
url = "https://github.com/Starknet-Es/Awesome-Starknet"

[[repo]]
url = "https://github.com/Starknet-Es/Maths-StarknetEs"

[[repo]]
url = "https://github.com/Starknet-Es/StarknetEs-Aprendizaje"

[[repo]]
url = "https://github.com/starknet-graph/firehose-starknet"

[[repo]]
url = "https://github.com/starknet-graph/jsonrpc-to-firestark"

[[repo]]
url = "https://github.com/starknet-graph/pathfinder"

[[repo]]
url = "https://github.com/starknet-id/affiliate.starknet.id"

[[repo]]
url = "https://github.com/starknet-id/api.sales.starknet.id"

[[repo]]
url = "https://github.com/starknet-id/api.starknet.id"

[[repo]]
url = "https://github.com/starknet-id/app.starknet.id"

[[repo]]
url = "https://github.com/starknet-id/auto_renew_bot"

[[repo]]
url = "https://github.com/starknet-id/auto_renew_contract"

[[repo]]
url = "https://github.com/starknet-id/auto_renew_indexer"

[[repo]]
url = "https://github.com/starknet-id/contract"

[[repo]]
url = "https://github.com/starknet-id/contract_cairo1"

[[repo]]
url = "https://github.com/starknet-id/docs.starknet.id"

[[repo]]
url = "https://github.com/starknet-id/ens_resolver"

[[repo]]
url = "https://github.com/starknet-id/eth_verifier"

[[repo]]
url = "https://github.com/starknet-id/hackerhouse.starknet.id"

[[repo]]
url = "https://github.com/starknet-id/identity"

[[repo]]
url = "https://github.com/starknet-id/identity_tokens"

[[repo]]
url = "https://github.com/starknet-id/indexer"

[[repo]]
url = "https://github.com/starknet-id/indexer_old"

[[repo]]
url = "https://github.com/starknet-id/land.starknet.quest"

[[repo]]
url = "https://github.com/starknet-id/mint_from_l1"

[[repo]]
url = "https://github.com/starknet-id/multicalls"

[[repo]]
url = "https://github.com/starknet-id/multicalls_old"

[[repo]]
url = "https://github.com/starknet-id/naming"

[[repo]]
url = "https://github.com/starknet-id/naming_contract"

[[repo]]
url = "https://github.com/starknet-id/nft_pp_verifier"

[[repo]]
url = "https://github.com/starknet-id/og.starknet.id"

[[repo]]
url = "https://github.com/starknet-id/old_identity"

[[repo]]
url = "https://github.com/starknet-id/old_naming"

[[repo]]
url = "https://github.com/starknet-id/old_verifier"

[[repo]]
url = "https://github.com/starknet-id/referral"

[[repo]]
url = "https://github.com/starknet-id/referral_contract"

[[repo]]
url = "https://github.com/starknet-id/resolver_delegation"

[[repo]]
url = "https://github.com/starknet-id/resolver_delegation_cairo1"

[[repo]]
url = "https://github.com/starknet-id/sales_indexer"

[[repo]]
url = "https://github.com/starknet-id/sales_indexer_old"

[[repo]]
url = "https://github.com/starknet-id/sbt.starknet.id"

[[repo]]
url = "https://github.com/starknet-id/starknet.id"

[[repo]]
url = "https://github.com/starknet-id/starknetid.js"

[[repo]]
url = "https://github.com/starknet-id/starknetid.rs"

[[repo]]
url = "https://github.com/starknet-id/stats.starknet.id"

[[repo]]
url = "https://github.com/starknet-id/subdomain_delegation"

[[repo]]
url = "https://github.com/starknet-id/subdomain_distribution"

[[repo]]
url = "https://github.com/starknet-id/toolkit"

[[repo]]
url = "https://github.com/starknet-id/tribe_nft"

[[repo]]
url = "https://github.com/starknet-id/verifier_contract"

[[repo]]
url = "https://github.com/starknet-id/verifier_pop"

[[repo]]
url = "https://github.com/starknet-id/watchtower.starknet.id"

[[repo]]
url = "https://github.com/starknet-io/.github"

[[repo]]
url = "https://github.com/starknet-io/builders-council"

[[repo]]
url = "https://github.com/starknet-io/devonomics"

[[repo]]
url = "https://github.com/starknet-io/docs-common-content"

[[repo]]
url = "https://github.com/starknet-io/get-starknet"

[[repo]]
url = "https://github.com/starknet-io/glossary"

[[repo]]
url = "https://github.com/starknet-io/hello-starknet"

[[repo]]
url = "https://github.com/starknet-io/SNIPs"

[[repo]]
url = "https://github.com/starknet-io/starkgate-contracts"

[[repo]]
url = "https://github.com/starknet-io/starkgate-frontend"

[[repo]]
url = "https://github.com/starknet-io/starknet-addresses"

[[repo]]
url = "https://github.com/starknet-io/starknet-docs"

[[repo]]
url = "https://github.com/starknet-io/starknet-docs-antora-ui"

[[repo]]
url = "https://github.com/starknet-io/starknet-p2p-specs"

[[repo]]
url = "https://github.com/starknet-io/starknet-playground"

[[repo]]
url = "https://github.com/starknet-io/starknet-stack-resources"

[[repo]]
url = "https://github.com/starknet-io/StarkNet-Token"

[[repo]]
url = "https://github.com/starknet-io/starknet-website"

[[repo]]
url = "https://github.com/starknet-io/starknet-zig"

[[repo]]
url = "https://github.com/starknet-io/starknet.js"

[[repo]]
url = "https://github.com/starknet-io/tokei"

[[repo]]
url = "https://github.com/starknet-io/types-rs"

[[repo]]
url = "https://github.com/Starknet-php/starknet.php"

[[repo]]
url = "https://github.com/Starknet-Recovery-Service/recovery"

[[repo]]
url = "https://github.com/StarkNet-ZH/Awesome-StarkNet-Chinese"

[[repo]]
url = "https://github.com/StarknetAstro/AstroEditor"

[[repo]]
url = "https://github.com/StarknetAstro/BootCamp"

[[repo]]
url = "https://github.com/StarknetAstro/OpenBillboard"

[[repo]]
url = "https://github.com/starknetdev/shared_wallet"

[[repo]]
url = "https://github.com/starknetdev/starknet_liquidity_pool"

[[repo]]
url = "https://github.com/starknetes/starknet-cairo-101-spanish"
missing = true

[[repo]]
url = "https://github.com/starknetwiki/stiki-frontend"

[[repo]]
url = "https://github.com/StarkNightsWatch/starknetid-naming"

[[repo]]
url = "https://github.com/Starknopoly/contracts"

[[repo]]
url = "https://github.com/starkoracles/Aero"

[[repo]]
url = "https://github.com/starkpay-labs/starkpay-v1"

[[repo]]
url = "https://github.com/starkpunks/contracts"

[[repo]]
url = "https://github.com/StarkQuest/frontend"

[[repo]]
url = "https://github.com/starkscan/starkscan-verifier"

[[repo]]
url = "https://github.com/Starkswap/cairo-erc20-faucet"

[[repo]]
url = "https://github.com/Starkswap/ironfleet-contracts"

[[repo]]
url = "https://github.com/Starkswap/starkswap-contracts"

[[repo]]
url = "https://github.com/starkware-intern/su-zhu-tweets"

[[repo]]
url = "https://github.com/starkware-libs/blockifier"

[[repo]]
url = "https://github.com/starkware-libs/cairo"
tags = ["Protocol"]

[[repo]]
url = "https://github.com/starkware-libs/cairo-examples"
missing = true

[[repo]]
url = "https://github.com/starkware-libs/cairo-lang"

[[repo]]
url = "https://github.com/starkware-libs/cairo-playground"

[[repo]]
url = "https://github.com/starkware-libs/crypto-cpp"

[[repo]]
url = "https://github.com/starkware-libs/davion-config"

[[repo]]
url = "https://github.com/starkware-libs/dydx-config"

[[repo]]
url = "https://github.com/starkware-libs/ethSTARK"

[[repo]]
url = "https://github.com/starkware-libs/formal-proofs"

[[repo]]
url = "https://github.com/starkware-libs/gammax-config"

[[repo]]
url = "https://github.com/starkware-libs/karpenter"

[[repo]]
url = "https://github.com/starkware-libs/okx-config"

[[repo]]
url = "https://github.com/starkware-libs/papyrus"

[[repo]]
url = "https://github.com/starkware-libs/python-terraform"

[[repo]]
url = "https://github.com/starkware-libs/stark-perpetual"

[[repo]]
url = "https://github.com/starkware-libs/starkex-apps-api"

[[repo]]
url = "https://github.com/starkware-libs/starkex-contracts"

[[repo]]
url = "https://github.com/starkware-libs/starkex-core"

[[repo]]
url = "https://github.com/starkware-libs/starkex-data-availability-committee"

[[repo]]
url = "https://github.com/starkware-libs/starkex-for-spot-trading"

[[repo]]
url = "https://github.com/starkware-libs/starkex-js"

[[repo]]
url = "https://github.com/starkware-libs/starkex-playground"

[[repo]]
url = "https://github.com/starkware-libs/starkex-resources"

[[repo]]
url = "https://github.com/starkware-libs/starkex-resources-wip"

[[repo]]
url = "https://github.com/starkware-libs/StarkNet-AllCoreDevs-Meetings"

[[repo]]
url = "https://github.com/starkware-libs/starknet-api"
tags = ["Protocol"]

[[repo]]
url = "https://github.com/starkware-libs/starknet-snap"

[[repo]]
url = "https://github.com/starkware-libs/starknet-specs"

[[repo]]
url = "https://github.com/starkware-libs/starknet-tutorials-cairo-syntax"

[[repo]]
url = "https://github.com/starkware-libs/starknet-tutorials-erc20"

[[repo]]
url = "https://github.com/starkware-libs/starknet-tutorials-erc721"

[[repo]]
url = "https://github.com/starkware-libs/starknet-tutorials-global"

[[repo]]
url = "https://github.com/starkware-libs/starknet-tutorials-utils"

[[repo]]
url = "https://github.com/starkware-libs/starkware-crypto-utils"

[[repo]]
url = "https://github.com/starkware-libs/stone-prover"

[[repo]]
url = "https://github.com/starkware-libs/veedo"

[[repo]]
url = "https://github.com/Starkware-Naming-Service/cairo-contracts"

[[repo]]
url = "https://github.com/StarkWareHackathon/starknet-IoT-DAO"

[[repo]]
url = "https://github.com/starwalker00/ogame-starknet"

[[repo]]
url = "https://github.com/Stash-Ex/stash-extension"

[[repo]]
url = "https://github.com/Stash-Ex/stash-protocol"

[[repo]]
url = "https://github.com/stefanalfbo/cairo-by-examples"

[[repo]]
url = "https://github.com/stefanalfbo/cairo-dev-container"

[[repo]]
url = "https://github.com/stompesi/starkware-hackathon"

[[repo]]
url = "https://github.com/StreamifyHQ/streamify"

[[repo]]
url = "https://github.com/strips-finance/rabbitx_contracts"

[[repo]]
url = "https://github.com/subvisual/ChickenBonds"

[[repo]]
url = "https://github.com/subvisual/matusalem"

[[repo]]
url = "https://github.com/subvisual/my-first-starknet-contract-demo"

[[repo]]
url = "https://github.com/subvisual/starknet-demo-dapp"

[[repo]]
url = "https://github.com/subvisual/svarknet"

[[repo]]
url = "https://github.com/subzet/cairo-workshop"

[[repo]]
url = "https://github.com/sugarforever/starknet-erc721"

[[repo]]
url = "https://github.com/suhailkakar/awesome-list-rpc-nodes-providers"

[[repo]]
url = "https://github.com/suhasagg/Koolstarknetjunotutorials"

[[repo]]
url = "https://github.com/SummaryDev/starknet-archive"

[[repo]]
url = "https://github.com/supernovahs/starknet-rs"

[[repo]]
url = "https://github.com/SuperStar0106/Ganache"

[[repo]]
url = "https://github.com/SupremeSingh/Awesome-ZK"

[[repo]]
url = "https://github.com/SupremeSingh/cairo-voting-contract"

[[repo]]
url = "https://github.com/SupremeSingh/cairo1-starklings-sols"

[[repo]]
url = "https://github.com/SupremeSingh/starklings"

[[repo]]
url = "https://github.com/SupremeSingh/starknet-js-tutorial"

[[repo]]
url = "https://github.com/SupremeSingh/zkpBootcampJuly"

[[repo]]
url = "https://github.com/surajsharma/starknet-erc721"

[[repo]]
url = "https://github.com/surfer05/starknetjs"

[[repo]]
url = "https://github.com/susanmu2020/Dapp-Learning"

[[repo]]
url = "https://github.com/sustia-llc/starknet-redux-typescript"

[[repo]]
url = "https://github.com/swan-of-bodom/starknet-vim"

[[repo]]
url = "https://github.com/swapnilraj/protostar-verify-test"

[[repo]]
url = "https://github.com/Sweng0d/CairoChallengesPlayground.cairo"

[[repo]]
url = "https://github.com/swiiny/starknext"

[[repo]]
url = "https://github.com/switch-recover/switch"

[[repo]]
url = "https://github.com/switch-recover/switch-core"

[[repo]]
url = "https://github.com/SYBIL-MAFIA/starknet-nft-minter"

[[repo]]
url = "https://github.com/SYBIL-MAFIA/starknet-soft-retrodrops"

[[repo]]
url = "https://github.com/SYBIL-MAFIA/starknet-wallet-upgrade"

[[repo]]
url = "https://github.com/sybil-v-zakone/starknet-pk-extractor"

[[repo]]
url = "https://github.com/sybil-v-zakone/starknet-short-addresses-extractor"

[[repo]]
url = "https://github.com/sybil-v-zakone/starknet-wallets-generator"

[[repo]]
url = "https://github.com/szymcio32/apibara-starknet"

[[repo]]
url = "https://github.com/szymcio32/blockchain-projects"

[[repo]]
url = "https://github.com/t4sk/hello-cairo"

[[repo]]
url = "https://github.com/t4sk/hello-starknet"

[[repo]]
url = "https://github.com/taco-paco/starknet-eth"

[[repo]]
url = "https://github.com/taco-paco/starknet-exp"

[[repo]]
url = "https://github.com/tadad/imx-starknet"

[[repo]]
url = "https://github.com/tadad/starknet_amm"

[[repo]]
url = "https://github.com/tahmed4/onchain_gas_analysis"

[[repo]]
url = "https://github.com/tahos81/shovel"

[[repo]]
url = "https://github.com/taijusanagi/starknet-sandbox"

[[repo]]
url = "https://github.com/takez0o/deadly-games-starknet"

[[repo]]
url = "https://github.com/TamaraRingas/CairoBootcamp"

[[repo]]
url = "https://github.com/tangtao1989/Starknet-node"

[[repo]]
url = "https://github.com/tangtj/starknet-amm-contract"

[[repo]]
url = "https://github.com/tanjid-showkot/whack-a-mole-web3-login-react"

[[repo]]
url = "https://github.com/Tanteli/cairo-AMM"

[[repo]]
url = "https://github.com/Tanteli/cairo-template"

[[repo]]
url = "https://github.com/tarrencev/go-starknet"

[[repo]]
url = "https://github.com/tarrencev/protostar"

[[repo]]
url = "https://github.com/tarrencev/starknet-scaffold"

[[repo]]
url = "https://github.com/Tbelleng/Kaiji"

[[repo]]
url = "https://github.com/team-brewery/wallet-app-store"

[[repo]]
url = "https://github.com/teamdesider/ToT"
missing = true

[[repo]]
url = "https://github.com/Tecatech/cyber-security-training"

[[repo]]
url = "https://github.com/Tecatech/information-security-training"

[[repo]]
url = "https://github.com/Ted1166/starknet-cohort-assignments"

[[repo]]
url = "https://github.com/TeddyNotBear/mystis-og-pass"

[[repo]]
url = "https://github.com/TeddyNotBear/save-the-quacks"

[[repo]]
url = "https://github.com/tekkac/apibara_indexer_test"

[[repo]]
url = "https://github.com/tekkac/cairo-alt_bn128"

[[repo]]
url = "https://github.com/tekkac/carb-meter"

[[repo]]
url = "https://github.com/tekkac/l2_minter"

[[repo]]
url = "https://github.com/tekkac/starklings"

[[repo]]
url = "https://github.com/tempusfinance/starknet-devnet"

[[repo]]
url = "https://github.com/testevgen/StarkNet"

[[repo]]
url = "https://github.com/tgyf007/debugpkg"
missing = true

[[repo]]
url = "https://github.com/Th0rgal/better-multicall"

[[repo]]
url = "https://github.com/Th0rgal/contract"

[[repo]]
url = "https://github.com/Th0rgal/guildsweb"

[[repo]]
url = "https://github.com/Th0rgal/plugin-bmc"

[[repo]]
url = "https://github.com/Th0rgal/plugin_starknetid"

[[repo]]
url = "https://github.com/Th0rgal/sphinx"

[[repo]]
url = "https://github.com/Th0rgal/starkbet"

[[repo]]
url = "https://github.com/Th0rgal/starkbot"

[[repo]]
url = "https://github.com/Th0rgal/stoken"

[[repo]]
url = "https://github.com/Th0rgal/zkstark"

[[repo]]
url = "https://github.com/thanapongsj1996/starknet-frontend"

[[repo]]
url = "https://github.com/thasipablo/starknet_communities"

[[repo]]
url = "https://github.com/the-candy-shop/starksheet-monorepo"

[[repo]]
url = "https://github.com/the-ninth/cairo-contracts"

[[repo]]
url = "https://github.com/the-ninth/starknet-contracts"

[[repo]]
url = "https://github.com/TheKnightCoder/ZKSpark-StarkNet-Bootcamp"

[[repo]]
url = "https://github.com/THEmmanuel/starknet-devnet"

[[repo]]
url = "https://github.com/THenry14/starknet-devnet"

[[repo]]
url = "https://github.com/thephoenixguild/StarkNet_Warp"

[[repo]]
url = "https://github.com/theskyvalker/nextid-starknet"

[[repo]]
url = "https://github.com/Thirumurugan7/NFT-Hunter"

[[repo]]
url = "https://github.com/thisislexar/Starknet-Node"

[[repo]]
url = "https://github.com/thomas-quadratic/kakarot"

[[repo]]
url = "https://github.com/threepwave/crypts-realms"

[[repo]]
url = "https://github.com/threepwave/cryptsandcaverns"

[[repo]]
url = "https://github.com/thryec/protostar-cairo"

[[repo]]
url = "https://github.com/TianM/starknet-generate"

[[repo]]
url = "https://github.com/TianM/starknet.github.io"

[[repo]]
url = "https://github.com/tigretocode/starknet"

[[repo]]
url = "https://github.com/TimNooren/pytest-cairo"

[[repo]]
url = "https://github.com/TimNooren/starknet-compose"

[[repo]]
url = "https://github.com/timothyAgevi/starknet_forge_template_sample"

[[repo]]
url = "https://github.com/timothyAgevi/starknet_learning"

[[repo]]
url = "https://github.com/timPrachasri/starknet-hardhat-lab-1"

[[repo]]
url = "https://github.com/tohrnii/flashloan-starknet"

[[repo]]
url = "https://github.com/tohrnii/openlab-cairo"

[[repo]]
url = "https://github.com/TokenFlowInsights/StarkTx"
missing = true

[[repo]]
url = "https://github.com/TokeniZK/tokenizk-finance"

[[repo]]
url = "https://github.com/TomaszWaszczyk/ZKPBootcamp"

[[repo]]
url = "https://github.com/tomek0123456789/cairo-pokemons"

[[repo]]
url = "https://github.com/tony1908/starknet-demo"

[[repo]]
url = "https://github.com/topology-gg/caistring"

[[repo]]
url = "https://github.com/topology-gg/fountain"

[[repo]]
url = "https://github.com/topology-gg/isaac"

[[repo]]
url = "https://github.com/topology-gg/isaac-space-view"

[[repo]]
url = "https://github.com/topology-gg/isaac-station-view"

[[repo]]
url = "https://github.com/topology-gg/isaac-working-view"

[[repo]]
url = "https://github.com/topology-gg/mumu-backend"

[[repo]]
url = "https://github.com/topology-gg/mumu-cairo"

[[repo]]
url = "https://github.com/topology-gg/s2m2"

[[repo]]
url = "https://github.com/topology-gg/s2m2-view"

[[repo]]
url = "https://github.com/topology-gg/shoshin"

[[repo]]
url = "https://github.com/topology-gg/stardisc-view"

[[repo]]
url = "https://github.com/tor-tobi/frontend"

[[repo]]
url = "https://github.com/torusresearch/jwt-prover-cairo"

[[repo]]
url = "https://github.com/TotalPizza/kakarot"

[[repo]]
url = "https://github.com/TotalPizza/starknet-multisig-account"

[[repo]]
url = "https://github.com/tracyzhang1998/StarknetVote"

[[repo]]
url = "https://github.com/tradeflows/v1-core-starknet"

[[repo]]
url = "https://github.com/tradeparadex/code-samples"

[[repo]]
url = "https://github.com/tradeparadex/starknet-signing-cpp"

[[repo]]
url = "https://github.com/tranbamanh229289/gauss"

[[repo]]
url = "https://github.com/trangnv/100daysCairo"

[[repo]]
url = "https://github.com/trangnv/cairo1-contracts"

[[repo]]
url = "https://github.com/trangnv/empiric-eth-price-prediction"

[[repo]]
url = "https://github.com/trangnv/ethereum-starknet-bridge"

[[repo]]
url = "https://github.com/trangnv/linear-regression-starknet"

[[repo]]
url = "https://github.com/trangnv/starknet-notebook"

[[repo]]
url = "https://github.com/trangnv/starknet-watcher"

[[repo]]
url = "https://github.com/trangnv/zkclass"

[[repo]]
url = "https://github.com/Treasury-research/starknet-web"

[[repo]]
url = "https://github.com/trentrand/PaintToEarn.eth"

[[repo]]
url = "https://github.com/trivonhan/starknet-intergrate"

[[repo]]
url = "https://github.com/tserg/cairo-contracts"

[[repo]]
url = "https://github.com/tserg/vyper-contracts"

[[repo]]
url = "https://github.com/tserg/vyro"

[[repo]]
url = "https://github.com/tsremarkable/cairo-contracts"

[[repo]]
url = "https://github.com/TumTum23/cairo-erc4626"

[[repo]]
url = "https://github.com/Turbo8282/sns-copy"
missing = true

[[repo]]
url = "https://github.com/turrisxyz/linguist"

[[repo]]
url = "https://github.com/tutan123/MintCorner"

[[repo]]
url = "https://github.com/tutan123/Starknet_dev"

[[repo]]
url = "https://github.com/txthanh1178793/Cairo-exercise"

[[repo]]
url = "https://github.com/txthanh1178793/StarkNet-tutorial"

[[repo]]
url = "https://github.com/tyler-smith/kakarot"

[[repo]]
url = "https://github.com/u20024804/starknet.py"

[[repo]]
url = "https://github.com/udayj/dynamic_voting_system"

[[repo]]
url = "https://github.com/udayj/starknet_prediction_market"

[[repo]]
url = "https://github.com/udayj/token_gated_account"

[[repo]]
url = "https://github.com/udayj/votex_v1"

[[repo]]
url = "https://github.com/UESTC-ZSC/Dapp-Learning"

[[repo]]
url = "https://github.com/ulerdogan/pickaxe"

[[repo]]
url = "https://github.com/Ultra-Tech-code/Cairo-Test-Project"

[[repo]]
url = "https://github.com/unifralabs/starknet.js-workshop"

[[repo]]
url = "https://github.com/unintendedcon/cairo-exercise-answers"

[[repo]]
url = "https://github.com/unparalleled-js/ape-demo-project"

[[repo]]
url = "https://github.com/Upilassi/contract-cairo"

[[repo]]
url = "https://github.com/uqbar-dao/sirens-of-uqbar"
missing = true

[[repo]]
url = "https://github.com/urbit/azimuth-cairo"

[[repo]]
url = "https://github.com/Utilitycoder/pragma"

[[repo]]
url = "https://github.com/V1C70RYG0D/ctf-blockchain"

[[repo]]
url = "https://github.com/vaibhavgeek/game-clock"

[[repo]]
url = "https://github.com/valour01/paradigm-ctf-2022"

[[repo]]
url = "https://github.com/vanhuy170496/chimpion-contract"

[[repo]]
url = "https://github.com/vantwoutmaarten/Starknet"

[[repo]]
url = "https://github.com/vantwoutmaarten/starknet-hackathon-game"

[[repo]]
url = "https://github.com/veramolabs/did-scorpius"

[[repo]]
url = "https://github.com/VictorONN/ex14-Starknet-basecamp2"

[[repo]]
url = "https://github.com/VictorONN/starknetnairobiclass5"

[[repo]]
url = "https://github.com/Vid201/awesome-ethereum-rust"

[[repo]]
url = "https://github.com/viemrect/starknet-node"

[[repo]]
url = "https://github.com/vikions/starkKasino"

[[repo]]
url = "https://github.com/vikkydataseo/starklings-solutions"

[[repo]]
url = "https://github.com/vikkydataseo/starklins-solutions-cairo-1"

[[repo]]
url = "https://github.com/vinceferro/bidding-system_cairo"

[[repo]]
url = "https://github.com/vishnuc77/starknet-l1-l2"

[[repo]]
url = "https://github.com/vishnuc77/voting-starkware"

[[repo]]
url = "https://github.com/Vishvesh-rao/Truffle-Starknet-Box"

[[repo]]
url = "https://github.com/Vitali-workspace/Crypto-Testnet-Faucet"

[[repo]]
url = "https://github.com/vivienbcr/blockhead"

[[repo]]
url = "https://github.com/vkubilays/Get-Starknet"

[[repo]]
url = "https://github.com/Vladislav1z/StarkNet_test_my_contract"

[[repo]]
url = "https://github.com/vmmuthu31/kakarot"

[[repo]]
url = "https://github.com/vmmuthu31/NFT_Craft"

[[repo]]
url = "https://github.com/vomira/dao-upwork"

[[repo]]
url = "https://github.com/vova2244/https---github.com-SYBIL-MAFIA-starknet-soft-retrodrops"

[[repo]]
url = "https://github.com/vvwvann/starknet-example"

[[repo]]
url = "https://github.com/w2k-star-forks/warp"

[[repo]]
url = "https://github.com/wackalabs/cairo-setup"
missing = true

[[repo]]
url = "https://github.com/wallace-df/nft-launcher-contracts"

[[repo]]
url = "https://github.com/wallace-df/nft-launcher-dapp"

[[repo]]
url = "https://github.com/wallace-df/nft-lending-contracts"

[[repo]]
url = "https://github.com/wallace-df/nft-renting-contracts"

[[repo]]
url = "https://github.com/wallace-df/virtap-webapp"
missing = true

[[repo]]
url = "https://github.com/wandcrafting/cairo-fsm"

[[repo]]
url = "https://github.com/wangshuqin1993/CRC20-test"

[[repo]]
url = "https://github.com/wangshuqin1993/StarkWare-ERC20"

[[repo]]
url = "https://github.com/Wanying-He/AI-trading-demo"

[[repo]]
url = "https://github.com/Wanying-He/starknet-dnn-demo"

[[repo]]
url = "https://github.com/war-in/starknet-devnet"

[[repo]]
url = "https://github.com/WardrobeAI/starknet-nft-marketplace"

[[repo]]
url = "https://github.com/Wave-95/anvil-contracts"

[[repo]]
url = "https://github.com/Wave-95/cairo-learning"

[[repo]]
url = "https://github.com/Wave-95/hello-cairo"

[[repo]]
url = "https://github.com/Wave-95/hello-starknet"

[[repo]]
url = "https://github.com/Wave-95/proovy-ui"

[[repo]]
url = "https://github.com/Wave-95/zkBarter-contracts"

[[repo]]
url = "https://github.com/web3-byoa/react-byoa-sdk"

[[repo]]
url = "https://github.com/web3-byoa/starknet_l2_contract"

[[repo]]
url = "https://github.com/Web3Auth/sign-in-with-web3"

[[repo]]
url = "https://github.com/web3magnetic/starknet-tutorials"

[[repo]]
url = "https://github.com/wenzhenxiang/starkhitchhiker"

[[repo]]
url = "https://github.com/wenzhenxiang/starknet_account"

[[repo]]
url = "https://github.com/wenzhenxiang/starknet_simple_token"

[[repo]]
url = "https://github.com/whatthedev-eth/hello_starknet"
missing = true

[[repo]]
url = "https://github.com/widolabs/wido-contracts-cairo"

[[repo]]
url = "https://github.com/William3Johnson/openzeppelin-nile-upgrades"

[[repo]]
url = "https://github.com/willshi88/project-crawling"

[[repo]]
url = "https://github.com/windupbird66/starknet_hunter"

[[repo]]
url = "https://github.com/wiringbits/block-explorer"

[[repo]]
url = "https://github.com/WiseMrMusa/ERC20-Cairo"

[[repo]]
url = "https://github.com/wliu6v/starknet-storage-test"

[[repo]]
url = "https://github.com/WTFAcademy/WTF-Cairo"

[[repo]]
url = "https://github.com/WTFAcademy/WTF-Starknet"

[[repo]]
url = "https://github.com/WTFAcademy/WTF-Starknet-Dapp-demo"

[[repo]]
url = "https://github.com/WXF-WangXuFeng/Dapp-Learning"

[[repo]]
url = "https://github.com/X-oss-byte/starknet.go"

[[repo]]
url = "https://github.com/Xaint00ship/starknet"

[[repo]]
url = "https://github.com/xan-crypto/CurveZero-FrontEnd"

[[repo]]
url = "https://github.com/xavier-alexandre/hello-cairo"

[[repo]]
url = "https://github.com/xavier-alexandre/hello-starknet"

[[repo]]
url = "https://github.com/xavier-quadratic/Apibara-deserializer"

[[repo]]
url = "https://github.com/xavier-quadratic/Moloch-on-Starknet-indexer"

[[repo]]
url = "https://github.com/Xayaan/deadly-games-app"

[[repo]]
url = "https://github.com/xbank-lab/xbank-zkera-contract"

[[repo]]
url = "https://github.com/Xenosense/xenotracer"

[[repo]]
url = "https://github.com/xiyu1984/StarkE20"
missing = true

[[repo]]
url = "https://github.com/xJonathanLEI/docker-cairo"

[[repo]]
url = "https://github.com/xJonathanLEI/docker-cairo-lang"

[[repo]]
url = "https://github.com/xJonathanLEI/felt-bench"

[[repo]]
url = "https://github.com/xJonathanLEI/oriac"

[[repo]]
url = "https://github.com/xJonathanLEI/pedersen-bench"

[[repo]]
url = "https://github.com/xJonathanLEI/starkli"

[[repo]]
url = "https://github.com/xJonathanLEI/starknet-jsonrpc-codegen"

[[repo]]
url = "https://github.com/xJonathanLEI/starknet-l1-contracts"

[[repo]]
url = "https://github.com/xJonathanLEI/starknet-rs"

[[repo]]
url = "https://github.com/xJonathanLEI/starknet-rs-wasm-test"

[[repo]]
url = "https://github.com/xq-lu/Dapp-Learning"

[[repo]]
url = "https://github.com/xsfunc/starknet-tool"

[[repo]]
url = "https://github.com/xwing-india/cairo-devcontainer"

[[repo]]
url = "https://github.com/yangyaczz/PublishStation-Starknet"

[[repo]]
url = "https://github.com/yanytsky19/Starknet"

[[repo]]
url = "https://github.com/YaroslavGridnev/BLAGO-DAO"

[[repo]]
url = "https://github.com/yasmeen/starknet-app"

[[repo]]
url = "https://github.com/yekssin/starknet"

[[repo]]
url = "https://github.com/yettaahhhh/starklings"

[[repo]]
url = "https://github.com/yingjingyang/warp"

[[repo]]
url = "https://github.com/yoanslvy/StarknetBlockslab42"

[[repo]]
url = "https://github.com/yogh333/starknet-workspace"

[[repo]]
url = "https://github.com/yogh333/starknetjs-signer-ledger"

[[repo]]
url = "https://github.com/yum0e/starklings"

[[repo]]
url = "https://github.com/Yuriicaezar/starknet"

[[repo]]
url = "https://github.com/yusufferdogan/STARKNET-REACT-BOILERPLATE"

[[repo]]
url = "https://github.com/yusufferdogan/STARKREVOKE"

[[repo]]
url = "https://github.com/yusufferdogan/STARKREVOKE.COM"

[[repo]]
url = "https://github.com/z-korp/zrisk-contracts"

[[repo]]
url = "https://github.com/zafgum/Psyschological-Moods"

[[repo]]
url = "https://github.com/zaivanza/zerius-aio"

[[repo]]
url = "https://github.com/zaivanza/zerius-ebatel"

[[repo]]
url = "https://github.com/zapproject/Zap-Virtual-Machine"

[[repo]]
url = "https://github.com/zeapherine/Protostar-Playground"

[[repo]]
url = "https://github.com/zeapherine/starknet-js"

[[repo]]
url = "https://github.com/zeapherine/Starknet-lesson"

[[repo]]
url = "https://github.com/zeapherine/starknlings-cairo1"

[[repo]]
url = "https://github.com/Zellic/example-ctf-challenge"

[[repo]]
url = "https://github.com/ZePedroResende/cairo-tests"

[[repo]]
url = "https://github.com/ZerexVnZ/starknet"

[[repo]]
url = "https://github.com/ZeroSync/header_chain"

[[repo]]
url = "https://github.com/ZeroSync/ZeroSync"

[[repo]]
url = "https://github.com/zetsuboii/cairo-projects"
missing = true

[[repo]]
url = "https://github.com/zhangzhishun/zhangzhishun.github.io"
missing = true

[[repo]]
url = "https://github.com/zhenweisi/starknet-node"

[[repo]]
url = "https://github.com/ZigZagExchange/starknet-contracts"

[[repo]]
url = "https://github.com/ZigZagExchange/starknet-oracle"

[[repo]]
url = "https://github.com/ZK-Graph/mirror-starknet-zkgraph-protocol"

[[repo]]
url = "https://github.com/zk-ns/zk-name-service--cairo1.0"

[[repo]]
url = "https://github.com/zkjet/cairo-starknet"

[[repo]]
url = "https://github.com/zkjet/ev3"
missing = true

[[repo]]
url = "https://github.com/zkLend/starknet-snapshots"

[[repo]]
url = "https://github.com/zkLend/zklend-v1-core"

[[repo]]
url = "https://github.com/zkLinkProtocol/zklink-starknet-contract-test"

[[repo]]
url = "https://github.com/zkLinkProtocol/zklink-starknet-contracts"

[[repo]]
url = "https://github.com/zkLinkProtocol/zklink-starknet-contracts-cairo0"

[[repo]]
url = "https://github.com/zkMyst/ProjectStargate"

[[repo]]
url = "https://github.com/zkxteam/zkxprotocol"

[[repo]]
url = "https://github.com/zoeAD/basic-solver"

[[repo]]
url = "https://github.com/Zohal-Starknet/zohal-interface"

[[repo]]
url = "https://github.com/zorro-project/zorro"

[[repo]]
url = "https://github.com/zwilling/cairo-stark-experiments"

[[repo]]
url = "https://github.com/zzuziak/starklings"

[[repo]]
url = "https://github.com/mylastwanto/StarkExport"

[[repo]]
url = "https://github.com/kontrol-apa/flipblob-contracts"

[[repo]]
url = "https://github.com/JameWade/petfight"

[[repo]]
url = "https://github.com/ayoade96/ownership-cairo"

[[repo]]
url = "https://github.com/ayoade96/Voting-contract-cairo"

[[repo]]
url = "https://github.com/ayoade96/OpenZeppelin-cairo-contracts"

[[repo]]
url = "https://github.com/ayoade96/yet-another-swap"

[[repo]]
url = "https://github.com/starknet-edu/starknetbook/pull/256"

[[repo]]
url = "https://github.com/ayoade96/guessing-game-rust"

[[repo]]
url = "https://github.com/ayoade96/starklings-cairo1-solutions"

[[repo]]
url = "https://github.com/ayoade96/erc20-cairo"

[[repo]]
url = "https://github.com/ayoade96/Hello-World-Cairo"

[[repo]]
url = "https://github.com/shepf/starknet_study"

[[repo]]
url = "https://github.com/ozanbayram/starkrekt-frontend"

[[repo]]
url = "https://github.com/ozanbayram/starkrekt-backend"<|MERGE_RESOLUTION|>--- conflicted
+++ resolved
@@ -23,11 +23,8 @@
   "StarkDeFi",
   "StarkWare",
   "ViewBlock",
-<<<<<<< HEAD
   "Yet Another Company"
-=======
   "Node Guardians",
->>>>>>> 649e14d5
 ]
 
 github_organizations = [
@@ -41,12 +38,9 @@
   "https://github.com/starknet-edu",
   "https://github.com/starknet-io",
   "https://github.com/StarknetAstro",
-<<<<<<< HEAD
   "https://github.com/yetanotherco"
-=======
   "https://github.com/Early-Starkers",
   "https://github.com/starkware-libs",
->>>>>>> 649e14d5
 ]
 
 # Repositories
