# Ecosystem Level Information
title = "Starknet"

sub_ecosystems = [
  "10K Swap",
  "Anima Protocol",
  "Argent",
  "Astarion",
  "AVNU",
  "Bibliotheca DAO",
  "Braavos",
  "Carbonable",
  "cartridge-gg",
  "Dark Shuffle",
  "DIslands",
  "dojo-engine",
  "EXOTHIUM",
  "Expectium",
  "ExpressChain",
  "EziSwap",
  "FIGHTCLUB DAO",
  "Haiko",
  "Hashstack",
  "IBetYou",
  "ISSUAA",
  "JediSwap",
  "Karnot",
  "Madara",
  "Mint Square",
  "Mochi Chain",
  "Moss Dapp",
  "Nicera",
  "Node Guardians",
  "Nova Launchpad",
  "Only Dust",
  "OpenOcean",
  "Orbiter Finance",
  "Paradex",
  "Permit3",
  "Playmint",
<<<<<<< HEAD
  "Sign",
=======
  "RYG Labs",
>>>>>>> e6b40711
  "SithSwap",
  "Sphinx Protocol",
  "StarkDeFi",
  "StarkWare",
  "Walnut",
  "Yet Another Company",
]

github_organizations = [
  "https://github.com/ArkProjectNFTs",
  "https://github.com/atemu-game",
  "https://github.com/Bitcoin-Wildlife-Sanctuary",
  "https://github.com/CairOpen",
  "https://github.com/CerberusChaos",
  "https://github.com/decolgen-labs",
  "https://github.com/dojoengine",
  "https://github.com/Early-Starkers",
  "https://github.com/EkuboProtocol",
  "https://github.com/EthSign",
  "https://github.com/exothium",
  "https://github.com/Flex-NFT-Marketplace",
  "https://github.com/gizatechxyz",
  "https://github.com/HerodotusDev",
  "https://github.com/karnotxyz",
  "https://github.com/KasarLabs",
  "https://github.com/keep-starknet-strange",
  "https://github.com/kkrt-labs",
  "https://github.com/OnchainBlock",
<<<<<<< HEAD
  "https://github.com/Permit3",
=======
  "https://github.com/RYG-Labs",
>>>>>>> e6b40711
  "https://github.com/starknet-edu",
  "https://github.com/starknet-io",
  "https://github.com/Starknet-Nova",
  "https://github.com/StarknetAstro",
  "https://github.com/starkware-libs",
  "https://github.com/strkfarm",
  "https://github.com/z-korp",
]

# Repositories
[[repo]]
url = "https://github.com/08351ty/CRISP-cairo"

[[repo]]
url = "https://github.com/093b/generated"

[[repo]]
url = "https://github.com/0abst/Paris_Hackhaton"

[[repo]]
url = "https://github.com/0abst/Solidity-Cairo-codes"

[[repo]]
url = "https://github.com/0x-blockchain/trade.zigzag.exchange"

[[repo]]
url = "https://github.com/0x-bridge-lending/0x-bridge-contracts"

[[repo]]
url = "https://github.com/0x3327/Starknet-SKProof"

[[repo]]
url = "https://github.com/0x3327/starknet-zkfloat"

[[repo]]
url = "https://github.com/0x3327/ticking-madara"

[[repo]]
url = "https://github.com/0x4satoshi/starknet"

[[repo]]
url = "https://github.com/0xandee/starknet-nft-holder-check"

[[repo]]
url = "https://github.com/0xAsten/dojo-quest"

[[repo]]
url = "https://github.com/0xAsten/dojo-xyz"
missing = true

[[repo]]
url = "https://github.com/0xAsten/madara-cli"

[[repo]]
url = "https://github.com/0xAsten/stark-dice"

[[repo]]
url = "https://github.com/0xAsten/Starknet-Tech-Stacks-Mindmap"

[[repo]]
url = "https://github.com/0xasten/warpack-Masters"

[[repo]]
url = "https://github.com/0xAurelou/Cairo_AMM"

[[repo]]
url = "https://github.com/0xAurelou/flash-loan-starknet"

[[repo]]
url = "https://github.com/0xAurelou/my_starklings"

[[repo]]
url = "https://github.com/0xAurelou/Starknet-flash-loan"

[[repo]]
url = "https://github.com/0xbohu/starkpass"

[[repo]]
url = "https://github.com/0xbohu/starkworld_hackathon"

[[repo]]
url = "https://github.com/0xcaian/Starknet-ERC-721"

[[repo]]
url = "https://github.com/0xChqrles/starknet-arcade-factory"

[[repo]]
url = "https://github.com/0xChqrles/starknet-rewards-contracts"

[[repo]]
url = "https://github.com/0xCorolaire/Starknet-Cairo-EnvironmentTemplate"

[[repo]]
url = "https://github.com/0xd3bs/Starknet-Basecamp"

[[repo]]
url = "https://github.com/0xDatapunk/aave-starknet-bridge"

[[repo]]
url = "https://github.com/0xdineshkumarsm/paradigm-ctf-2022"

[[repo]]
url = "https://github.com/0xdineshkumarsm/ZK-Bootcamp-EncodeClub"

[[repo]]
url = "https://github.com/0xefrain/Starknet"

[[repo]]
url = "https://github.com/0xEniotna/cairo_analyzooor"
missing = true

[[repo]]
url = "https://github.com/0xEniotna/Starkeye"

[[repo]]
url = "https://github.com/0xEniotna/starknet-cairo-ctf"
missing = true

[[repo]]
url = "https://github.com/0xethsign/stark-pay"

[[repo]]
url = "https://github.com/0xgun/hello-cairo"

[[repo]]
url = "https://github.com/0xHashiras/Starknet_variable_reader"

[[repo]]
url = "https://github.com/0xHashstack/hashstatic"

[[repo]]
url = "https://github.com/0xisk/exploring-cairo"

[[repo]]
url = "https://github.com/0xJuancito/0xJuancito"

[[repo]]
url = "https://github.com/0xJuancito/ZeroKnowledgeBootcamp"

[[repo]]
url = "https://github.com/0xKawaka/BlockHeroes"

[[repo]]
url = "https://github.com/0xKermo/Arcticium"

[[repo]]
url = "https://github.com/0xKermo/Cairo-NFT-Lending-Auction"

[[repo]]
url = "https://github.com/0xKermo/cairo1-erc721"

[[repo]]
url = "https://github.com/0xKermo/Solidity-vs-Cairo"

[[repo]]
url = "https://github.com/0xKubitus/avnu-workshop-starknetcc"

[[repo]]
url = "https://github.com/0xKubitus/Cairo-Loto_PoC_frontend"

[[repo]]
url = "https://github.com/0xKubitus/Cairo-Loto_PoC_frontend_DRAFT"

[[repo]]
url = "https://github.com/0xKubitus/deploy-cairo1-demo"

[[repo]]
url = "https://github.com/0xKubitus/starknet-erc721-cairo-v0"

[[repo]]
url = "https://github.com/0xluen/Starknet-ERC721"

[[repo]]
url = "https://github.com/0xluen/Starknet-ERC721-Balance"

[[repo]]
url = "https://github.com/0xmetaschool/erc20-starknet-cairo-boilerplate"

[[repo]]
url = "https://github.com/0xMyst-eth/ProjectStargate"

[[repo]]
url = "https://github.com/0xNonCents/cairo-bls12-381"

[[repo]]
url = "https://github.com/0xNonCents/Drand-to-StarkNet"

[[repo]]
url = "https://github.com/0xNonCents/OhmCairo"

[[repo]]
url = "https://github.com/0xRockW3/hello_starknet"

[[repo]]
url = "https://github.com/0xRockW3/starknet-rating-dapp"

[[repo]]
url = "https://github.com/0xroot-bf/paradigm-ctf-2022"

[[repo]]
url = "https://github.com/0xs34n/ERC721-StarkNet-workshop"

[[repo]]
url = "https://github.com/0xs34n/starknet.js"

[[repo]]
url = "https://github.com/0xs34n/starknet.js-account"

[[repo]]
url = "https://github.com/0xs34n/starknet.js-workshop"

[[repo]]
url = "https://github.com/0xSacha/debtAllocatorLendingVaultV3"

[[repo]]
url = "https://github.com/0xSacha/Magnety-dev-js-scripts"

[[repo]]
url = "https://github.com/0xSacha/Magnety-frontend"

[[repo]]
url = "https://github.com/0xSacha/scaffold"

[[repo]]
url = "https://github.com/0xSacha/StarkYV3"

[[repo]]
url = "https://github.com/0xSachinK/cairo-exercises"

[[repo]]
url = "https://github.com/0xSpaceShard/cairo-cli-docker"

[[repo]]
url = "https://github.com/0xSpaceShard/Keccak_example"

[[repo]]
url = "https://github.com/0xSpaceShard/multicall-example"

[[repo]]
url = "https://github.com/0xSpaceShard/Nimbora-SDK-4626"

[[repo]]
url = "https://github.com/0xSpaceShard/starknet-bridge-relayer-public"

[[repo]]
url = "https://github.com/0xSpaceShard/starknet-bridge-relayer-tools"

[[repo]]
url = "https://github.com/0xSpaceShard/starknet-devnet"

[[repo]]
url = "https://github.com/0xSpaceShard/starknet-devnet-rs"

[[repo]]
url = "https://github.com/0xSpaceShard/starknet-hardhat-example"

[[repo]]
url = "https://github.com/0xSpaceShard/starknet-hardhat-plugin"

[[repo]]
url = "https://github.com/0xStarkWheel/starknet.py"

[[repo]]
url = "https://github.com/0xSuku/starknet-basecamp"

[[repo]]
url = "https://github.com/0xtonysprocket/fixed_point"

[[repo]]
url = "https://github.com/0xtonysprocket/mammoth_pool"

[[repo]]
url = "https://github.com/0xUniko/starknet-demo-app"

[[repo]]
url = "https://github.com/0xVlaviosin/Starknet"

[[repo]]
url = "https://github.com/0xvv/ctf-archive"

[[repo]]
url = "https://github.com/10k-swap/10k_swap-contracts"

[[repo]]
url = "https://github.com/10k-swap/10k_swap-frontend"

[[repo]]
url = "https://github.com/10k-swap/10k_swap-seabed"

[[repo]]
url = "https://github.com/10k-swap/10k_swap-widgets"

[[repo]]
url = "https://github.com/22388o/starknet-devnet"

[[repo]]
url = "https://github.com/419Labs/access-controller-contracts"
missing = true

[[repo]]
url = "https://github.com/419Labs/starknet-cc-tdd"
missing = true

[[repo]]
url = "https://github.com/419Labs/starknet-ecosystem.com"
missing = true

[[repo]]
url = "https://github.com/42labs/call-me-maybe"

[[repo]]
url = "https://github.com/42labs/Empiric-Guides"

[[repo]]
url = "https://github.com/42labs/SNS"

[[repo]]
url = "https://github.com/42labs/starknet-interface-checker-gha"

[[repo]]
url = "https://github.com/42labs/StarkNet-Open-Oracle"
missing = true

[[repo]]
url = "https://github.com/4rgorok/starknet-swift-devnet"

[[repo]]
url = "https://github.com/4sm-ops/starknet-fun"

[[repo]]
url = "https://github.com/4sm-ops/starknet-tutorial-erc20"

[[repo]]
url = "https://github.com/4sm-ops/starknet-tutorial-erc721"

[[repo]]
url = "https://github.com/4sm-ops/starknet-tutorial-l1-l2-messaging"

[[repo]]
url = "https://github.com/4sm-ops/zkgraph-demo-app"

[[repo]]
url = "https://github.com/519swap/starknetProject"

[[repo]]
url = "https://github.com/771AnthonySoprano/Contract-Example"

[[repo]]
url = "https://github.com/771AnthonySoprano/erc721"

[[repo]]
url = "https://github.com/7finney/starkode"

[[repo]]
url = "https://github.com/a2468834/ERC721A-cairo"

[[repo]]
url = "https://github.com/a42io/StarkLock"

[[repo]]
url = "https://github.com/aalimsahin/cairo-frontend"

[[repo]]
url = "https://github.com/aalimsahin/cairo-projects"

[[repo]]
url = "https://github.com/aave-starknet-project/aave-starknet-bridge"

[[repo]]
url = "https://github.com/aave-starknet-project/aave-starknet-core"
missing = true

[[repo]]
url = "https://github.com/aave-starknet-project/aave-starknet-periphery"

[[repo]]
url = "https://github.com/aave-starknet-project/starknet-aave-bridge-js"

[[repo]]
url = "https://github.com/abdelhamidbakhta/howmuch-rs"

[[repo]]
url = "https://github.com/abdelhamidbakhta/kickstart-starknet"

[[repo]]
url = "https://github.com/abdelhamidbakhta/poh-starknet-bridge-l1"

[[repo]]
url = "https://github.com/abdelhamidbakhta/poh-starknet-bridge-l2"

[[repo]]
url = "https://github.com/abdelhamidbakhta/starklings"

[[repo]]
url = "https://github.com/abdelhamidbakhta/starknet-foundry-bugs"

[[repo]]
url = "https://github.com/abdelhamidbakhta/starkvest"
missing = true

[[repo]]
url = "https://github.com/abdelhamidbakhta/tokei"

[[repo]]
url = "https://github.com/abdelhamidbakhta/where_is_starknet_bot"

[[repo]]
url = "https://github.com/abdelhamidbakhta/za-warudo"

[[repo]]
url = "https://github.com/AbdelStark/majin-blob"

[[repo]]
url = "https://github.com/abhi3700/cairo-playground"

[[repo]]
url = "https://github.com/abing258/aaaa"
missing = true

[[repo]]
url = "https://github.com/abstractnull/specialfunctions_cairo"

[[repo]]
url = "https://github.com/AceLuodan/paradigm-ctf-2022"

[[repo]]
url = "https://github.com/achab/use-starknet-multisig"

[[repo]]
url = "https://github.com/acollette/diode_starknet"

[[repo]]
url = "https://github.com/acollette/Starknet-ERC20"

[[repo]]
url = "https://github.com/acollette/starknet-messaging-bridge"

[[repo]]
url = "https://github.com/actions-marketplace-validations/42labs_starknet-interface-checker-gha"

[[repo]]
url = "https://github.com/actions-marketplace-validations/keep-starknet-strange_starknet-foundry-compatibility-tests"

[[repo]]
url = "https://github.com/AdeptusDigitales/Commercium-Contracts"
missing = true

[[repo]]
url = "https://github.com/AdeptusDigitales/MatchBox-Hackathon-StarkDeck"

[[repo]]
url = "https://github.com/AdeptusDigitales/shortest-path-faster-cairo"

[[repo]]
url = "https://github.com/adityakaklij/Cairo1.0_hack"

[[repo]]
url = "https://github.com/adityakaklij/starknet_Payment_Infra"

[[repo]]
url = "https://github.com/adityakaklij/Starknet_React"

[[repo]]
url = "https://github.com/adolyb/stark"

[[repo]]
url = "https://github.com/aedjoel/metamundi"

[[repo]]
url = "https://github.com/aelfsoleil/cairo"

[[repo]]
url = "https://github.com/Aeonflux058/starknet"

[[repo]]
url = "https://github.com/Aero25x/starknet-test-contract"

[[repo]]
url = "https://github.com/afeifei123123/starknet-hobbyist"

[[repo]]
url = "https://github.com/age-of-eykar/contract"

[[repo]]
url = "https://github.com/age-of-eykar/eykache"

[[repo]]
url = "https://github.com/agolajko/ghost_token"

[[repo]]
url = "https://github.com/agolajko/suez"

[[repo]]
url = "https://github.com/AHMEDSAIDEV/Token-in-Cairo-"

[[repo]]
url = "https://github.com/ahmetakgul844/StarknetSpeed"

[[repo]]
url = "https://github.com/ahmetoznar/astraly-contracts"

[[repo]]
url = "https://github.com/ahmetoznar/on-chain-advanced-governance"

[[repo]]
url = "https://github.com/ahmetoznar/random-number-xoroshiro-cairo"

[[repo]]
url = "https://github.com/ahmetoznar/starknet-social"

[[repo]]
url = "https://github.com/ahmetoznar/starknet-social-indexer"

[[repo]]
url = "https://github.com/AI-RandD/Starknet-Contract-State-Verifier"

[[repo]]
url = "https://github.com/aidonaks/starknet"

[[repo]]
url = "https://github.com/ainhoa-a/cairo-payments"

[[repo]]
url = "https://github.com/airdrop-scientist/starknet-meme"

[[repo]]
url = "https://github.com/aj027/Hello-Starknet"

[[repo]]
url = "https://github.com/ak1rahunt3r/eth-airdrop-warmup"

[[repo]]
url = "https://github.com/ak1rahunt3r/multi-network-wallet-checker"

[[repo]]
url = "https://github.com/Akagi201/cairo-workshop"

[[repo]]
url = "https://github.com/AkashBalasubramani/Starknet-js-Web3-Interactions"

[[repo]]
url = "https://github.com/Akashneelesh/cairo-call-contract-syscall"

[[repo]]
url = "https://github.com/Akashneelesh/cairo-contracts"

[[repo]]
url = "https://github.com/Akashneelesh/SNIP7265"

[[repo]]
url = "https://github.com/Akashneelesh/Starkcash_V1"

[[repo]]
url = "https://github.com/Akashneelesh/starklings-cairo1"

[[repo]]
url = "https://github.com/Akashneelesh/starknet.go"

[[repo]]
url = "https://github.com/Akashneelesh/tokei"

[[repo]]
url = "https://github.com/Akashneelesh/unruggable.meme"

[[repo]]
url = "https://github.com/akegaviar/Create-and-deploy-a-smart-contract-on-StarkNet"

[[repo]]
url = "https://github.com/akhercha/starkmeet"
missing = true

[[repo]]
url = "https://github.com/Alanle1011/starknet-hardhat-plugin-pratice"

[[repo]]
url = "https://github.com/alethiometer/governor-bravo-cairo"

[[repo]]
url = "https://github.com/alex-sumner/bit-store"

[[repo]]
url = "https://github.com/alexandertat/tatstarknet"

[[repo]]
url = "https://github.com/alexhaloETH/Skirmish-The-Game-React"

[[repo]]
url = "https://github.com/AlexHunter3115/Skirmish"

[[repo]]
url = "https://github.com/Alextnetto/synthetic-assets-ethlisbon22"

[[repo]]
url = "https://github.com/Aliceonly/Starknet-Dapp"

[[repo]]
url = "https://github.com/allwishes/starknet2011"

[[repo]]
url = "https://github.com/alonfalsing/richmetas"

[[repo]]
url = "https://github.com/alphaticks/starknet-utils"

[[repo]]
url = "https://github.com/amanusk/cairo-paradigm-ctf"

[[repo]]
url = "https://github.com/amanusk/cryptex"

[[repo]]
url = "https://github.com/amanusk/hello-protostart"

[[repo]]
url = "https://github.com/amanusk/scarb-contract-template"

[[repo]]
url = "https://github.com/amanusk/starknet-cli-wallet"

[[repo]]
url = "https://github.com/amanusk/starknet-devnet"

[[repo]]
url = "https://github.com/amanusk/starknet-foundry-template"

[[repo]]
url = "https://github.com/amanusk/starknet_token_remover"

[[repo]]
url = "https://github.com/AmazingAng/Dapp-Learning"

[[repo]]
url = "https://github.com/ametel01/ERC4610-Cairo"

[[repo]]
url = "https://github.com/ametel01/No-Game"

[[repo]]
url = "https://github.com/ametel01/nogame-app"

[[repo]]
url = "https://github.com/ametel01/NoGame-cairo-1"
missing = true

[[repo]]
url = "https://github.com/ametel01/nogame-indexer"
missing = true

[[repo]]
url = "https://github.com/ametel01/nogame-landing"

[[repo]]
url = "https://github.com/ametel01/nogame-starknet"
missing = true

[[repo]]
url = "https://github.com/ametel01/Ogame-Cairo"

[[repo]]
url = "https://github.com/ametel01/starknet-proof-of-attendance"

[[repo]]
url = "https://github.com/ametel01/starknet_dapp"

[[repo]]
url = "https://github.com/ametel01/tatsumaki"

[[repo]]
url = "https://github.com/AmitShah/cairo-lang-flood-fill"

[[repo]]
url = "https://github.com/AmitShah/CryptoLrd-Client"

[[repo]]
url = "https://github.com/AmitShah/snarkmerkle"

[[repo]]
url = "https://github.com/amosStarkware/starknet.py"

[[repo]]
url = "https://github.com/anandasaia/autoswapp"

[[repo]]
url = "https://github.com/Andr-And/StarkNet"

[[repo]]
url = "https://github.com/AndreaAlbertoMarchesi/FlappyBird_Starknet"

[[repo]]
url = "https://github.com/AndreaAlbertoMarchesi/Snake_Starknet"

[[repo]]
url = "https://github.com/andrejrakic/starknet-data-feeds"

[[repo]]
url = "https://github.com/andrepn/mammoth_ui"

[[repo]]
url = "https://github.com/andrew-fleming/nile-coverage"

[[repo]]
url = "https://github.com/andrew-fleming/openzeppelin-nile-upgrades"

[[repo]]
url = "https://github.com/andrewmilson/sandstorm"

[[repo]]
url = "https://github.com/andyhj/StarkNetContract"

[[repo]]
url = "https://github.com/andykamin3/dao-starknet-hackathon"
missing = true

[[repo]]
url = "https://github.com/AngelLozan/StarkNet"

[[repo]]
url = "https://github.com/AngelSanchezT/ETHDeveloperProgramV2"

[[repo]]
url = "https://github.com/anhdaits/Stark"

[[repo]]
url = "https://github.com/ankitchiplunkar/cairo-jupyter"

[[repo]]
url = "https://github.com/ankitchiplunkar/starkpunks"

[[repo]]
url = "https://github.com/anondev1993/realms-mercenary"

[[repo]]
url = "https://github.com/anovalunosis/ens_on_starknet"

[[repo]]
url = "https://github.com/anoyos/starknet-cairo"

[[repo]]
url = "https://github.com/antazoey/ape-demo-project"

[[repo]]
url = "https://github.com/anthrum/astra_plani"

[[repo]]
url = "https://github.com/antiyro/pathfinder"

[[repo]]
url = "https://github.com/anzy-sg/Dapp-Learning"

[[repo]]
url = "https://github.com/apachecn-archive/Dapp-Learning"

[[repo]]
url = "https://github.com/ApeWorX/ape"

[[repo]]
url = "https://github.com/ApeWorX/ape-cairo"

[[repo]]
url = "https://github.com/ApeWorX/ape-starknet"

[[repo]]
url = "https://github.com/apibara/dna"

[[repo]]
url = "https://github.com/apibara/documentation"

[[repo]]
url = "https://github.com/apibara/encode-club-workshop-nov22"

[[repo]]
url = "https://github.com/apibara/python-indexer-template"

[[repo]]
url = "https://github.com/apibara/python-sdk"

[[repo]]
url = "https://github.com/apibara/starknet-modular-contracts-standard"

[[repo]]
url = "https://github.com/apibara/starknet-react"

[[repo]]
url = "https://github.com/apibara/swap-graphql-example"

[[repo]]
url = "https://github.com/apibara/typescript-sdk"

[[repo]]
url = "https://github.com/araghava/cairo-black-scholes"

[[repo]]
url = "https://github.com/Aram-Ara/StarkNet"

[[repo]]
url = "https://github.com/architectTINS/Masters-of-the-Realms"

[[repo]]
url = "https://github.com/Arcticae/starknet-devnet"

[[repo]]
url = "https://github.com/ArcticDEX/arctic-eth"

[[repo]]
url = "https://github.com/argentlabs/argent-contracts-starknet"

[[repo]]
url = "https://github.com/argentlabs/argent-starknet-recover"

[[repo]]
url = "https://github.com/argentlabs/argent-x"

[[repo]]
url = "https://github.com/argentlabs/min-starknet"

[[repo]]
url = "https://github.com/argentlabs/starknet-build"

[[repo]]
url = "https://github.com/argentlabs/starknet-off-chain-signature"

[[repo]]
url = "https://github.com/ArkProjectNFTs/ark-market"

[[repo]]
url = "https://github.com/ArkProjectNFTs/ark-project"

[[repo]]
url = "https://github.com/ArkProjectNFTs/bridge"

[[repo]]
url = "https://github.com/ArkProjectNFTs/dojo"

[[repo]]
url = "https://github.com/ArkProjectNFTs/katana-ci"

[[repo]]
url = "https://github.com/arochedy/starklings"

[[repo]]
url = "https://github.com/ArpitIngle/Library-of-Ethereum"

[[repo]]
url = "https://github.com/ArshanKhanifar/cairo-by-example"

[[repo]]
url = "https://github.com/ArshanKhanifar/hello_cairo"

[[repo]]
url = "https://github.com/artemmeeen001/cairo-functions"

[[repo]]
url = "https://github.com/ArturVargas/cairo_dca_bot"

[[repo]]
url = "https://github.com/ArturVargas/juno-dappnode"

[[repo]]
url = "https://github.com/ArturVargas/stark-vault"

[[repo]]
url = "https://github.com/ArturVargas/vault-back"

[[repo]]
url = "https://github.com/ArturVargas/vault-indexer"

[[repo]]
url = "https://github.com/Arvoitus-StarkNet/arvoitus-starknet-contracts"

[[repo]]
url = "https://github.com/ASaidOguz/Starknet-Cairo"

[[repo]]
url = "https://github.com/asgarovf/ethprague-frontend"

[[repo]]
url = "https://github.com/Ash20pk/erc20-starknet-cairo-boilerplate"

[[repo]]
url = "https://github.com/aspectco/cairo-lib"

[[repo]]
url = "https://github.com/aspectco/oasis-multi-tx"

[[repo]]
url = "https://github.com/aspectco/starknet-contracts"

[[repo]]
url = "https://github.com/asset3/Dapp-Learning"

[[repo]]
url = "https://github.com/Astraly-Labs/astraly-contracts"

[[repo]]
url = "https://github.com/Astraly-Labs/astraly-protocol"

[[repo]]
url = "https://github.com/Astraly-Labs/Empiric"

[[repo]]
url = "https://github.com/Astraly-Labs/Pragma"

[[repo]]
url = "https://github.com/Astraly-Labs/pragma-oracle"

[[repo]]
url = "https://github.com/Astraly-Labs/pragma-sdk"

[[repo]]
url = "https://github.com/Astraly-Labs/starknet-libs"

[[repo]]
url = "https://github.com/Astraly-Labs/Starknet-VRF"

[[repo]]
url = "https://github.com/Astraly-Labs/StarknetOpenOracle"

[[repo]]
url = "https://github.com/asyaasha/near-starknet-ide"

[[repo]]
url = "https://github.com/asyaasha/near-starknet-vm"

[[repo]]
url = "https://github.com/atemu-game/atemu-contract"

[[repo]]
url = "https://github.com/atemu-game/Atemu-World-Frontend"

[[repo]]
url = "https://github.com/Atlendis/schre"

[[repo]]
url = "https://github.com/atorasi/starknet_domain"

[[repo]]
url = "https://github.com/attendify-poap/prezent_starknet_contract"

[[repo]]
url = "https://github.com/auditless/cairo-erc4626"

[[repo]]
url = "https://github.com/auditless/cairo-template"

[[repo]]
url = "https://github.com/auditless/suna"

[[repo]]
url = "https://github.com/austin-fleming/refound-demo"
missing = true

[[repo]]
url = "https://github.com/austin-fleming/refound-near-comp"

[[repo]]
url = "https://github.com/avishkarabhishek786/starknet_owner_manager"

[[repo]]
url = "https://github.com/avnu-labs/avnu-contracts"

[[repo]]
url = "https://github.com/avnu-labs/avnu-contracts-v2"

[[repo]]
url = "https://github.com/avnu-labs/avnu-dapp-workshop"

[[repo]]
url = "https://github.com/avnu-labs/avnu-sdk"

[[repo]]
url = "https://github.com/awesomezkp/AwesomeZKP"

[[repo]]
url = "https://github.com/awoyai/zkstark_air_test"

[[repo]]
url = "https://github.com/aymericdelab/cairo-matchbox-hackathon"

[[repo]]
url = "https://github.com/aymericdelab/matchbox-hackathon-frontend"

[[repo]]
url = "https://github.com/aymericdelab/starknet_hardhat_utils"

[[repo]]
url = "https://github.com/ayoade96/erc20-cairo"

[[repo]]
url = "https://github.com/ayoade96/guessing-game-rust"

[[repo]]
url = "https://github.com/ayoade96/Hello-World-Cairo"

[[repo]]
url = "https://github.com/ayoade96/OpenZeppelin-cairo-contracts"

[[repo]]
url = "https://github.com/ayoade96/ownership-cairo"

[[repo]]
url = "https://github.com/ayoade96/starklings-cairo1-solutions"

[[repo]]
url = "https://github.com/ayoade96/Voting-contract-cairo"

[[repo]]
url = "https://github.com/ayoade96/yet-another-swap"

[[repo]]
url = "https://github.com/ayushm2003/basic-superfluid"

[[repo]]
url = "https://github.com/ayushm2003/starknet-devnet"

[[repo]]
url = "https://github.com/AzmuthSzym/learn_cairo"

[[repo]]
url = "https://github.com/azurwastaken/Cairo-Jouney"

[[repo]]
url = "https://github.com/B0R9F3D9/Starknet"

[[repo]]
url = "https://github.com/bacharif/kakashi"

[[repo]]
url = "https://github.com/bahurum/aave-starknet-bridge"

[[repo]]
url = "https://github.com/baja-kralj/straknet_inu"

[[repo]]
url = "https://github.com/bajpai244/kakachain"

[[repo]]
url = "https://github.com/BakaOtaku/starklayer"

[[repo]]
url = "https://github.com/Bal7hazar/starklings"

[[repo]]
url = "https://github.com/banch12/Starknet-Cairo"

[[repo]]
url = "https://github.com/barabanovro/starknet-basecamp"

[[repo]]
url = "https://github.com/barbayrak/StarkYield"

[[repo]]
url = "https://github.com/bardon123/starknettransac"
missing = true

[[repo]]
url = "https://github.com/barrasso/cairo-playground"

[[repo]]
url = "https://github.com/barretodavid/starknet-erc721-workshop"

[[repo]]
url = "https://github.com/barretodavid/starknetjs-issue"

[[repo]]
url = "https://github.com/bartekryba/starknet-auction-house"

[[repo]]
url = "https://github.com/bartekryba/starknet-connect-5"

[[repo]]
url = "https://github.com/bartekryba/starknet-devnet"

[[repo]]
url = "https://github.com/baruka99/starknet"

[[repo]]
url = "https://github.com/bastien707/starknet_bootcamp_1"

[[repo]]
url = "https://github.com/batudal/deadly-games-app"

[[repo]]
url = "https://github.com/batudal/deadly-games-starknet"

[[repo]]
url = "https://github.com/bayesdj/Learning-Cairo"

[[repo]]
url = "https://github.com/bbayazit16/project-supplement"

[[repo]]
url = "https://github.com/beeinger/eth-warsaw"

[[repo]]
url = "https://github.com/bellem3re/vlq-felt-lib"

[[repo]]
url = "https://github.com/bellissimogiorno/cairo-integer-types"

[[repo]]
url = "https://github.com/bellissimogiorno/cairotest"

[[repo]]
url = "https://github.com/ben-natan/cairosha256"

[[repo]]
url = "https://github.com/BenBro4Web3/Benji"

[[repo]]
url = "https://github.com/BEON-Tech/poi-starknet"

[[repo]]
url = "https://github.com/berkaydemir6/starknet-shortcuts"

[[repo]]
url = "https://github.com/Bernardstanislas/protostar"

[[repo]]
url = "https://github.com/Bernardstanislas/starklings"

[[repo]]
url = "https://github.com/BerzanOrg/starknet_message_interface"

[[repo]]
url = "https://github.com/BerzanXYZ/starknet_counter_contract"

[[repo]]
url = "https://github.com/BerzanXYZ/starknet_message_contract"

[[repo]]
url = "https://github.com/bestxeosx-gm/protostar"

[[repo]]
url = "https://github.com/bhchiang/cairo-tutorials"

[[repo]]
url = "https://github.com/BibliothecaDAO/Atlas"

[[repo]]
url = "https://github.com/BibliothecaDAO/cairo-erc4626"

[[repo]]
url = "https://github.com/BibliothecaDAO/InstaSwap"

[[repo]]
url = "https://github.com/BibliothecaDAO/loot-survivor"

[[repo]]
url = "https://github.com/BibliothecaDAO/realms-contracts"

[[repo]]
url = "https://github.com/BibliothecaDAO/Starknet-ERC20-bridge"

[[repo]]
url = "https://github.com/BibliothecaForAdventurers/cairo-base64"
missing = true

[[repo]]
url = "https://github.com/biggreenok/starklings-cairo1.bg"

[[repo]]
url = "https://github.com/bigsky77/ajax"

[[repo]]
url = "https://github.com/bigsky77/death-machine"

[[repo]]
url = "https://github.com/bigsky77/death-machine-contracts"

[[repo]]
url = "https://github.com/bigsky77/hyperion"

[[repo]]
url = "https://github.com/bigsky77/tempest"

[[repo]]
url = "https://github.com/bigsmile0128/gen-starknet-wallet"

[[repo]]
url = "https://github.com/BilkentCrypto/mikro-veri"

[[repo]]
url = "https://github.com/bingcicle/hello-cairo"

[[repo]]
url = "https://github.com/bingcicle/kickstark"

[[repo]]
url = "https://github.com/bipin-yadav/starknet-cairo"

[[repo]]
url = "https://github.com/BisonLabs/BisonCairoVerifier"

[[repo]]
url = "https://github.com/BisonLabs/CarioSwapAMM"

[[repo]]
url = "https://github.com/BitanDor/NIT-ZKP"

[[repo]]
url = "https://github.com/BitBaseBit/starknet-devnet"

[[repo]]
url = "https://github.com/bitcoin-stark/khepri"

[[repo]]
url = "https://github.com/Bitcoin-Wildlife-Sanctuary/bitcoin-circle-stark"

[[repo]]
url = "https://github.com/Bitcoin-Wildlife-Sanctuary/catnet"

[[repo]]
url = "https://github.com/Bitcoin-Wildlife-Sanctuary/rust-bitcoin-m31"

[[repo]]
url = "https://github.com/bksvc/pathfinder"

[[repo]]
url = "https://github.com/blablalf/cairo_warmup"

[[repo]]
url = "https://github.com/blablalf/starknet-101"

[[repo]]
url = "https://github.com/blablalf/straknet-1.0-exploration"

[[repo]]
url = "https://github.com/BlackStarknet/interface"

[[repo]]
url = "https://github.com/BlakeMScurr/snuggly"

[[repo]]
url = "https://github.com/BlathanAevon/starknet_dmail"

[[repo]]
url = "https://github.com/BlathanAevon/starknet_wallets_generator"

[[repo]]
url = "https://github.com/Blbi12/starknet"

[[repo]]
url = "https://github.com/BlessingEmah/starknet-contracts"

[[repo]]
url = "https://github.com/bliz-io/bidding-system"

[[repo]]
url = "https://github.com/bllu404/genesis"

[[repo]]
url = "https://github.com/block-base/amsterdam-starknet-hackathon"

[[repo]]
url = "https://github.com/Block-Developers/NFT_Craft"

[[repo]]
url = "https://github.com/blockchain-Bitcion/Dapp-Learning"

[[repo]]
url = "https://github.com/BlockchainAsset/cairo-contracts"

[[repo]]
url = "https://github.com/Blockchainpartner/ENCODE-HACKATON-KPMG"

[[repo]]
url = "https://github.com/Blockchainpartner/scaling-hackathon"

[[repo]]
url = "https://github.com/Blockchainpartner/scaling-hackathon-backend"

[[repo]]
url = "https://github.com/Blockchainpartner/scaling-hackathon-contract"

[[repo]]
url = "https://github.com/Blockchainpartner/Starknet-Multisig-Version1"

[[repo]]
url = "https://github.com/BlockheaderWeb3-Community/cairo-bootcamp-23"

[[repo]]
url = "https://github.com/Bloinx/bloinx_stark"

[[repo]]
url = "https://github.com/bochyyy/stordata2"

[[repo]]
url = "https://github.com/bochyyy/storedata"

[[repo]]
url = "https://github.com/bomba61679/starknetv2.0.cairo"

[[repo]]
url = "https://github.com/bonedaddy/cairosploit"

[[repo]]
url = "https://github.com/bonedaddy/nile-template"

[[repo]]
url = "https://github.com/bonedaddy/protostar"

[[repo]]
url = "https://github.com/bonedaddy/shartnet"

[[repo]]
url = "https://github.com/bonedaddy/shartnet_startkit"

[[repo]]
url = "https://github.com/BoredLabsHQ/Horus"
missing = true

[[repo]]
url = "https://github.com/Bountive/bountive-contracts"

[[repo]]
url = "https://github.com/BourneNeo/Dapp-Learning"

[[repo]]
url = "https://github.com/boyuanx/starknet-erc20-safetransfer"

[[repo]]
url = "https://github.com/brahmapsen/data-vault"

[[repo]]
url = "https://github.com/BraianVaylet/starknet-react-hardhat-example"

[[repo]]
url = "https://github.com/BrianCottrell/prime-choice-select"

[[repo]]
url = "https://github.com/brianleect/paradigm-ctf-2022"

[[repo]]
url = "https://github.com/BrilliantBlocks/brilliantblocks-starknet-diamond"

[[repo]]
url = "https://github.com/BrilliantBlocks/StarkShell"

[[repo]]
url = "https://github.com/BrilliantBlocks/zk-swap"

[[repo]]
url = "https://github.com/briqNFT/briq-api"

[[repo]]
url = "https://github.com/briqNFT/briq-builder"

[[repo]]
url = "https://github.com/briqNFT/briq-protocol"

[[repo]]
url = "https://github.com/briqNFT/k8s-chain-state"

[[repo]]
url = "https://github.com/btcdomain/giza"

[[repo]]
url = "https://github.com/buba-ru/starknet-combine"

[[repo]]
url = "https://github.com/buxiaozhizi/starknet"

[[repo]]
url = "https://github.com/bxdoan/Starknet-Node"

[[repo]]
url = "https://github.com/ByFishh/tictactoe-cairo"

[[repo]]
url = "https://github.com/c0smicChef/useful-links"

[[repo]]
url = "https://github.com/cairo-nix/cairo-nix"

[[repo]]
url = "https://github.com/CairOpen/cairopen-contracts"

[[repo]]
url = "https://github.com/CairOpen/cairopen-python"

[[repo]]
url = "https://github.com/cannsky/Web3-Moba-Game"

[[repo]]
url = "https://github.com/captainahab0x/CredLancer_Starknet"
missing = true

[[repo]]
url = "https://github.com/carbonable-labs/moro"

[[repo]]
url = "https://github.com/carbonable-labs/whitestark"

[[repo]]
url = "https://github.com/carbonable-protocol/carb-starknet-core"

[[repo]]
url = "https://github.com/Carbonable/bridge-juno-to-starknet-backend"

[[repo]]
url = "https://github.com/Carbonable/bridge-juno-to-starknet-frontend"

[[repo]]
url = "https://github.com/Carbonable/carbonable-dapp"

[[repo]]
url = "https://github.com/Carbonable/carbonable-indexer"

[[repo]]
url = "https://github.com/Carbonable/carbonable-starknet"

[[repo]]
url = "https://github.com/Carbonable/metadata"

[[repo]]
url = "https://github.com/Carbonable/metadata-cairo0"

[[repo]]
url = "https://github.com/Carbonable/mint-from-ethereum"

[[repo]]
url = "https://github.com/CarlosAlbaro/Dapp-Learning-main"
missing = true

[[repo]]
url = "https://github.com/CarlosBordachar/starknet-erc721"

[[repo]]
url = "https://github.com/CarmineOptions/carmine-api"

[[repo]]
url = "https://github.com/CarmineOptions/carmine-protocol"

[[repo]]
url = "https://github.com/CarmineOptions/derisk-research"

[[repo]]
url = "https://github.com/CarmineOptions/governance"

[[repo]]
url = "https://github.com/CarmineOptions/keeper-bot"

[[repo]]
url = "https://github.com/cartridge-gg/contracts"

[[repo]]
url = "https://github.com/cartridge-gg/starknet-indexer"

[[repo]]
url = "https://github.com/caseywescott/MusicTools-StarkNet"

[[repo]]
url = "https://github.com/casweeney/Cairo-Contracts---Starknet-Programs"

[[repo]]
url = "https://github.com/casweeney/Cairo-Started"

[[repo]]
url = "https://github.com/cchalop1/starknet-vote"

[[repo]]
url = "https://github.com/cchalop1/starkthon-mutlisig-wallet"

[[repo]]
url = "https://github.com/ccolorado/starknet-pioneros-2023"

[[repo]]
url = "https://github.com/cdbtc/StkContracts"

[[repo]]
url = "https://github.com/CECILIA-MULANDI/starknet-assignments"

[[repo]]
url = "https://github.com/CeliktepeMurat/Cairo_workshop"

[[repo]]
url = "https://github.com/CerberusChaos/create-starknet-dapp"

[[repo]]
url = "https://github.com/CerberusChaos/Starknet-Dapp-Template"

[[repo]]
url = "https://github.com/Certora/aave-starknet-bridge"

[[repo]]
url = "https://github.com/Ch1n3du/conway"

[[repo]]
url = "https://github.com/chain-cpu/starknet-sdk"

[[repo]]
url = "https://github.com/chain-cpu/vscode-snippets"

[[repo]]
url = "https://github.com/chaingon/starknet_td"

[[repo]]
url = "https://github.com/chainstack/docs"

[[repo]]
url = "https://github.com/chainstack/starknet-cairo-odyssey"

[[repo]]
url = "https://github.com/chainstacklabs/smart-contract-on-starknet-with-protostar"

[[repo]]
url = "https://github.com/chainstacklabs/starknet-cairo-odyssey"

[[repo]]
url = "https://github.com/chainwayxyz/Paradigm-CTF-2022"

[[repo]]
url = "https://github.com/chatstarknet/ChatStarknet-Web"

[[repo]]
url = "https://github.com/checkpoint-labs/checkpoint"

[[repo]]
url = "https://github.com/checkpoint-labs/checkpoint-template"

[[repo]]
url = "https://github.com/checkpoint-labs/token-api-checkpoint"

[[repo]]
url = "https://github.com/ChecksFinance/soul-moment"

[[repo]]
url = "https://github.com/CheDAOLabs/cc-dojo-map"

[[repo]]
url = "https://github.com/CheDAOLabs/che-verse"

[[repo]]
url = "https://github.com/CheDAOLabs/CheCell"

[[repo]]
url = "https://github.com/CheDAOLabs/cryptsandcaverns"

[[repo]]
url = "https://github.com/CheDAOLabs/cryptsandcaverns-game-demo"

[[repo]]
url = "https://github.com/CheDAOLabs/Ryogae"

[[repo]]
url = "https://github.com/CheDAOLabs/talas"

[[repo]]
url = "https://github.com/CheDAOLabs/torch"

[[repo]]
url = "https://github.com/chee-chyuan/buidl_guild_cairo"

[[repo]]
url = "https://github.com/chee-chyuan/starknet-bitcoin-tx-relayer"

[[repo]]
url = "https://github.com/chee-chyuan/starknet_malaysia_workshop"

[[repo]]
url = "https://github.com/ChiHaoLu/cairo-practice"

[[repo]]
url = "https://github.com/chingunee/The-Cairo-Programming-Language"

[[repo]]
url = "https://github.com/chirag-bgh/starkpayv1"

[[repo]]
url = "https://github.com/chococrypto/17daysOfCairo"

[[repo]]
url = "https://github.com/ChoyV/DMAIL-starknet"

[[repo]]
url = "https://github.com/ChriLnth/terabethia"

[[repo]]
url = "https://github.com/chrisalexadams/basecamp7-starklings"

[[repo]]
url = "https://github.com/chriscczhou/paradigm-ctf-2022"

[[repo]]
url = "https://github.com/chyanju/__archived__Medjai"

[[repo]]
url = "https://github.com/chyanju/__archived__pip-cairo-lang"

[[repo]]
url = "https://github.com/cienicera/cairo-wave"

[[repo]]
url = "https://github.com/cienicera/Koji"

[[repo]]
url = "https://github.com/cienicera/nft-svg-onchain-poc"

[[repo]]
url = "https://github.com/cienicera/nicera-cie"

[[repo]]
url = "https://github.com/cienicera/nicera-front"

[[repo]]
url = "https://github.com/Circularise/starkdit"

[[repo]]
url = "https://github.com/clacladev/starknet-hardhat-typescript-example"

[[repo]]
url = "https://github.com/clement-ux/Poker-Stark"

[[repo]]
url = "https://github.com/ClementCauffet/deploy-cairo1"

[[repo]]
url = "https://github.com/ClementCauffet/starklings"

[[repo]]
url = "https://github.com/ClementCauffet/starknet-erc20"

[[repo]]
url = "https://github.com/clementh59/gateskeepr-contracts"

[[repo]]
url = "https://github.com/clementh59/starknet-template"

[[repo]]
url = "https://github.com/ClementWalter/cairo-vm-gs"

[[repo]]
url = "https://github.com/ClementWalter/degensplit"

[[repo]]
url = "https://github.com/ClementWalter/gcalls"
missing = true

[[repo]]
url = "https://github.com/ClementWalter/hello-starknet"

[[repo]]
url = "https://github.com/ClementWalter/kakarot"

[[repo]]
url = "https://github.com/ClementWalter/starknet-ctf"

[[repo]]
url = "https://github.com/ClementWalter/starknet-nodes"

[[repo]]
url = "https://github.com/ClementWalter/tolomei"

[[repo]]
url = "https://github.com/clint419/starknetX"

[[repo]]
url = "https://github.com/cmars/salaam-cairo"

[[repo]]
url = "https://github.com/cmdsilva25/SOLIDITY-CAIRO-INTEGRATION"

[[repo]]
url = "https://github.com/cmgoes/zigzag-starknet-contract"

[[repo]]
url = "https://github.com/codeesura/Ethereum-Bridge-Transaction-Tool-zkSync-Starknet"
missing = true

[[repo]]
url = "https://github.com/codeesura/mintsquare-floor-bot"

[[repo]]
url = "https://github.com/codeesura/StarkRocks-mint"
missing = true

[[repo]]
url = "https://github.com/CodeforDAO/cairo-array-utils"

[[repo]]
url = "https://github.com/CodeforDAO/cairo-contracts"

[[repo]]
url = "https://github.com/codekaya/dojo_arena"

[[repo]]
url = "https://github.com/codekaya/Dojo_Arena-Paris_Hacker_House"

[[repo]]
url = "https://github.com/codekaya/Pragma-Hackathon-DOJO-ARENA"

[[repo]]
url = "https://github.com/codemedian/starknet-cairo-util"

[[repo]]
url = "https://github.com/codeWhizperer/cairo-learning"

[[repo]]
url = "https://github.com/codeWhizperer/min-cairo"

[[repo]]
url = "https://github.com/Codiumdium/LearnCairo"
missing = true

[[repo]]
url = "https://github.com/Codiumdium/Pixelium"
missing = true

[[repo]]
url = "https://github.com/Codiumdium/SnakeTogether"
missing = true

[[repo]]
url = "https://github.com/ColinWttt/pragma-hack-cairo"
missing = true

[[repo]]
url = "https://github.com/ColinWttt/zap-mint-starknet.id-frontend"
missing = true

[[repo]]
url = "https://github.com/ConsenSys/starknet-snap"

[[repo]]
url = "https://github.com/cosmos-falco/starknet"

[[repo]]
url = "https://github.com/coughLozenge/starknet-contracts"

[[repo]]
url = "https://github.com/CountryCousin/Starknet-js-frontend-interation"

[[repo]]
url = "https://github.com/cptartur/starknet-devnet"

[[repo]]
url = "https://github.com/cptartur/starknet.py"

[[repo]]
url = "https://github.com/credence0x/cairo-damn-vulnerable-defi"

[[repo]]
url = "https://github.com/CredLancer/ABCDE_ZKHack"

[[repo]]
url = "https://github.com/CredLancer/freedfi_starknet_update"

[[repo]]
url = "https://github.com/cruzfernan/stark-swap"

[[repo]]
url = "https://github.com/cruzfernan/starknet"

[[repo]]
url = "https://github.com/cruzfernan/swap-contract"
missing = true

[[repo]]
url = "https://github.com/crypblizz8/starknet-learning"

[[repo]]
url = "https://github.com/Crypto-happy/ZigZagExchange"
missing = true

[[repo]]
url = "https://github.com/cryptobenkei/starknet-tutorial"

[[repo]]
url = "https://github.com/cryptobuks/astraly-contracts"

[[repo]]
url = "https://github.com/cryptocaju/starknet"

[[repo]]
url = "https://github.com/CryptoLabSite/starknet-j"

[[repo]]
url = "https://github.com/cryptoleek-eth/hello-starknet-with-protostar"

[[repo]]
url = "https://github.com/cryptoleek-eth/l1-l2-messaging-example"

[[repo]]
url = "https://github.com/cryptoleek-team/starklings"

[[repo]]
url = "https://github.com/cryptoleek-team/starknet-worldmap-billboard"

[[repo]]
url = "https://github.com/cryptonerdcn/wasm-cairo"

[[repo]]
url = "https://github.com/CryptoTransformator/starknet_seed_to_private_key"

[[repo]]
url = "https://github.com/CryptoWanny/StarkNet-smart-contract"

[[repo]]
url = "https://github.com/crytic/amarna"

[[repo]]
url = "https://github.com/crytic/caracal"

[[repo]]
url = "https://github.com/crytic/tayt"

[[repo]]
url = "https://github.com/crytic/vscode-starknet-explorer"

[[repo]]
url = "https://github.com/csalvador58/encode-zk-bootcamp"

[[repo]]
url = "https://github.com/cssavi/Starktree_Cairo"

[[repo]]
url = "https://github.com/cszz12/learn-cairo"
missing = true

[[repo]]
url = "https://github.com/ctrlc03/miami-hackathon-starknet-p2e"

[[repo]]
url = "https://github.com/CuchulainX/Dapp-Learning"

[[repo]]
url = "https://github.com/CuongDuong2710/learning_starknet_cairo"

[[repo]]
url = "https://github.com/currenthandle/ng-questplay"

[[repo]]
url = "https://github.com/CursedAscent/dapp"

[[repo]]
url = "https://github.com/CursedAscent/starknet-contracts"

[[repo]]
url = "https://github.com/cwkang1998/starkstream-cairo"

[[repo]]
url = "https://github.com/cyanustech/proxyfi-l2-tests"

[[repo]]
url = "https://github.com/CygnusDAO/cygnus-starknet"

[[repo]]
url = "https://github.com/CygnusDAO/starknet-core"

[[repo]]
url = "https://github.com/CygnusDAO/starknet-periphery"

[[repo]]
url = "https://github.com/CygnusDAO/starknet-price-oracle"

[[repo]]
url = "https://github.com/CyndieKamau/account_abstraction__starknet"

[[repo]]
url = "https://github.com/czar0/my-starknft-world"

[[repo]]
url = "https://github.com/czbag/starknet"

[[repo]]
url = "https://github.com/d-s-i/cairo_tutorials_done"

[[repo]]
url = "https://github.com/d-s-i/hello_starknet_done"

[[repo]]
url = "https://github.com/d-s-i/nft-amm-starknet"

[[repo]]
url = "https://github.com/d-s-i/starknet-account-analyzer"

[[repo]]
url = "https://github.com/d-s-i/starknet-unpack-data"

[[repo]]
url = "https://github.com/d0ra-1h3-3xpl0ra/awesome-list-rpc-nodes-providers"

[[repo]]
url = "https://github.com/d4rk4444/starknet-bridge"

[[repo]]
url = "https://github.com/d4rk4444/starknet-wallet"

[[repo]]
url = "https://github.com/dadsec-dev/Cairo-ERC20-Contract"

[[repo]]
url = "https://github.com/daenney/linguist"

[[repo]]
url = "https://github.com/DaigaroCota/learning-starknet"

[[repo]]
url = "https://github.com/dalmasonto/starknet-learning"

[[repo]]
url = "https://github.com/daniel-savu/ng-questplay"

[[repo]]
url = "https://github.com/danielkroeni/cairo-playground"

[[repo]]
url = "https://github.com/danilowhk/cairo-contracts-test"

[[repo]]
url = "https://github.com/danilowhk/kakarot"

[[repo]]
url = "https://github.com/DappCoderr/ZK-BootCamp"

[[repo]]
url = "https://github.com/dappsar/blockchains-based-on-execution-types"

[[repo]]
url = "https://github.com/daramir/snhack-yieldbridge"

[[repo]]
url = "https://github.com/darcksday/starknet"

[[repo]]
url = "https://github.com/Darlington02/basecamp-starknetjs-class"

[[repo]]
url = "https://github.com/Darlington02/blog-empiric-oracle"

[[repo]]
url = "https://github.com/Darlington02/blog-first-starknet-contract"

[[repo]]
url = "https://github.com/Darlington02/CairoLearnXinYminutes"

[[repo]]
url = "https://github.com/Darlington02/Empiric"

[[repo]]
url = "https://github.com/Darlington02/flashloan"

[[repo]]
url = "https://github.com/Darlington02/L1-L2-Starknet-Messaging"

[[repo]]
url = "https://github.com/Darlington02/min-starknet"

[[repo]]
url = "https://github.com/Darlington02/NFTMarket"

[[repo]]
url = "https://github.com/Darlington02/protostar"

[[repo]]
url = "https://github.com/Darlington02/starklings-article-solutions"

[[repo]]
url = "https://github.com/Darlington02/starklings-solutions"

[[repo]]
url = "https://github.com/Darlington02/starknet-africa-week2"

[[repo]]
url = "https://github.com/Darlington02/starknet-africa-week2-feedback"

[[repo]]
url = "https://github.com/Darlington02/starknet-africa-week3-feedback"

[[repo]]
url = "https://github.com/Darlington02/starknet-edu-ERC20"

[[repo]]
url = "https://github.com/Darlington02/starknet-edu-messaging-bridge"

[[repo]]
url = "https://github.com/Darlington02/starknet-indexer"

[[repo]]
url = "https://github.com/Darlington02/starknet-js-tutorial"

[[repo]]
url = "https://github.com/Darlington02/starknetAccounts"

[[repo]]
url = "https://github.com/Darlington02/StarknetAccounts-Cairo1"

[[repo]]
url = "https://github.com/Darlington02/starknetkit-examples"

[[repo]]
url = "https://github.com/Darlington02/starknetkit-sr-template"

[[repo]]
url = "https://github.com/Darlington02/starknetkit-vanilla-template"

[[repo]]
url = "https://github.com/Darlington02/starknetkit-workshop-boilerplate"

[[repo]]
url = "https://github.com/Darlington02/WTFAcademy"

[[repo]]
url = "https://github.com/Darlington02/zkBootcampJuly"

[[repo]]
url = "https://github.com/datben/concentrated-juice"

[[repo]]
url = "https://github.com/DaveVodrazka/starknet-dapp-demo"

[[repo]]
url = "https://github.com/davidmitesh/aave-in-starknet"

[[repo]]
url = "https://github.com/davidmitesh/cairo_starknet_concepts"

[[repo]]
url = "https://github.com/davidmitesh/davidmitesh-starknetEdu-starknetERC721_solution"

[[repo]]
url = "https://github.com/davidmitesh/starknet-cairo-101"

[[repo]]
url = "https://github.com/davidmitesh/warp"

[[repo]]
url = "https://github.com/daywednes/cairo_learning"

[[repo]]
url = "https://github.com/dbejarano820/cairo_projects"

[[repo]]
url = "https://github.com/dbejarano820/madara"

[[repo]]
url = "https://github.com/dbejarano820/starknet-cairo-test"

[[repo]]
url = "https://github.com/dbejarano820/starknet_homepage"

[[repo]]
url = "https://github.com/dcbuild3r/ethereum-l2"

[[repo]]
url = "https://github.com/DDDimatestx/starknetest"

[[repo]]
url = "https://github.com/dead-mans-switch/dead-mans-switch-frontend"

[[repo]]
url = "https://github.com/deadly-games/deadly-games-app"

[[repo]]
url = "https://github.com/deadly-games/deadly-games-starknet"

[[repo]]
url = "https://github.com/deadspyexx/airdrop-hunt-bot"

[[repo]]
url = "https://github.com/DeadStarInc/NoGame-Cairo-contracts"

[[repo]]
url = "https://github.com/DeadStarInc/NoGame-frontend"

[[repo]]
url = "https://github.com/Debu976116/awesome-list-rpc-nodes-providers"

[[repo]]
url = "https://github.com/debyl/starkwarephp"

[[repo]]
url = "https://github.com/decolgen-labs/.github"

[[repo]]
url = "https://github.com/decolgen-labs/2048-game"

[[repo]]
url = "https://github.com/decolgen-labs/decolgen-landing-page"

[[repo]]
url = "https://github.com/decolgen-labs/stark-arcade-hub"

[[repo]]
url = "https://github.com/decolgen-labs/stark-lottery"

[[repo]]
url = "https://github.com/decolgen-labs/stark-lottery-contract"
missing = true

[[repo]]
url = "https://github.com/decolgen-labs/starkarcade-monorepo"

[[repo]]
url = "https://github.com/decolgen-labs/StarkFlip-contract"
missing = true

[[repo]]
url = "https://github.com/Decurity/ethdubai-ctf-infrastructure"

[[repo]]
url = "https://github.com/deepshah9696/StarkNet-HH"

[[repo]]
url = "https://github.com/defi-wonderland/egyptian-nxtp"

[[repo]]
url = "https://github.com/DeLightFi/DeFi-Pooling-cairo"

[[repo]]
url = "https://github.com/DeLightFi/Morphine-contracts"

[[repo]]
url = "https://github.com/Denend/starknet10k"

[[repo]]
url = "https://github.com/Denend/starknet_v3"

[[repo]]
url = "https://github.com/Dennisic/starknet-test525-1"

[[repo]]
url = "https://github.com/Dennisic/starkwareDemo"

[[repo]]
url = "https://github.com/DennohKim/starknet-project-starter"

[[repo]]
url = "https://github.com/DeograciousAggrey/Reign"

[[repo]]
url = "https://github.com/deployerking1/test"

[[repo]]
url = "https://github.com/derr-stack/StarkConnect"

[[repo]]
url = "https://github.com/Dervoo/Starknet"

[[repo]]
url = "https://github.com/Det-Tech/Startgate-frontend"

[[repo]]
url = "https://github.com/dev-protocol/free-Web3-resources"

[[repo]]
url = "https://github.com/dev-ryan-ren/starknet-cairo2"
missing = true

[[repo]]
url = "https://github.com/Dev43/starknet-bootcamp-cairo1"

[[repo]]
url = "https://github.com/develo-pera/cairo-playground"

[[repo]]
url = "https://github.com/devenmatthews/starknet-governance-docs"
missing = true

[[repo]]
url = "https://github.com/devJessy/Dapp-Learning-main"
missing = true

[[repo]]
url = "https://github.com/devnet0x/Blockchain"

[[repo]]
url = "https://github.com/devnet0x/Proto_build"

[[repo]]
url = "https://github.com/devnet0x/sandstorm"

[[repo]]
url = "https://github.com/devnet0x/Starknet-Security-Challenges-Factory"

[[repo]]
url = "https://github.com/devnet0x/Starknet-Security-Challenges-Repo"

[[repo]]
url = "https://github.com/devnet0x/Starknet_basecamp_cohort2"

[[repo]]
url = "https://github.com/devnet0x/Starknet_build"

[[repo]]
url = "https://github.com/devon-n/CairoDocs"

[[repo]]
url = "https://github.com/devon-n/CairoPlayground"

[[repo]]
url = "https://github.com/dfortem/StarkTx"

[[repo]]
url = "https://github.com/dhruvkelawala/cairo-base64"

[[repo]]
url = "https://github.com/dhruvkelawala/cairo-contracts-matchboxdao"

[[repo]]
url = "https://github.com/dhruvkelawala/starknet-ledger-test"

[[repo]]
url = "https://github.com/dhruvkelawala/starknet-wasm"

[[repo]]
url = "https://github.com/dhruvkelawala/vote-on-starknet"

[[repo]]
url = "https://github.com/dhtong/starknet-erc721"

[[repo]]
url = "https://github.com/dic0de/storage_clashing"

[[repo]]
url = "https://github.com/DickenCidar/hello_starknet.cairo"

[[repo]]
url = "https://github.com/didi8bg/starkwork"

[[repo]]
url = "https://github.com/dimanchezzz/starknet"

[[repo]]
url = "https://github.com/diogosmo12/starknet"

[[repo]]
url = "https://github.com/Dip686/pool-together-starknet"

[[repo]]
url = "https://github.com/dipdup-io/starknet-go-api"

[[repo]]
url = "https://github.com/dipdup-io/starknet-id"

[[repo]]
url = "https://github.com/dipdup-io/starknet-indexer"

[[repo]]
url = "https://github.com/distributed-lab/starknet-smart-contract"

[[repo]]
url = "https://github.com/djoio/Cairo-lang-exercsie-solutions"

[[repo]]
url = "https://github.com/Dkh999/StarkNet"

[[repo]]
url = "https://github.com/dkillen/khito"

[[repo]]
url = "https://github.com/dkillen/starknet-contracts"

[[repo]]
url = "https://github.com/dkillen/starknet-resources"

[[repo]]
url = "https://github.com/dmpierre/starkship"
missing = true

[[repo]]
url = "https://github.com/DOFYPXY/cairo-racket"

[[repo]]
url = "https://github.com/dohoiwqel/starknet_dmail"

[[repo]]
url = "https://github.com/dojoengine/.github"

[[repo]]
url = "https://github.com/dojoengine/awesome-dojo"

[[repo]]
url = "https://github.com/dojoengine/blockifier"

[[repo]]
url = "https://github.com/dojoengine/book"

[[repo]]
url = "https://github.com/dojoengine/cairo-rs"

[[repo]]
url = "https://github.com/dojoengine/create-burner"

[[repo]]
url = "https://github.com/dojoengine/dojo"

[[repo]]
url = "https://github.com/dojoengine/dojo-alpha"

[[repo]]
url = "https://github.com/dojoengine/dojo-erc"

[[repo]]
url = "https://github.com/dojoengine/dojo-examples"

[[repo]]
url = "https://github.com/dojoengine/dojo-minimal"

[[repo]]
url = "https://github.com/dojoengine/dojo-pixi-starter"

[[repo]]
url = "https://github.com/dojoengine/dojo-starter"

[[repo]]
url = "https://github.com/dojoengine/dojo-starter-godot"

[[repo]]
url = "https://github.com/dojoengine/dojo-starter-graphql"

[[repo]]
url = "https://github.com/dojoengine/dojo-starter-phaser"

[[repo]]
url = "https://github.com/dojoengine/dojo-starter-react-app"

[[repo]]
url = "https://github.com/dojoengine/dojo-starter-unity"

[[repo]]
url = "https://github.com/dojoengine/dojo-toolchain"

[[repo]]
url = "https://github.com/dojoengine/dojo.c"

[[repo]]
url = "https://github.com/dojoengine/dojo.cpp"

[[repo]]
url = "https://github.com/dojoengine/dojo.js"

[[repo]]
url = "https://github.com/dojoengine/dojo.unity"

[[repo]]
url = "https://github.com/dojoengine/emoji-man"

[[repo]]
url = "https://github.com/dojoengine/emoji-wars"

[[repo]]
url = "https://github.com/dojoengine/katana"

[[repo]]
url = "https://github.com/dojoengine/madara"

[[repo]]
url = "https://github.com/dojoengine/mud"

[[repo]]
url = "https://github.com/dojoengine/origami"

[[repo]]
url = "https://github.com/dojoengine/papyrus"

[[repo]]
url = "https://github.com/dojoengine/ryogoku"

[[repo]]
url = "https://github.com/dojoengine/stark-lander"

[[repo]]
url = "https://github.com/dojoengine/starknet-api"

[[repo]]
url = "https://github.com/dojoengine/website"

[[repo]]
url = "https://github.com/dolven-labs-catalyst/Dolven-DAO"

[[repo]]
url = "https://github.com/dolven-labs-catalyst/Dolven-Lottery"

[[repo]]
url = "https://github.com/dolven-labs-catalyst/starknet-social"

[[repo]]
url = "https://github.com/dolvin17/starklings_sol"

[[repo]]
url = "https://github.com/donatopellegrino/panda"

[[repo]]
url = "https://github.com/donex-finance/donex-contract"

[[repo]]
url = "https://github.com/dontpanicdao/caigo"

[[repo]]
url = "https://github.com/dontpanicdao/contracts"

[[repo]]
url = "https://github.com/dontpanicdao/dontpanicdao.github.io"

[[repo]]
url = "https://github.com/dontpanicdao/starknet-burner"

[[repo]]
url = "https://github.com/dontpanicdao/starknet-da"

[[repo]]
url = "https://github.com/dopedao/dope-monorepo"

[[repo]]
url = "https://github.com/dopedao/RYO"

[[repo]]
url = "https://github.com/dOrgTech/starkware-demo"

[[repo]]
url = "https://github.com/doylio/zk-bootcamp"

[[repo]]
url = "https://github.com/dpinones/battle-ship"

[[repo]]
url = "https://github.com/dpinones/hello-world-protostar"

[[repo]]
url = "https://github.com/dpinones/hello_world_starknet_forge"

[[repo]]
url = "https://github.com/dpinones/starklings"

[[repo]]
url = "https://github.com/dpinones/starklings-app"

[[repo]]
url = "https://github.com/dpinones/starknet-debug-protostar"

[[repo]]
url = "https://github.com/dpinones/starknet-erc721-protostar"

[[repo]]
url = "https://github.com/dpinones/starknet-forms"

[[repo]]
url = "https://github.com/dpinones/starknetbook-test"

[[repo]]
url = "https://github.com/dpinones/template-protostar-ci"

[[repo]]
url = "https://github.com/dragan2234/starknet-erc20"

[[repo]]
url = "https://github.com/dragan2234/starknet-learning"

[[repo]]
url = "https://github.com/dragan2234/starknet-voting"

[[repo]]
url = "https://github.com/drcapybara/Cairo-Lang-init"
missing = true

[[repo]]
url = "https://github.com/drknzz/starknet-devnet"
missing = true

[[repo]]
url = "https://github.com/drspacemn/wtf"

[[repo]]
url = "https://github.com/dsukruth/Layer1-to-Layer2-messaging-using-starknet"

[[repo]]
url = "https://github.com/dtan1/starknet-main"

[[repo]]
url = "https://github.com/dtdang/starknet-demo"

[[repo]]
url = "https://github.com/dubzn/data-structures-cairo"

[[repo]]
url = "https://github.com/dubzn/starknet-forge-test"

[[repo]]
url = "https://github.com/dubzn/starknet_contract_example"

[[repo]]
url = "https://github.com/dudesahn/starknet-hardhat-example"

[[repo]]
url = "https://github.com/dwge1/starknet_learning_records"

[[repo]]
url = "https://github.com/e-kolpakov/cairo-balance"

[[repo]]
url = "https://github.com/Eadbhardi/starknet-address-generator"

[[repo]]
url = "https://github.com/Early-Starkers/early-starkers-backend"

[[repo]]
url = "https://github.com/Early-Starkers/earlystarkers-contracts"

[[repo]]
url = "https://github.com/EazyReal/starknet-contracts"

[[repo]]
url = "https://github.com/Eckmoule/SolidityCourse"

[[repo]]
url = "https://github.com/edbertkwesiek/cairo"

[[repo]]
url = "https://github.com/EdgarBarrantes/protostar"

[[repo]]
url = "https://github.com/EdgarBarrantes/starkfees"

[[repo]]
url = "https://github.com/EdoardoV97/ZK"

[[repo]]
url = "https://github.com/Eikix/kakarot"

[[repo]]
url = "https://github.com/EkuboProtocol/.github"

[[repo]]
url = "https://github.com/EkuboProtocol/abis"

[[repo]]
url = "https://github.com/EkuboProtocol/governance"

[[repo]]
url = "https://github.com/EkuboProtocol/indexer"

[[repo]]
url = "https://github.com/element-market/exchange-starknet"

[[repo]]
url = "https://github.com/element-market/launchpad-starknet"

[[repo]]
url = "https://github.com/elielnfinic/learning-cairo"

[[repo]]
url = "https://github.com/elielnfinic/starknet-identity"

[[repo]]
url = "https://github.com/elielnfinic/starknet-week-ends"

[[repo]]
url = "https://github.com/elielnfinic/starknet-ztransform"

[[repo]]
url = "https://github.com/elielnfinic/starkoverflow_bot"

[[repo]]
url = "https://github.com/elielnfinic/storage-starknet"

[[repo]]
url = "https://github.com/elileinkram/carpei"

[[repo]]
url = "https://github.com/elite-128/starknet"
missing = true

[[repo]]
url = "https://github.com/Elpacos/aave-starknet-bridge"

[[repo]]
url = "https://github.com/eminmtas/Cairo-Examples"

[[repo]]
url = "https://github.com/emrecolako/starklings"

[[repo]]
url = "https://github.com/endaye/aave-starknet-core"

[[repo]]
url = "https://github.com/endaye/book"

[[repo]]
url = "https://github.com/endaye/cairo-dependencies-graph"

[[repo]]
url = "https://github.com/endaye/cairo-sample"

[[repo]]
url = "https://github.com/endaye/Dapp-Learning"

[[repo]]
url = "https://github.com/endaye/starklings"

[[repo]]
url = "https://github.com/enitrat/aave-starknet-core"

[[repo]]
url = "https://github.com/enitrat/cairo-dependencies-graph"

[[repo]]
url = "https://github.com/enitrat/cairo-doc"

[[repo]]
url = "https://github.com/enitrat/cairo-graphs"

[[repo]]
url = "https://github.com/enitrat/cairo-toolkit"

[[repo]]
url = "https://github.com/enitrat/starknet-cairo-repo"

[[repo]]
url = "https://github.com/enitrat/starknet-tg-alerts"

[[repo]]
url = "https://github.com/enitrat/starknetcc-workshop"

[[repo]]
url = "https://github.com/enviodev/starknet-bridge-indexer"

[[repo]]
url = "https://github.com/eqlabs/pathfinder"

[[repo]]
url = "https://github.com/eqlabs/starknet-multisig"

[[repo]]
url = "https://github.com/eqlabs/starknet-multisig-ui"

[[repo]]
url = "https://github.com/eqlabs/starknet-pmt"
missing = true

[[repo]]
url = "https://github.com/erayack/encode-hackathon"

[[repo]]
url = "https://github.com/erdilalbayrak/starknet-utils"

[[repo]]
url = "https://github.com/ericglau/cairo-ls"

[[repo]]
url = "https://github.com/ericglau/cairo-sample"

[[repo]]
url = "https://github.com/ericglau/openzeppelin-nile-upgrades"

[[repo]]
url = "https://github.com/ericnordelo/cairo-codecov"

[[repo]]
url = "https://github.com/ericnordelo/nile-coverage"

[[repo]]
url = "https://github.com/ericnordelo/test"

[[repo]]
url = "https://github.com/eriklarson33/IntroToCairo"

[[repo]]
url = "https://github.com/ermolaeviii/starkin"

[[repo]]
url = "https://github.com/ermvrs/expectium"

[[repo]]
url = "https://github.com/ermvrs/expectiumcontracts"

[[repo]]
url = "https://github.com/esdras-santos/Canary-Starknet"

[[repo]]
url = "https://github.com/esdras-santos/diamond-proxy-starknet"

[[repo]]
url = "https://github.com/esdras-santos/Nethermind-intrade"

[[repo]]
url = "https://github.com/estheroche/Account-Absraction-multicall"

[[repo]]
url = "https://github.com/estheroche/bridge-messaging"

[[repo]]
url = "https://github.com/estheroche/bwc_erc20_cairo"

[[repo]]
url = "https://github.com/estheroche/cairo-bootcamp-23"

[[repo]]
url = "https://github.com/estheroche/class-character-cairo"

[[repo]]
url = "https://github.com/estheroche/implement-ERC721-on-Starknet"

[[repo]]
url = "https://github.com/estheroche/Implimetation--of-ownable-contract"

[[repo]]
url = "https://github.com/estheroche/intro-to-cairo"

[[repo]]
url = "https://github.com/estheroche/lambdaworks"

[[repo]]
url = "https://github.com/estheroche/madara-app"

[[repo]]
url = "https://github.com/estheroche/min-starknet"

[[repo]]
url = "https://github.com/estheroche/multisig-contract-cairo"

[[repo]]
url = "https://github.com/estheroche/Staking-contract-pairToken"

[[repo]]
url = "https://github.com/estheroche/stark_compass_explorer"

[[repo]]
url = "https://github.com/estheroche/Starkling-exercises-Solutions"

[[repo]]
url = "https://github.com/estheroche/starklings-cairo1"

[[repo]]
url = "https://github.com/estheroche/Starknet-component"

[[repo]]
url = "https://github.com/estheroche/Starknet-coverter-kit"

[[repo]]
url = "https://github.com/estheroche/Starknet-ENS"

[[repo]]
url = "https://github.com/estheroche/starknet-multisignaccount"

[[repo]]
url = "https://github.com/estheroche/starknet.quest"

[[repo]]
url = "https://github.com/estheroche/starknet_AMM"

[[repo]]
url = "https://github.com/estheroche/starknet_token_sale"

[[repo]]
url = "https://github.com/estheroche/unruggable.meme"

[[repo]]
url = "https://github.com/estheroche/yet-another-bridge"

[[repo]]
url = "https://github.com/estheroche/yet-another-swap"

[[repo]]
url = "https://github.com/ethereum-git-sync/github-issues-archive"

[[repo]]
url = "https://github.com/EthSign/starknet-common-error-standards"

[[repo]]
url = "https://github.com/eugenestarchenko/awesome-list-rpc-nodes-providers"

[[repo]]
url = "https://github.com/eugenioclrc/getsponsoreth"

[[repo]]
url = "https://github.com/evolF35/Starknet_NILE"

[[repo]]
url = "https://github.com/EvolveArt/2fa-api"

[[repo]]
url = "https://github.com/EvolveArt/rpow"

[[repo]]
url = "https://github.com/EvolveArt/starkathon-zkpad"

[[repo]]
url = "https://github.com/Excloudx6/linguist"

[[repo]]
url = "https://github.com/ExoMonk/cairo-L1L2-swapper"

[[repo]]
url = "https://github.com/ExoMonk/cairo-learn"

[[repo]]
url = "https://github.com/ExoMonk/cairo-nft"

[[repo]]
url = "https://github.com/ExoMonk/cairo-timestamp-scheduler"

[[repo]]
url = "https://github.com/ExoMonk/starknet-data-bridge"

[[repo]]
url = "https://github.com/exothium/backend"

[[repo]]
url = "https://github.com/exothium/cairo-contracts"

[[repo]]
url = "https://github.com/exothium/content"

[[repo]]
url = "https://github.com/exothium/discord-bot"

[[repo]]
url = "https://github.com/exothium/exothium-dao"

[[repo]]
url = "https://github.com/exothium/exothium.com"

[[repo]]
url = "https://github.com/exothium/exoworld"

[[repo]]
url = "https://github.com/exothium/exoworld-phaser-components"

[[repo]]
url = "https://github.com/exothium/exoworld-specs"

[[repo]]
url = "https://github.com/exothium/phaser-chat"

[[repo]]
url = "https://github.com/exothium/phaser-starknet"

[[repo]]
url = "https://github.com/exothium/phaser-starknet-boilerplate"

[[repo]]
url = "https://github.com/exp-table/madara"

[[repo]]
url = "https://github.com/exp-table/starknet-messaging-vyper"

[[repo]]
url = "https://github.com/exp-table/starknet-playground"

[[repo]]
url = "https://github.com/exp-table/TINIH"

[[repo]]
url = "https://github.com/exp-table/ying-yang"

[[repo]]
url = "https://github.com/extrimian/starknet-balance"

[[repo]]
url = "https://github.com/extrimian/starknet-contracts"

[[repo]]
url = "https://github.com/ExtropyIO/cairo-1-template"
missing = true

[[repo]]
url = "https://github.com/ExtropyIO/cairoWorkshop"
missing = true

[[repo]]
url = "https://github.com/ExtropyIO/ETHZurich"

[[repo]]
url = "https://github.com/ExtropyIO/ZeroKnowledgeBootcamp"

[[repo]]
url = "https://github.com/ExtropyIO/zkpBootcampJuly"
missing = true

[[repo]]
url = "https://github.com/ExyUzi/STARKNET-CAIRO-ERC721"

[[repo]]
url = "https://github.com/ExyUzi/STARKNET-MINT-DAPP"

[[repo]]
url = "https://github.com/ExyUzi/STARKNET-PHASER-GAME"

[[repo]]
url = "https://github.com/ExyUzi/YT-DEPLOY-STARKNET-CAIRO"

[[repo]]
url = "https://github.com/fabianschu/toni_starknet"

[[repo]]
url = "https://github.com/FabienCoutant/Cairo-Workshops-ERC20"

[[repo]]
url = "https://github.com/FabienCoutant/Elo.cairo"

[[repo]]
url = "https://github.com/FabienCoutant/starknet-cairo101"

[[repo]]
url = "https://github.com/fabius8/starknet_mission_check"

[[repo]]
url = "https://github.com/Fair-Raffle/fair-raffle-contracts"

[[repo]]
url = "https://github.com/Falco90/go"

[[repo]]
url = "https://github.com/fareeha25/starkNet-cairo-erc"

[[repo]]
url = "https://github.com/fatalbar/starkgate-contracts"

[[repo]]
url = "https://github.com/FawadHa1der/CairoBlackScholesUI"

[[repo]]
url = "https://github.com/FawadHa1der/cairopal"

[[repo]]
url = "https://github.com/FawadHa1der/nftoptions"

[[repo]]
url = "https://github.com/FawadHa1der/optionsui"

[[repo]]
url = "https://github.com/faytey/starknet-gasprice-gas-limit-endpoint"

[[repo]]
url = "https://github.com/fcagalj/argent-dashboard"

[[repo]]
url = "https://github.com/Felabs1/StarkDice"

[[repo]]
url = "https://github.com/Felabs1/Starknet-cohort-assignments"

[[repo]]
url = "https://github.com/Felabs1/starknet-crud-app"

[[repo]]
url = "https://github.com/FelixGibson/Dapp-Learning"

[[repo]]
url = "https://github.com/FelixGibson/starknet-accounts-cairo1"

[[repo]]
url = "https://github.com/feltroidprime/CTF-starknet-cc"

[[repo]]
url = "https://github.com/feltroidprime/empiric-twap"

[[repo]]
url = "https://github.com/feltroidprime/encodePacked-cairo"

[[repo]]
url = "https://github.com/feyzikesim/starknet-full-node"

[[repo]]
url = "https://github.com/Fibrous-Finance/fibrous-aggregator-contracts"

[[repo]]
url = "https://github.com/Fibrous-Finance/Fibrous-Arena-Contracts"

[[repo]]
url = "https://github.com/Fibrous-Finance/How-to-use-Fibrous-SDK"

[[repo]]
url = "https://github.com/Fibrous-Finance/pickaxe"

[[repo]]
url = "https://github.com/Fibrous-Finance/router-sdk"

[[repo]]
url = "https://github.com/Fibrous-Finance/shovel"

[[repo]]
url = "https://github.com/FilipLaurentiu/cairo-graph-library"

[[repo]]
url = "https://github.com/FilipLaurentiu/starknet-event-indexer"

[[repo]]
url = "https://github.com/finiam/chicken-bonds-frontend"

[[repo]]
url = "https://github.com/finiam/matusalem"

[[repo]]
url = "https://github.com/finiam/svarknet"

[[repo]]
url = "https://github.com/flamuri-dev/zk-bootcamp"
missing = true

[[repo]]
url = "https://github.com/flavien-ro/starknet-quiz"

[[repo]]
url = "https://github.com/fleecybastard/starknet"

[[repo]]
url = "https://github.com/Flex-NFT-Marketplace/Flex-Marketplace-Contract"

[[repo]]
url = "https://github.com/Flex-NFT-Marketplace/Flex-Marketplace-Frontend-v3"

[[repo]]
url = "https://github.com/Flex-NFT-Marketplace/Flex-Marketplace-Monorepo"

[[repo]]
url = "https://github.com/flexter1/starknet-grill"
missing = true

[[repo]]
url = "https://github.com/FlipsiderEfer/StarkEx-Popular-Applications"

[[repo]]
url = "https://github.com/FlorianRichardSMT/caigo-bug"

[[repo]]
url = "https://github.com/Flydexo/kakarot-eth-aa"

[[repo]]
url = "https://github.com/focustree/contracts"

[[repo]]
url = "https://github.com/focustree/contracts-legacy"

[[repo]]
url = "https://github.com/focustree/starkbot"

[[repo]]
url = "https://github.com/focustree/starknet.dart"

[[repo]]
url = "https://github.com/folckol/Starknet_without_AdsPower"

[[repo]]
url = "https://github.com/footprintanalytics/starknet_etl"

[[repo]]
url = "https://github.com/foreverglorydev/starkgate_Frontend"

[[repo]]
url = "https://github.com/foundry-rs/asdf-starknet-foundry"

[[repo]]
url = "https://github.com/foundry-rs/starknet-foundry"

[[repo]]
url = "https://github.com/foundry-rs/starknet_forge_template"

[[repo]]
url = "https://github.com/fracek/cairo-dap"

[[repo]]
url = "https://github.com/fracek/cairo-playground"

[[repo]]
url = "https://github.com/fracek/starknet-pythonic-template"

[[repo]]
url = "https://github.com/fracek/starknet-react-workshop"

[[repo]]
url = "https://github.com/fraggdiller/generate-starknet-wallets"

[[repo]]
url = "https://github.com/fran6brg/starknet-receipt-parsooor"

[[repo]]
url = "https://github.com/franalgaba/cross-chain-nft-marketplace"

[[repo]]
url = "https://github.com/franalgaba/felucca-package-example"

[[repo]]
url = "https://github.com/franalgaba/felucca-package-template"

[[repo]]
url = "https://github.com/franalgaba/linear-regression-giza-example"

[[repo]]
url = "https://github.com/franalgaba/neural-network-cairo"

[[repo]]
url = "https://github.com/franalgaba/onnx-cairo"

[[repo]]
url = "https://github.com/franalgaba/pre-commit-cairo"

[[repo]]
url = "https://github.com/frankhillard/starknet-boat-react"

[[repo]]
url = "https://github.com/frankhillard/starknet-dojo-boat"

[[repo]]
url = "https://github.com/frankhillard/starknet-paperfold"

[[repo]]
url = "https://github.com/frankmurrey/starknet_drop_helper"

[[repo]]
url = "https://github.com/frankomosh/starknet-cohort"

[[repo]]
url = "https://github.com/FrensLands/FrensLands"

[[repo]]
url = "https://github.com/frodobigens/Stark-relayer-repo"

[[repo]]
url = "https://github.com/ftupas/starknet.py"

[[repo]]
url = "https://github.com/FuzzingLabs/cairo-fuzzer"

[[repo]]
url = "https://github.com/FuzzingLabs/sierra-analyzer"

[[repo]]
url = "https://github.com/FuzzingLabs/thoth"

[[repo]]
url = "https://github.com/fzingg/starcli-starknetjs-stepbystep"

[[repo]]
url = "https://github.com/gabsn/starknet.dart"

[[repo]]
url = "https://github.com/gaetbout/stark-utils"

[[repo]]
url = "https://github.com/gaetbout/starknet-array-manipulation"

[[repo]]
url = "https://github.com/gaetbout/starknet-commit-reveal"

[[repo]]
url = "https://github.com/gaetbout/starknet-erc20-lazy-initialization"

[[repo]]
url = "https://github.com/gaetbout/starknet-felt-packing"

[[repo]]
url = "https://github.com/gaetbout/starknet-s-place"

[[repo]]
url = "https://github.com/gaetbout/starknet-stack"

[[repo]]
url = "https://github.com/gaetbout/StarkWhaleAlert"

[[repo]]
url = "https://github.com/gakonst/awesome-starknet"

[[repo]]
url = "https://github.com/gakonst/starknet-devnet"

[[repo]]
url = "https://github.com/gallop-data/starknet.py"
missing = true

[[repo]]
url = "https://github.com/Galxe/galxe-starknet-contracts"

[[repo]]
url = "https://github.com/Gamlet-Gam/StarkNet"

[[repo]]
url = "https://github.com/garysdevil/mysolidity"

[[repo]]
url = "https://github.com/Gaseless-liar/gaslessliar"

[[repo]]
url = "https://github.com/gateway-fm/awesome-list-rpc-nodes-providers"

[[repo]]
url = "https://github.com/GCdePaula/Neovim-config"

[[repo]]
url = "https://github.com/genius2091/starknet"

[[repo]]
url = "https://github.com/geometryresearch/starknet-signatures"

[[repo]]
url = "https://github.com/george-shammar/insignia-starknet-app"

[[repo]]
url = "https://github.com/GeraldHost/StarknetGerald"

[[repo]]
url = "https://github.com/GerGodfrey/C_Cairo_Web3"

[[repo]]
url = "https://github.com/gershon/starknet-react-cartridge-demo"

[[repo]]
url = "https://github.com/gevsimonyan/Starknet-Staking"

[[repo]]
url = "https://github.com/geyu210/starknet_Basecamp_Homework"

[[repo]]
url = "https://github.com/gg-108/first"
missing = true

[[repo]]
url = "https://github.com/gianalarcon/dojo-chess"

[[repo]]
url = "https://github.com/gianalarcon/ownable-components"

[[repo]]
url = "https://github.com/gianalarcon/Ownable-contract-snFoundry"

[[repo]]
url = "https://github.com/gianalarcon/Ownable-Starknet"

[[repo]]
url = "https://github.com/gianalarcon/SimpleStorage_Cairo1"

[[repo]]
url = "https://github.com/gianalarcon/vote-contract"

[[repo]]
url = "https://github.com/GigaHierz/sha-donnas-list"

[[repo]]
url = "https://github.com/gizatechxyz/cairo-containers"

[[repo]]
url = "https://github.com/gizatechxyz/giza-cli"

[[repo]]
url = "https://github.com/gizatechxyz/orion"

[[repo]]
url = "https://github.com/gizatechxyz/orion-benchmark"

[[repo]]
url = "https://github.com/gizatechxyz/Orion-Hub"

[[repo]]
url = "https://github.com/gizatechxyz/orion-proving-example"

[[repo]]
url = "https://github.com/gizatechxyz/orion_runner"
missing = true

[[repo]]
url = "https://github.com/gizatechxyz/orion_tutorials"

[[repo]]
url = "https://github.com/gizatechxyz/osiris"

[[repo]]
url = "https://github.com/gizatechxyz/Tic-Tac-Stark"

[[repo]]
url = "https://github.com/gizemmkara/cairo_lang-exercises"

[[repo]]
url = "https://github.com/glihm/kipt"

[[repo]]
url = "https://github.com/glihm/madara"

[[repo]]
url = "https://github.com/glihm/potara-fs"

[[repo]]
url = "https://github.com/glihm/protostar-test"

[[repo]]
url = "https://github.com/glihm/starknet-abigen-rs"

[[repo]]
url = "https://github.com/glihm/starknet-basecamp-7"

[[repo]]
url = "https://github.com/glihm/starknet-messaging-dev"

[[repo]]
url = "https://github.com/Gloria6020/Starknet-cohort-assignments"

[[repo]]
url = "https://github.com/gmh5225/blockchain-ZK-EVM-kakarot"

[[repo]]
url = "https://github.com/Godspower-Eze/Full-stack-Dapp-on-StarkNet-Tutorial"

[[repo]]
url = "https://github.com/Godspower-Eze/SR-in-CAIRO"

[[repo]]
url = "https://github.com/Godspower-Eze/starklings-cairo1-solutions"

[[repo]]
url = "https://github.com/Godspower-Eze/StarkNet-Online-Class-Week-4"

[[repo]]
url = "https://github.com/Godspower-Eze/starknet-superfluidv2-demo-backend"

[[repo]]
url = "https://github.com/Godspower-Eze/starknet-superfluidv2-demo-ui"

[[repo]]
url = "https://github.com/goge-goge/stark-nftflow"

[[repo]]
url = "https://github.com/goksualc/Cairo_Giris"

[[repo]]
url = "https://github.com/goldenbubbleboi/starknettest001"

[[repo]]
url = "https://github.com/goodwinn11/starknet_dapp"

[[repo]]
url = "https://github.com/goswamig/blockchain-development-guide"

[[repo]]
url = "https://github.com/grallc/starklings"

[[repo]]
url = "https://github.com/greenlucid/chess-cairo"

[[repo]]
url = "https://github.com/greenlucid/gol-cairo"

[[repo]]
url = "https://github.com/greged93/blake2f"

[[repo]]
url = "https://github.com/greged93/cairo-tuto"

[[repo]]
url = "https://github.com/greged93/mumu-s0"

[[repo]]
url = "https://github.com/gregoryguillou/da-account"
missing = true

[[repo]]
url = "https://github.com/gregoryguillou/starknet-coding-101"

[[repo]]
url = "https://github.com/grillolepic/almanacNFT_starknet"

[[repo]]
url = "https://github.com/grillolepic/pragma_cairo1_hackathon"

[[repo]]
url = "https://github.com/grillolepic/starkpong"

[[repo]]
url = "https://github.com/grillolepic/tuxit_starknet_tech_demos_contracts"

[[repo]]
url = "https://github.com/grugslair/Rising-Revenant"

[[repo]]
url = "https://github.com/gsgalloway/zksnark-sudokus"

[[repo]]
url = "https://github.com/Guildly/contracts"

[[repo]]
url = "https://github.com/Guildly/front_end"

[[repo]]
url = "https://github.com/Guildly/guildly-indexer"

[[repo]]
url = "https://github.com/guiltygyoza/cairo_exercises"

[[repo]]
url = "https://github.com/guiltygyoza/sns_app"

[[repo]]
url = "https://github.com/guiltygyoza/stardisc-contract"

[[repo]]
url = "https://github.com/guiltygyoza/zeroxstrat_v1_app"

[[repo]]
url = "https://github.com/guo-sun/5211"

[[repo]]
url = "https://github.com/guo-sun/uu"

[[repo]]
url = "https://github.com/guomingcheng/remix-Learning"

[[repo]]
url = "https://github.com/gwrxuk/CairoContracts"

[[repo]]
url = "https://github.com/gyan0890/StarkNet-ERC721-Assignment"

[[repo]]
url = "https://github.com/gyan0890/StarkNetTurkey_HERDAO"

[[repo]]
url = "https://github.com/haardikk21/starknet-account-recovery"

[[repo]]
url = "https://github.com/Haaroon/paradigm-ctf-2022"

[[repo]]
url = "https://github.com/habbas33/starkstation"

[[repo]]
url = "https://github.com/hakanmetu/starknet"

[[repo]]
url = "https://github.com/hakymulla/StarkNet-Basecamp-Cohort-2"

[[repo]]
url = "https://github.com/hamster-template/starkware-erc1155"

[[repo]]
url = "https://github.com/hamster-template/starkware-erc721"

[[repo]]
url = "https://github.com/hamster-template/starkware-frame"

[[repo]]
url = "https://github.com/hanerkoca/Starknet-Cairo1"

[[repo]]
url = "https://github.com/happenwah/omni-account"

[[repo]]
url = "https://github.com/happyhackerbird/starknet-hackerhouse"

[[repo]]
url = "https://github.com/hardstylez72/cry-go"
missing = true

[[repo]]
url = "https://github.com/harshnambiar/demo"

[[repo]]
url = "https://github.com/harshnambiar/hello_stknt"

[[repo]]
url = "https://github.com/hashcloak/Lokum"

[[repo]]
url = "https://github.com/hashcloak/Starkacy"

[[repo]]
url = "https://github.com/hashcloak/starkjub"

[[repo]]
url = "https://github.com/hasselalcala/Awesome-Links-Starknet"

[[repo]]
url = "https://github.com/hasselalcala/kelly_pricer"

[[repo]]
url = "https://github.com/hasselalcala/setting-up-protostar-for-cairo"

[[repo]]
url = "https://github.com/hasselalcala/starklings_solutions"

[[repo]]
url = "https://github.com/hasselalcala/workshop_ERC721_Starknet"

[[repo]]
url = "https://github.com/hattiepwvi/doadesign"

[[repo]]
url = "https://github.com/haurog/warrant-canary-simple"

[[repo]]
url = "https://github.com/haycarlitos/cosecha-ERC721-starknet"

[[repo]]
url = "https://github.com/haycarlitos/cosecha-starknet"

[[repo]]
url = "https://github.com/haycarlitos/stark-waveportal"

[[repo]]
url = "https://github.com/hayden4r4/First-Cairo-Contract"

[[repo]]
url = "https://github.com/heejin-github/starkathon"

[[repo]]
url = "https://github.com/hel-kame/credlancer-env"

[[repo]]
url = "https://github.com/helllzy/StarkNet-Bot"

[[repo]]
url = "https://github.com/hellooo-stack/hellooo-web3"

[[repo]]
url = "https://github.com/henri-npx/ODAx"

[[repo]]
url = "https://github.com/HenriBrg/v2-DexAgg"

[[repo]]
url = "https://github.com/henry-hz/cairo-challenge"

[[repo]]
url = "https://github.com/henryf10h/cairo_challenges"

[[repo]]
url = "https://github.com/henryf10h/multicall_cairo"

[[repo]]
url = "https://github.com/henryf10h/reflect_cairo"

[[repo]]
url = "https://github.com/henryf10h/staknet-edu-erc20"

[[repo]]
url = "https://github.com/henryf10h/starknet-edu-erc721"

[[repo]]
url = "https://github.com/HerodotusDev/account-inactivity-proof"

[[repo]]
url = "https://github.com/HerodotusDev/accumulators"

[[repo]]
url = "https://github.com/HerodotusDev/cairo-blake2s"

[[repo]]
url = "https://github.com/HerodotusDev/cairo-lib"

[[repo]]
url = "https://github.com/HerodotusDev/cairo-mmr"

[[repo]]
url = "https://github.com/HerodotusDev/cairo-verifier"

[[repo]]
url = "https://github.com/HerodotusDev/cairo0-verifier-playground"

[[repo]]
url = "https://github.com/HerodotusDev/dappland"

[[repo]]
url = "https://github.com/HerodotusDev/docker-rocksdb-node"

[[repo]]
url = "https://github.com/HerodotusDev/gnark"

[[repo]]
url = "https://github.com/HerodotusDev/go-ethereum"

[[repo]]
url = "https://github.com/HerodotusDev/hdp"

[[repo]]
url = "https://github.com/HerodotusDev/hdp-cairo"

[[repo]]
url = "https://github.com/HerodotusDev/hdp-solidity"

[[repo]]
url = "https://github.com/HerodotusDev/hdp-test"

[[repo]]
url = "https://github.com/HerodotusDev/herodotus-eth-starknet"

[[repo]]
url = "https://github.com/HerodotusDev/herodotus-evm"

[[repo]]
url = "https://github.com/HerodotusDev/herodotus-on-starknet"

[[repo]]
url = "https://github.com/HerodotusDev/l2_indexer"

[[repo]]
url = "https://github.com/HerodotusDev/merkle-mountain-ranges"

[[repo]]
url = "https://github.com/HerodotusDev/multi-party-ecdsa"

[[repo]]
url = "https://github.com/HerodotusDev/offchain-evm-headers-processor"

[[repo]]
url = "https://github.com/HerodotusDev/opstack_indexer"

[[repo]]
url = "https://github.com/HerodotusDev/pedersen-wasm"

[[repo]]
url = "https://github.com/HerodotusDev/rust-accumulators"

[[repo]]
url = "https://github.com/HerodotusDev/solidity-mmr"

[[repo]]
url = "https://github.com/HerodotusDev/StarkBadge"

[[repo]]
url = "https://github.com/HerodotusDev/starksight-zkhack"

[[repo]]
url = "https://github.com/HerodotusDev/stone-prover-cairo0-verifier"

[[repo]]
url = "https://github.com/HerodotusDev/yab-herodotus"

[[repo]]
url = "https://github.com/HerodotusDev/zksync-tutorial"

[[repo]]
url = "https://github.com/hexizheng/starknet"

[[repo]]
url = "https://github.com/hiephtdev/x-ai-starknet-contract"

[[repo]]
url = "https://github.com/himanshu-Bhatt/aave-starknet-bridge"

[[repo]]
url = "https://github.com/HinkoK-Softs/ArgentX-Upgrader"

[[repo]]
url = "https://github.com/hitsuzen-eth/boilerplate-starknet-nile"

[[repo]]
url = "https://github.com/hoanhan101/leetloot"
missing = true

[[repo]]
url = "https://github.com/HogenYuan/starknet_check"

[[repo]]
url = "https://github.com/holmenov/Starknet-Transactions"

[[repo]]
url = "https://github.com/holyaustin/StarkNet_Cairo_Bootcamp"

[[repo]]
url = "https://github.com/hotaka052/starknet-dev"

[[repo]]
url = "https://github.com/HrikB/starknet-explore"

[[repo]]
url = "https://github.com/hrishibhat/aave-starknet-bridge"

[[repo]]
url = "https://github.com/hsouf/starknet-aave-bridge-js"

[[repo]]
url = "https://github.com/hubsmoke/starknet-tx-hash-demo"

[[repo]]
url = "https://github.com/Hug0x0/contract-test"

[[repo]]
url = "https://github.com/Hug0x0/my-starklings"

[[repo]]
url = "https://github.com/Hug0x0/starknet-devnet-page"

[[repo]]
url = "https://github.com/Hug0x0/try-empiric-oracle"

[[repo]]
url = "https://github.com/huseyin-donmez/starknet-nft-mint-tool"

[[repo]]
url = "https://github.com/hvbr1s/starket_journey"

[[repo]]
url = "https://github.com/hvbr1s/starknet_erc20_deployer"

[[repo]]
url = "https://github.com/hvbr1s/starknet_journey"

[[repo]]
url = "https://github.com/hxfjsw/starknet_web_demo"

[[repo]]
url = "https://github.com/Hyodar/unicairo-v2"

[[repo]]
url = "https://github.com/hypnoshock/starknet-skeleton"

[[repo]]
url = "https://github.com/i1011/CTF"

[[repo]]
url = "https://github.com/iamreadyi/cairo-synthetic-staking-and-lottery"
missing = true

[[repo]]
url = "https://github.com/iamreadyi/synthetic_staking_lottery_cairo"

[[repo]]
url = "https://github.com/iBrainiac/starkMall"

[[repo]]
url = "https://github.com/iBrainiac/starknet-africa-bootcamp"

[[repo]]
url = "https://github.com/iBrainiac/starknet_Frontend"

[[repo]]
url = "https://github.com/iBrainiac/starknetjs-exercise"

[[repo]]
url = "https://github.com/iemarjay/starknetjs-example"

[[repo]]
url = "https://github.com/iGUaiSoft/starknet-soft-free"

[[repo]]
url = "https://github.com/ildarzf/Starknet-2FA_remove_-check"

[[repo]]
url = "https://github.com/illiashenkoo/crypto-starknet-test"

[[repo]]
url = "https://github.com/IllusID/example-ctf-challenge"
missing = true

[[repo]]
url = "https://github.com/Illyism/starklings"

[[repo]]
url = "https://github.com/ilzc/StarkNet-Cairo-doc-ZH"

[[repo]]
url = "https://github.com/ImmanuelSegol/starklings"

[[repo]]
url = "https://github.com/immutable/imx-core-sdk-golang"

[[repo]]
url = "https://github.com/immutable/imx-starknet"
missing = true

[[repo]]
url = "https://github.com/immutable/StarkNetCourseContent"
missing = true

[[repo]]
url = "https://github.com/Imperium-Wars/keyContract"

[[repo]]
url = "https://github.com/inaridiy/protostar-tutorial"

[[repo]]
url = "https://github.com/inaridiy/test"

[[repo]]
url = "https://github.com/Indeoo/starknet-py"

[[repo]]
url = "https://github.com/influenceth/cairo-math-64x61"

[[repo]]
url = "https://github.com/influenceth/cairo-rand-64x61"

[[repo]]
url = "https://github.com/influenceth/ibis"

[[repo]]
url = "https://github.com/infosec-us-team/Immunefi-Bug-Bounty-Programs-Unofficial"

[[repo]]
url = "https://github.com/Innovation-Labs-Technical-Hub/imx-starknet"

[[repo]]
url = "https://github.com/internnos/cairo-foundry"

[[repo]]
url = "https://github.com/internnos/starklings"

[[repo]]
url = "https://github.com/internnos/starknet-devnet"

[[repo]]
url = "https://github.com/iraklio/bura_game"

[[repo]]
url = "https://github.com/iRhonin/ZK-Encode-Bootcamp"

[[repo]]
url = "https://github.com/irisdv/FL_indexer"

[[repo]]
url = "https://github.com/irisdv/Kubri"

[[repo]]
url = "https://github.com/ironsoul0/voting-starkware"

[[repo]]
url = "https://github.com/isabelatravaglia/-starknet-accounts"

[[repo]]
url = "https://github.com/isabelatravaglia/cairo-docker-devenv"

[[repo]]
url = "https://github.com/isabelatravaglia/cairo1-docker-devenv"

[[repo]]
url = "https://github.com/isabelatravaglia/first_cairo_contract"

[[repo]]
url = "https://github.com/isabelatravaglia/starknet-cairo1-101"

[[repo]]
url = "https://github.com/isabelatravaglia/starknet-erc20"

[[repo]]
url = "https://github.com/isabelatravaglia/starknet-project"

[[repo]]
url = "https://github.com/isabella232/starknet-box"

[[repo]]
url = "https://github.com/ishitarastogi/Battleship-starknet-contract"

[[repo]]
url = "https://github.com/ishitarastogi/Cairo-programs"

[[repo]]
url = "https://github.com/ishitarastogi/Starknet-game"

[[repo]]
url = "https://github.com/ishitarastogi/voting-system-starknet"

[[repo]]
url = "https://github.com/ishitarastogi/zkBootcampJuly"

[[repo]]
url = "https://github.com/iskdrews/exploring-cairo"

[[repo]]
url = "https://github.com/ismailmoazami/cairo_ERC721"

[[repo]]
url = "https://github.com/itrocket-team/pyton"

[[repo]]
url = "https://github.com/itublockchain/ethprague-contracts"

[[repo]]
url = "https://github.com/itublockchain/ethprague-frontend"

[[repo]]
url = "https://github.com/IvanchikIvanov/starknet"

[[repo]]
url = "https://github.com/ivanesmeral98/cairo"

[[repo]]
url = "https://github.com/ivpavici/openBuild-starknetjs-workshop"

[[repo]]
url = "https://github.com/izCRV/Emeth"

[[repo]]
url = "https://github.com/j-falco/starknet"

[[repo]]
url = "https://github.com/Jacobgijah/Starknet-cohort-assignments"

[[repo]]
url = "https://github.com/James-wasonga/Starknet_Days_challanges"

[[repo]]
url = "https://github.com/James-wasonga/Starknet_space"

[[repo]]
url = "https://github.com/JameWade/petfight"

[[repo]]
url = "https://github.com/JameWade/starkj"

[[repo]]
url = "https://github.com/janek26/docker-starknet-devnet-patch"

[[repo]]
url = "https://github.com/janek26/json-py-js-tests"

[[repo]]
url = "https://github.com/janek26/my-starknet-app"
missing = true

[[repo]]
url = "https://github.com/janek26/workshop"

[[repo]]
url = "https://github.com/Janmajayamall/PM-contracts"

[[repo]]
url = "https://github.com/Janmajayamall/PM-system"

[[repo]]
url = "https://github.com/jarednielsen/cairo-tutorial"

[[repo]]
url = "https://github.com/javiovi/WorkshopStarknet"

[[repo]]
url = "https://github.com/Jayakumar2812/starknet_reader"

[[repo]]
url = "https://github.com/jaydippatel83/starknet_cairo"

[[repo]]
url = "https://github.com/jayhaizeizai/Verifiable_Credential_Cairo"

[[repo]]
url = "https://github.com/JaznNft/Starknet"

[[repo]]
url = "https://github.com/jboetticher/cairo-bootcamp"

[[repo]]
url = "https://github.com/jediswaplabs/jediswap-interface"

[[repo]]
url = "https://github.com/jejemerong/triality"

[[repo]]
url = "https://github.com/JejomStark/ShellOnStark"

[[repo]]
url = "https://github.com/JejomStark/SymbOnStark"

[[repo]]
url = "https://github.com/Jensnicolaigustavsen/starknet"

[[repo]]
url = "https://github.com/jeremyjams/ZeroKnowledge"

[[repo]]
url = "https://github.com/Jerryjay17/Starknet-"

[[repo]]
url = "https://github.com/jfarid27/cairo-test-1"

[[repo]]
url = "https://github.com/jfsgomes/svarknet"
missing = true

[[repo]]
url = "https://github.com/jhondev/demo-cairo-lang"

[[repo]]
url = "https://github.com/jian-guo-s/my-contract-Erc782231"
missing = true

[[repo]]
url = "https://github.com/jiayi-boot/starknet"

[[repo]]
url = "https://github.com/jlvihv/cairo-example"

[[repo]]
url = "https://github.com/jmonteer/ystarkdebtallocator"

[[repo]]
url = "https://github.com/joaoolucas/cairo101-solution"

[[repo]]
url = "https://github.com/joaoolucas/init-demo"

[[repo]]
url = "https://github.com/joaoolucas/protostar-tests"

[[repo]]
url = "https://github.com/joaoolucas/solutions-starknetedu"

[[repo]]
url = "https://github.com/joaoolucas/starknet-dapp-template"

[[repo]]
url = "https://github.com/joaoolucas/starknet-erc721-solution"

[[repo]]
url = "https://github.com/joaoolucas/starknet-messaging-bridge-solution"

[[repo]]
url = "https://github.com/joaoolucas/starknet-nft-bridging"

[[repo]]
url = "https://github.com/Joaquinsi/starknet-address-generator"

[[repo]]
url = "https://github.com/jobez/bw-tictactoe"

[[repo]]
url = "https://github.com/jobez/kakarot"

[[repo]]
url = "https://github.com/jobez/madara"

[[repo]]
url = "https://github.com/jobez/starklings"

[[repo]]
url = "https://github.com/joellai/Starknet.unity"

[[repo]]
url = "https://github.com/joestakey/hackathon-starknet"

[[repo]]
url = "https://github.com/joestakey/joestakey"

[[repo]]
url = "https://github.com/John-Embate/SPPOM-STARKNET-INFRA"

[[repo]]
url = "https://github.com/JohnCorrigan1/starknet-greeting"

[[repo]]
url = "https://github.com/johnny24-dev/starknet"

[[repo]]
url = "https://github.com/johnnyknoxville1337/ZeroKnowledgeBootcamp"

[[repo]]
url = "https://github.com/johnvolesson/starknet.cairo"

[[repo]]
url = "https://github.com/jonasbostoen/cairo-amm"

[[repo]]
url = "https://github.com/jonatascm/aave-starknet-bridge"

[[repo]]
url = "https://github.com/joneslee0918/RealTimeContact-Python"

[[repo]]
url = "https://github.com/jordanbertasso/ctf-archives"

[[repo]]
url = "https://github.com/JorikSchellekens/starknet-devnet"

[[repo]]
url = "https://github.com/JorikSchellekens/starknet-workshop"

[[repo]]
url = "https://github.com/JorikSchellekens/warp-demo"

[[repo]]
url = "https://github.com/josepchetrit12/starknet-bootcamp-encode-club"

[[repo]]
url = "https://github.com/Josephtran102/Cairo"

[[repo]]
url = "https://github.com/Josephtran102/ERC20"

[[repo]]
url = "https://github.com/joshualyguessennd/cairo-freelance-contract"

[[repo]]
url = "https://github.com/joshualyguessennd/Proof-Of-Reserve-Starknet"

[[repo]]
url = "https://github.com/joshualyguessennd/simple-vault-cairo"

[[repo]]
url = "https://github.com/joshualyguessennd/starknet-devnet"

[[repo]]
url = "https://github.com/Joy-Adah/cairo-bootcamp-23"

[[repo]]
url = "https://github.com/Joy-Adah/starknet_demo"

[[repo]]
url = "https://github.com/jpldcarvalho/ctfs"

[[repo]]
url = "https://github.com/jpraynaud/cairo-demo"

[[repo]]
url = "https://github.com/jrcarlos2000/Stark-Stream"

[[repo]]
url = "https://github.com/jrcarlos2000/starknet-contract-deployer"

[[repo]]
url = "https://github.com/jrcarlos2000/starknet_malaysia_workshop_hardhat"

[[repo]]
url = "https://github.com/jrcarlos2000/StarknetBuildGuild"

[[repo]]
url = "https://github.com/jrcarlos2000/StarknetHackParis"

[[repo]]
url = "https://github.com/JSeam2/EZKL-Starknet-Test"

[[repo]]
url = "https://github.com/juanpPorta/NPCme"

[[repo]]
url = "https://github.com/JuanuMusic/ubi-stark"

[[repo]]
url = "https://github.com/julianjca/learn-cairo"

[[repo]]
url = "https://github.com/julien-robert-info/cairo-deflate"

[[repo]]
url = "https://github.com/JulissaDantes/cairo-play"

[[repo]]
url = "https://github.com/juliusjulyp/Revolutionasing-learning-system-with-starknet"

[[repo]]
url = "https://github.com/juliusjulyp/Starknet"

[[repo]]
url = "https://github.com/juniuszhou/play-evm"

[[repo]]
url = "https://github.com/justBlac/newContract"

[[repo]]
url = "https://github.com/justinnout/aa"

[[repo]]
url = "https://github.com/justinwangx/dojo-slot-machine"

[[repo]]
url = "https://github.com/justmek121/Starknet101"

[[repo]]
url = "https://github.com/jw122/starknet-amm"

[[repo]]
url = "https://github.com/KadinD/Cairo"

[[repo]]
url = "https://github.com/Kagwep/Akiba-Starknet"

[[repo]]
url = "https://github.com/Kagwep/Erc20-starknet"

[[repo]]
url = "https://github.com/Kagwep/starknet-intro"

[[repo]]
url = "https://github.com/Kagwep/starknetstarter"

[[repo]]
url = "https://github.com/kahondev/cairo-jetbrains"

[[repo]]
url = "https://github.com/kaizokulabs/argus"

[[repo]]
url = "https://github.com/kaizokulabs/yet-another-bridge"

[[repo]]
url = "https://github.com/kaliberpoziomka/hello-cairo"

[[repo]]
url = "https://github.com/KalvinSon/starknet.js"
missing = true

[[repo]]
url = "https://github.com/Kalzak/StarknetBasecamp"

[[repo]]
url = "https://github.com/KanishkKhurana/starklings-starknet-hackerhouse-2023"

[[repo]]
url = "https://github.com/KanizoRGB/Starknet"

[[repo]]
url = "https://github.com/KanizoRGB/Starknet-project"

[[repo]]
url = "https://github.com/kariy/jin"

[[repo]]
url = "https://github.com/kariy/rika-chan"

[[repo]]
url = "https://github.com/kariy/starkmint"

[[repo]]
url = "https://github.com/kariy/starknet-probe"

[[repo]]
url = "https://github.com/kariy/starknet-tx-viewer"

[[repo]]
url = "https://github.com/kariy/starknet-vanity-contract-address"

[[repo]]
url = "https://github.com/karlostoteles/Own_it"

[[repo]]
url = "https://github.com/karnotxyz/karnot-cli"

[[repo]]
url = "https://github.com/karnotxyz/madara-bootstrapper"

[[repo]]
url = "https://github.com/karnotxyz/madara-orchestrator"

[[repo]]
url = "https://github.com/karol-bisztyga/cairo-rs-py-playground"

[[repo]]
url = "https://github.com/KasarLabs/barknet"

[[repo]]
url = "https://github.com/KasarLabs/barknet-telemetry"

[[repo]]
url = "https://github.com/KasarLabs/barknet.io"

[[repo]]
url = "https://github.com/KasarLabs/barkscan"

[[repo]]
url = "https://github.com/KasarLabs/bitcoin-da"

[[repo]]
url = "https://github.com/KasarLabs/brand"

[[repo]]
url = "https://github.com/KasarLabs/deoxys"

[[repo]]
url = "https://github.com/KasarLabs/deoxys-app"

[[repo]]
url = "https://github.com/KasarLabs/deoxys-docs"

[[repo]]
url = "https://github.com/KasarLabs/deoxys-explorer"

[[repo]]
url = "https://github.com/KasarLabs/deoxys-poc"
missing = true

[[repo]]
url = "https://github.com/KasarLabs/deoxys-releases"

[[repo]]
url = "https://github.com/KasarLabs/deoxys-telemetry"

[[repo]]
url = "https://github.com/KasarLabs/ditto"

[[repo]]
url = "https://github.com/KasarLabs/docs"

[[repo]]
url = "https://github.com/KasarLabs/kasar"

[[repo]]
url = "https://github.com/KasarLabs/kasarGUI"

[[repo]]
url = "https://github.com/KasarLabs/kasarOs"

[[repo]]
url = "https://github.com/KasarLabs/MLIR2Sierra"

[[repo]]
url = "https://github.com/KasarLabs/pathfinder"

[[repo]]
url = "https://github.com/KasarLabs/rayquaza"

[[repo]]
url = "https://github.com/KasarLabs/shima-hackaton"

[[repo]]
url = "https://github.com/KasarLabs/starkcet"

[[repo]]
url = "https://github.com/KasarLabs/starknet-ctf-rpc"

[[repo]]
url = "https://github.com/KasarLabs/starknet-gateway"

[[repo]]
url = "https://github.com/KasarLabs/starknet-rpc-tests"

[[repo]]
url = "https://github.com/KasarLabs/starknode-docs"

[[repo]]
url = "https://github.com/KasarLabs/substrate"

[[repo]]
url = "https://github.com/KasarLabs/yasmin"

[[repo]]
url = "https://github.com/kasteph/kakarot"

[[repo]]
url = "https://github.com/KayaKerem/tokenstalk-starknethh"

[[repo]]
url = "https://github.com/Kds-JS/wallet_Dapp_Starknet"

[[repo]]
url = "https://github.com/keep-starknet-strange/.github"

[[repo]]
url = "https://github.com/keep-starknet-strange/abi-wan-kanabi"

[[repo]]
url = "https://github.com/keep-starknet-strange/agentstark"

[[repo]]
url = "https://github.com/keep-starknet-strange/alexandria"

[[repo]]
url = "https://github.com/keep-starknet-strange/art-peace"

[[repo]]
url = "https://github.com/keep-starknet-strange/awesome-starknet"

[[repo]]
url = "https://github.com/keep-starknet-strange/backlog"

[[repo]]
url = "https://github.com/keep-starknet-strange/batchor"

[[repo]]
url = "https://github.com/keep-starknet-strange/beerus"

[[repo]]
url = "https://github.com/keep-starknet-strange/beerus-wasm"

[[repo]]
url = "https://github.com/keep-starknet-strange/beerus-x"

[[repo]]
url = "https://github.com/keep-starknet-strange/bifrost"

[[repo]]
url = "https://github.com/keep-starknet-strange/blockifier"

[[repo]]
url = "https://github.com/keep-starknet-strange/bonsai-trie"

[[repo]]
url = "https://github.com/keep-starknet-strange/cairo"

[[repo]]
url = "https://github.com/keep-starknet-strange/cairo-rs"

[[repo]]
url = "https://github.com/keep-starknet-strange/cairo-vm"

[[repo]]
url = "https://github.com/keep-starknet-strange/cairo-zig"
tags = ["Protocol"]

[[repo]]
url = "https://github.com/keep-starknet-strange/create-starknet-app"

[[repo]]
url = "https://github.com/keep-starknet-strange/do-it-onchain-with-cairo"

[[repo]]
url = "https://github.com/keep-starknet-strange/garaga"

[[repo]]
url = "https://github.com/keep-starknet-strange/gitcoin-allo-starknet"

[[repo]]
url = "https://github.com/keep-starknet-strange/go-ethereum"

[[repo]]
url = "https://github.com/keep-starknet-strange/gomu-gomu-no-gatling"

[[repo]]
url = "https://github.com/keep-starknet-strange/heimdall"

[[repo]]
url = "https://github.com/keep-starknet-strange/joyboy"

[[repo]]
url = "https://github.com/keep-starknet-strange/madara"

[[repo]]
url = "https://github.com/keep-starknet-strange/madara-app"

[[repo]]
url = "https://github.com/keep-starknet-strange/madara-app-chain-template"

[[repo]]
url = "https://github.com/keep-starknet-strange/madara-branding"

[[repo]]
url = "https://github.com/keep-starknet-strange/madara-dev-explorer"

[[repo]]
url = "https://github.com/keep-starknet-strange/madara-docs"

[[repo]]
url = "https://github.com/keep-starknet-strange/madara-extensions"

[[repo]]
url = "https://github.com/keep-starknet-strange/madara-infra"

[[repo]]
url = "https://github.com/keep-starknet-strange/madara-swap"

[[repo]]
url = "https://github.com/keep-starknet-strange/madara-tsukuyomi"

[[repo]]
url = "https://github.com/keep-starknet-strange/madara-website"

[[repo]]
url = "https://github.com/keep-starknet-strange/madara-website-new"

[[repo]]
url = "https://github.com/keep-starknet-strange/nori"

[[repo]]
url = "https://github.com/keep-starknet-strange/piltover"

[[repo]]
url = "https://github.com/keep-starknet-strange/poseidon-rs"

[[repo]]
url = "https://github.com/keep-starknet-strange/rosettanet"

[[repo]]
url = "https://github.com/keep-starknet-strange/rsmt2d-rs"

[[repo]]
url = "https://github.com/keep-starknet-strange/satoru"

[[repo]]
url = "https://github.com/keep-starknet-strange/satoru-branding"

[[repo]]
url = "https://github.com/keep-starknet-strange/satoru-keeper"

[[repo]]
url = "https://github.com/keep-starknet-strange/satoru-website"

[[repo]]
url = "https://github.com/keep-starknet-strange/sequencer-js-compatibility-tests"

[[repo]]
url = "https://github.com/keep-starknet-strange/shenlong"

[[repo]]
url = "https://github.com/keep-starknet-strange/snos"

[[repo]]
url = "https://github.com/keep-starknet-strange/starknet-api"

[[repo]]
url = "https://github.com/keep-starknet-strange/starknet-culture"

[[repo]]
url = "https://github.com/keep-starknet-strange/starknet-foundry-compatibility-tests"

[[repo]]
url = "https://github.com/keep-starknet-strange/starknet-rs"

[[repo]]
url = "https://github.com/keep-starknet-strange/starknet-warpcast"

[[repo]]
url = "https://github.com/keep-starknet-strange/starknet-zig"

[[repo]]
url = "https://github.com/keep-starknet-strange/stone-ishigami-prover"

[[repo]]
url = "https://github.com/keep-starknet-strange/substrate"

[[repo]]
url = "https://github.com/keep-starknet-strange/succinct-starknet"

[[repo]]
url = "https://github.com/keep-starknet-strange/tsubasa"

[[repo]]
url = "https://github.com/keep-starknet-strange/tsubasa-website"

[[repo]]
url = "https://github.com/keep-starknet-strange/unrug-tg-bot"

[[repo]]
url = "https://github.com/keep-starknet-strange/unruggable.meme"

[[repo]]
url = "https://github.com/keep-starknet-strange/vault"

[[repo]]
url = "https://github.com/keep-starknet-strange/where_is_starknet"

[[repo]]
url = "https://github.com/keep-starknet-strange/zaun"

[[repo]]
url = "https://github.com/keep-starknet-strange/ziggy-starkdust"

[[repo]]
url = "https://github.com/keep-starknet-strange/ziggy-stone"

[[repo]]
url = "https://github.com/keep-starknet-strange/zkthread"

[[repo]]
url = "https://github.com/KeFuCode/cairo-by-example"

[[repo]]
url = "https://github.com/KEJANOW/STARKNET"

[[repo]]
url = "https://github.com/kelemeno/cvote"

[[repo]]
url = "https://github.com/Kelvyne/starknet-storage-proof-solidity"

[[repo]]
url = "https://github.com/kenkomu/Basic_starknetcontract"

[[repo]]
url = "https://github.com/kenkomu/foundry-rs_Starknet"

[[repo]]
url = "https://github.com/kenkomu/Starknet_L"

[[repo]]
url = "https://github.com/kevindarby/warp"

[[repo]]
url = "https://github.com/kevinz917/starkware-examples"

[[repo]]
url = "https://github.com/kfastov/starknet-erc721-metadata"

[[repo]]
url = "https://github.com/khadni/cairo-playground-solutions"

[[repo]]
url = "https://github.com/khaeljy/swappy"

[[repo]]
url = "https://github.com/khalilsiu/starknet-hackathon-vascue"

[[repo]]
url = "https://github.com/khawlahssn/cairo-bootcamp-hws"

[[repo]]
url = "https://github.com/KholisKing/Kholison"

[[repo]]
url = "https://github.com/KibokoDao-Africa/kiboko-offramp-contract"

[[repo]]
url = "https://github.com/KibokoDao-Africa/KibokoDegenBot"

[[repo]]
url = "https://github.com/KibokoDao-Africa/offrampsdk"

[[repo]]
url = "https://github.com/KillariDev/STARK-Combat"

[[repo]]
url = "https://github.com/kirillov13/starknet-balancer"

[[repo]]
url = "https://github.com/kirugan/starknet-go-book"

[[repo]]
url = "https://github.com/kkovaacs/starknet-crypto"

[[repo]]
url = "https://github.com/kkrt-labs/blockifier"

[[repo]]
url = "https://github.com/kkrt-labs/cairo"

[[repo]]
url = "https://github.com/kkrt-labs/cairo-lib"

[[repo]]
url = "https://github.com/kkrt-labs/cairo-vm"

[[repo]]
url = "https://github.com/kkrt-labs/cairo-vm-ts"

[[repo]]
url = "https://github.com/kkrt-labs/ef-tests"

[[repo]]
url = "https://github.com/kkrt-labs/hive"

[[repo]]
url = "https://github.com/kkrt-labs/kaka-swap"

[[repo]]
url = "https://github.com/kkrt-labs/kakacet"

[[repo]]
url = "https://github.com/kkrt-labs/kakarot"

[[repo]]
url = "https://github.com/kkrt-labs/kakarot-doc"

[[repo]]
url = "https://github.com/kkrt-labs/kakarot-indexer"

[[repo]]
url = "https://github.com/kkrt-labs/kakarot-landing-new"

[[repo]]
url = "https://github.com/kkrt-labs/kakarot-playground"

[[repo]]
url = "https://github.com/kkrt-labs/kakarot-rpc"

[[repo]]
url = "https://github.com/kkrt-labs/kakarot-rpc-sandbox"

[[repo]]
url = "https://github.com/kkrt-labs/kakarot-ssj"

[[repo]]
url = "https://github.com/kkrt-labs/zk-evm-exploration"

[[repo]]
url = "https://github.com/Knivelty/Zenith"

[[repo]]
url = "https://github.com/KNN3-Network/stellaris"

[[repo]]
url = "https://github.com/kofkuiper/Cairo-NIX-env"

[[repo]]
url = "https://github.com/koloz193/ERC4626"

[[repo]]
url = "https://github.com/kongtaoxing/Cairo-sample"

[[repo]]
url = "https://github.com/kongtaoxing/Starknet-sample"

[[repo]]
url = "https://github.com/kongtaoxing/WTFStarknetPartFive"

[[repo]]
url = "https://github.com/konradstrachan/starknet_amsterdam_hackathon"

[[repo]]
url = "https://github.com/kontrol-apa/flipblob-contracts"

[[repo]]
url = "https://github.com/koonopek/cairo-camp"

[[repo]]
url = "https://github.com/kootsZhin/warp-to-cairo"

[[repo]]
url = "https://github.com/koshikraj/argent-startknet-contracts"

[[repo]]
url = "https://github.com/Koushith/argent-x-extension"

[[repo]]
url = "https://github.com/kukushkinace1/up_argent_cairo1"

[[repo]]
url = "https://github.com/Kuurus/degenlock"

[[repo]]
url = "https://github.com/Kuurus/starkmint"

[[repo]]
url = "https://github.com/kvaillant/cairoBootcamp"

[[repo]]
url = "https://github.com/kylifish0100/xyzDEX"

[[repo]]
url = "https://github.com/kyzooghost/zkpBootcampJuly"

[[repo]]
url = "https://github.com/KZMKBL/starknet-cairo-nft-lending"

[[repo]]
url = "https://github.com/l-henri/brain-dump"

[[repo]]
url = "https://github.com/l-henri/StarkNet-graffiti"

[[repo]]
url = "https://github.com/lambdaclass/cairo-rs"

[[repo]]
url = "https://github.com/lambdaclass/cairo-rs-py"

[[repo]]
url = "https://github.com/lambdaclass/cairo-rs-wasm"

[[repo]]
url = "https://github.com/lambdaclass/cairo-vm"

[[repo]]
url = "https://github.com/lambdaclass/cairo-vm-py"

[[repo]]
url = "https://github.com/lambdaclass/cairo_native"

[[repo]]
url = "https://github.com/lambdaclass/circom_export_to_cairo"

[[repo]]
url = "https://github.com/lambdaclass/giza_example"

[[repo]]
url = "https://github.com/lambdaclass/kakarot"

[[repo]]
url = "https://github.com/lambdaclass/lambdaworks"

[[repo]]
url = "https://github.com/lambdaclass/STARK101-rs"

[[repo]]
url = "https://github.com/lambdaclass/stark_compass_explorer"

[[repo]]
url = "https://github.com/lambdaclass/starknet-devnet"

[[repo]]
url = "https://github.com/lambdaclass/starknet_in_rust"

[[repo]]
url = "https://github.com/lambdaclass/starknet_rollup_on_bitcoin"

[[repo]]
url = "https://github.com/lambdaclass/starknet_stack"

[[repo]]
url = "https://github.com/lambdaclass/starknet_tendermint_sequencer"

[[repo]]
url = "https://github.com/lambdaclass/yet-another-swap"

[[repo]]
url = "https://github.com/Laplace5079/starknet-tarot"

[[repo]]
url = "https://github.com/Lapo9/Layer-2-Blockchains-for-Videogames"

[[repo]]
url = "https://github.com/LAVRO/ClarkFinance"

[[repo]]
url = "https://github.com/Layer2es/Workshop-Mensajes-Ethereum-Starknet"

[[repo]]
url = "https://github.com/LayerAkira/kurosawa_akira"

[[repo]]
url = "https://github.com/lazialore/starknet"

[[repo]]
url = "https://github.com/lean-apple/ZeroKnowledgeBootcamp"

[[repo]]
url = "https://github.com/leanazlak/starknet"

[[repo]]
url = "https://github.com/leanonchain/starklings-cairo1"

[[repo]]
url = "https://github.com/leary423/proj-starknet-122"

[[repo]]
url = "https://github.com/leary423/Starknet-pro123"

[[repo]]
url = "https://github.com/leary423/starknet_pro"

[[repo]]
url = "https://github.com/leary423/starknet_pro12"

[[repo]]
url = "https://github.com/LedgerHQ/ApduGenerator"

[[repo]]
url = "https://github.com/LedgerHQ/app-starknet"

[[repo]]
url = "https://github.com/LedgerHQ/ledger-cairo-contracts"

[[repo]]
url = "https://github.com/LedgerHQ/nano-capp-starknet"

[[repo]]
url = "https://github.com/LedgerHQ/plugin-erc20"

[[repo]]
url = "https://github.com/LedgerHQ/StarkCheck"

[[repo]]
url = "https://github.com/LedgerHQ/starknet-apdu-generator"

[[repo]]
url = "https://github.com/LedgerHQ/starknet-js-client"

[[repo]]
url = "https://github.com/LedgerHQ/starknet-plugin-store"

[[repo]]
url = "https://github.com/LedgerHQ/starknet-sdk"

[[repo]]
url = "https://github.com/LedgerHQ/starknet-watcher"

[[repo]]
url = "https://github.com/leecobaby/study-starknet"

[[repo]]
url = "https://github.com/leeederek/starknet-erc20"

[[repo]]
url = "https://github.com/leo-sizaret/starkpass"

[[repo]]
url = "https://github.com/leobupyc/first_starknet"

[[repo]]
url = "https://github.com/Lev-Stambler/bulletproof-cairo"

[[repo]]
url = "https://github.com/Lev-Stambler/cairo-tutorial"

[[repo]]
url = "https://github.com/lewishuber63/CST"

[[repo]]
url = "https://github.com/lflsphere/starcombo"

[[repo]]
url = "https://github.com/lhadri/ERC721MerkleDrop"

[[repo]]
url = "https://github.com/liamzebedee/awesome-cairo"

[[repo]]
url = "https://github.com/liamzebedee/goliath-blockchain"

[[repo]]
url = "https://github.com/liamzebedee/quark-blockchain"

[[repo]]
url = "https://github.com/lidiadmin/starknet_work"

[[repo]]
url = "https://github.com/lightshiftdev/starknet-bootcamp"

[[repo]]
url = "https://github.com/lilPlumberBoy/paradigm-ctf-2022"

[[repo]]
url = "https://github.com/lilyanB/Hackaton-Starknet"

[[repo]]
url = "https://github.com/lindaZX/Demo_ERC721_SW_0310"

[[repo]]
url = "https://github.com/lindaZX/Demo_ERC721_SW_0313"

[[repo]]
url = "https://github.com/lindaZX/Demo_ERC721Contract"

[[repo]]
url = "https://github.com/lindy-labs/cairo-accesscontrol"

[[repo]]
url = "https://github.com/lindy-labs/cairo-wadray"

[[repo]]
url = "https://github.com/linkdrone/orbiter_starknet-hardhat"

[[repo]]
url = "https://github.com/liobrasil/starknet-cairo-101"

[[repo]]
url = "https://github.com/lizesan123/starknet_poll"

[[repo]]
url = "https://github.com/llPorZall/starklings"

[[repo]]
url = "https://github.com/lmanini/ZeroKnowledgeBootcamp"

[[repo]]
url = "https://github.com/lostincairo/indexer"
missing = true

[[repo]]
url = "https://github.com/lostincairo/protocol"
missing = true

[[repo]]
url = "https://github.com/LouisDelbosc/astraly-contracts"

[[repo]]
url = "https://github.com/ltdai010/auction-starknet"

[[repo]]
url = "https://github.com/lth-elm/starknet-edu"
missing = true

[[repo]]
url = "https://github.com/ltmuyuan/cairo_erc20"

[[repo]]
url = "https://github.com/ltmuyuan/HamsterStarkware"

[[repo]]
url = "https://github.com/ltmuyuan/Starkware123"

[[repo]]
url = "https://github.com/ltoussaint/starknet-react-repro"

[[repo]]
url = "https://github.com/lucadonnoh/axelrod"

[[repo]]
url = "https://github.com/lucadonnoh/graphiro"

[[repo]]
url = "https://github.com/lucadonnoh/learning-cairo"

[[repo]]
url = "https://github.com/lucadonnoh/starkblocks"

[[repo]]
url = "https://github.com/lucadonnoh/starklings"

[[repo]]
url = "https://github.com/lucadonnoh/starknet-data-availability-cost"

[[repo]]
url = "https://github.com/Lucas749/cairo1_workshop"

[[repo]]
url = "https://github.com/LucasBitt7/zkrollup-bootcamp"

[[repo]]
url = "https://github.com/lucianasi/Cairo-Language---Code-Examples"

[[repo]]
url = "https://github.com/lucidLuckylee/LightSync"

[[repo]]
url = "https://github.com/lucidLuckylee/zerosync"

[[repo]]
url = "https://github.com/lucky-bruce/cairo-contracts"

[[repo]]
url = "https://github.com/lukaske/stark-casino"

[[repo]]
url = "https://github.com/LukasMasuch/best-of-crypto"

[[repo]]
url = "https://github.com/LvisWang/Starknet"

[[repo]]
url = "https://github.com/Lynette7/starknet-project"

[[repo]]
url = "https://github.com/Lynette7/Starknet_assignments"

[[repo]]
url = "https://github.com/m-kus/tz-starks"

[[repo]]
url = "https://github.com/machard/protostar-coverage-poc"

[[repo]]
url = "https://github.com/maciejka/forked-devnet-poc"

[[repo]]
url = "https://github.com/maciejka/StarkTx"

[[repo]]
url = "https://github.com/maciejka/warp-experiments"

[[repo]]
url = "https://github.com/madmaxdrive/fluence"

[[repo]]
url = "https://github.com/maexx393/starknet-oracle"

[[repo]]
url = "https://github.com/Magicianhax/starknet-"

[[repo]]
url = "https://github.com/maheshmurthy/cairo_programs"

[[repo]]
url = "https://github.com/mail4metablocks/starknet-indexer"

[[repo]]
url = "https://github.com/MakC-Ukr/aave-starknet-governance-bridge"

[[repo]]
url = "https://github.com/MakC-Ukr/Merkle-Tree-in-Cairo"

[[repo]]
url = "https://github.com/MakC-Ukr/oracle-validation-starknet"

[[repo]]
url = "https://github.com/MakC-Ukr/Starknet-Gas-Price"

[[repo]]
url = "https://github.com/MakC-Ukr/starknet-oracle-research"

[[repo]]
url = "https://github.com/makerdao/starknet-dai-bridge"

[[repo]]
url = "https://github.com/makerdao/starknet-dss-bridge-tests"

[[repo]]
url = "https://github.com/makerdao/starknet-spells-goerli"

[[repo]]
url = "https://github.com/makerdao/starknet-spells-mainnet"

[[repo]]
url = "https://github.com/makluganteng/kakarot"

[[repo]]
url = "https://github.com/makluganteng/Starky"

[[repo]]
url = "https://github.com/malaj90/test"

[[repo]]
url = "https://github.com/manuareraa/thulir-starknet-hh"

[[repo]]
url = "https://github.com/marcelkb/starknet_contracts"

[[repo]]
url = "https://github.com/marcelkb/starknet_deployment"

[[repo]]
url = "https://github.com/marcelkb/starknet_old"

[[repo]]
url = "https://github.com/Marchand-Nicolas/cairo-proxy-contract-example"
missing = true

[[repo]]
url = "https://github.com/Marchand-Nicolas/carbonable-badge-minter"
missing = true

[[repo]]
url = "https://github.com/Marchand-Nicolas/quest-contract"
missing = true

[[repo]]
url = "https://github.com/Marchand-Nicolas/starknet-id-og-bot"

[[repo]]
url = "https://github.com/Marchand-Nicolas/starknet-quest-contract"

[[repo]]
url = "https://github.com/Marchand-Nicolas/starknet-quest-front"

[[repo]]
url = "https://github.com/Marchand-Nicolas/starknetId-odyssey-website"

[[repo]]
url = "https://github.com/Marchand-Nicolas/tribe-contract"

[[repo]]
url = "https://github.com/marcinek89xl/kakarot"

[[repo]]
url = "https://github.com/marciob/BLPortfolioDAO"

[[repo]]
url = "https://github.com/marciob/cairo-101-solved"

[[repo]]
url = "https://github.com/marciob/cairo-17days-newton"

[[repo]]
url = "https://github.com/marciob/cairo-basecamp"

[[repo]]
url = "https://github.com/marciob/cairo-basics"

[[repo]]
url = "https://github.com/marciob/StarknetCC-India"

[[repo]]
url = "https://github.com/marcuspang/starknet-data-aggregator"

[[repo]]
url = "https://github.com/marissaposner/Comet"

[[repo]]
url = "https://github.com/martinheidegger/cairo_playground"

[[repo]]
url = "https://github.com/martriay/cairo-workshop"

[[repo]]
url = "https://github.com/martriay/nile-verifier-plugin"

[[repo]]
url = "https://github.com/maryhu-2020/starknet"

[[repo]]
url = "https://github.com/maryhu-2020/web3"

[[repo]]
url = "https://github.com/Matchbox-DAO/starknet-dotnet"

[[repo]]
url = "https://github.com/matias-gonz/starklings"

[[repo]]
url = "https://github.com/matilote/warp"

[[repo]]
url = "https://github.com/MatrixA/Dapp-Learning"

[[repo]]
url = "https://github.com/Matth26/soulbound_token"

[[repo]]
url = "https://github.com/Matth26/starknet-dapp-template"

[[repo]]
url = "https://github.com/Matth26/starknet-frontend-template"

[[repo]]
url = "https://github.com/Matth26/starknet-prono-front"

[[repo]]
url = "https://github.com/Matth26/starknet-prono-sc"

[[repo]]
url = "https://github.com/matthieuauger/starklinks"

[[repo]]
url = "https://github.com/Matthlib/Cairo"

[[repo]]
url = "https://github.com/mattsse/aoc2021"

[[repo]]
url = "https://github.com/mattsse/cairo-lang-rs"

[[repo]]
url = "https://github.com/maxgillett/giza"

[[repo]]
url = "https://github.com/maxgillett/stark-attestations"

[[repo]]
url = "https://github.com/maxgillett/starknet-attestations"

[[repo]]
url = "https://github.com/mdhoffschmidt/starkdataset"

[[repo]]
url = "https://github.com/Medvedevalaska/Starknet-test"

[[repo]]
url = "https://github.com/Megumiiiiii/Starknet-Indo-Cairo-Book"

[[repo]]
url = "https://github.com/Mehul20/StarknetContracts"

[[repo]]
url = "https://github.com/mendel-web3/checking-starknet-wallets"

[[repo]]
url = "https://github.com/Meph1587/QuantumQuests"

[[repo]]
url = "https://github.com/mesh-finance/defi-pooling-starknet"

[[repo]]
url = "https://github.com/Messxrem/starknet-ts"

[[repo]]
url = "https://github.com/metaforo/starknet_governance"

[[repo]]
url = "https://github.com/mfbevan/cairo-playground"

[[repo]]
url = "https://github.com/mganeshan29/hello-cairo"

[[repo]]
url = "https://github.com/mgayatri77/Cairo_Examples"

[[repo]]
url = "https://github.com/mgayatri77/Starknet_Go"

[[repo]]
url = "https://github.com/mgpwnz/starknet"

[[repo]]
url = "https://github.com/Mhammad-riyaz/First-cairo-contract"

[[repo]]
url = "https://github.com/michael-vascue/test-starknet"

[[repo]]
url = "https://github.com/micksabox/starknet-upgradeable-template"

[[repo]]
url = "https://github.com/microbecode/starknet-playground"

[[repo]]
url = "https://github.com/miguelmota/cairo-learning"

[[repo]]
url = "https://github.com/miguelmota/dotfiles"

[[repo]]
url = "https://github.com/MikeSpa/cairo"

[[repo]]
url = "https://github.com/MikeSpa/starknet-test"

[[repo]]
url = "https://github.com/mikiw/SmartContracts"

[[repo]]
url = "https://github.com/milancermak/cairo-4626"

[[repo]]
url = "https://github.com/milancermak/cairo-erc4626"

[[repo]]
url = "https://github.com/milancermak/cairopractice"

[[repo]]
url = "https://github.com/milancermak/experiments-in-cairo"

[[repo]]
url = "https://github.com/milancermak/graffiti"

[[repo]]
url = "https://github.com/milancermak/onchain-js"

[[repo]]
url = "https://github.com/milancermak/pre-commit-cairo"

[[repo]]
url = "https://github.com/milancermak/xoroshiro-cairo"

[[repo]]
url = "https://github.com/MilkShakeSwapNet/milkshakeswap-protocol"

[[repo]]
url = "https://github.com/mimoo/cairo-KELP"

[[repo]]
url = "https://github.com/mimoo/starknet-contracts"

[[repo]]
url = "https://github.com/minaminao/ctf-blockchain"

[[repo]]
url = "https://github.com/minhchauyds1996/starknet"

[[repo]]
url = "https://github.com/mintsquare/marketplace-cairo0-contracts"
missing = true

[[repo]]
url = "https://github.com/Minusbill/MyStarknet"

[[repo]]
url = "https://github.com/Mississippi-Labs/mississippi-mini"

[[repo]]
url = "https://github.com/mmsaki/cairo"

[[repo]]
url = "https://github.com/Modulus-Labs/RockyBot"

[[repo]]
url = "https://github.com/mohaijiang/starknet.js-account"

[[repo]]
url = "https://github.com/mohammadreza-ashouri/ByteScanToken-ERC20token-Cairo-StarkNet"

[[repo]]
url = "https://github.com/monleru/starknet-pvp-game"

[[repo]]
url = "https://github.com/monyverse/starknet-oracle"

[[repo]]
url = "https://github.com/Moonsong-Labs/madara-prover-api"

[[repo]]
url = "https://github.com/Moonsong-Labs/stone-prover-cli"

[[repo]]
url = "https://github.com/Moonsong-Labs/stone-prover-sdk"

[[repo]]
url = "https://github.com/morhekil/starknet-intro"

[[repo]]
url = "https://github.com/Morphine-labs/Morphine-Unit-Core"

[[repo]]
url = "https://github.com/morphysm/Famed-test-paradigm-ctf-2022"
missing = true

[[repo]]
url = "https://github.com/mortemn/bpm-starknet"

[[repo]]
url = "https://github.com/mortimr/l2ob"

[[repo]]
url = "https://github.com/mortimr/qasr"

[[repo]]
url = "https://github.com/motemotech/week2-starknet-africa"
missing = true

[[repo]]
url = "https://github.com/motemotech/week3-starknet-africa"
missing = true

[[repo]]
url = "https://github.com/motemotech/week5-Starknet-Africa"
missing = true

[[repo]]
url = "https://github.com/mrhouzlane/Swapnet"

[[repo]]
url = "https://github.com/mrjjmc/starkdrop"

[[repo]]
url = "https://github.com/mrkc2303/starknetHH"

[[repo]]
url = "https://github.com/msaug/cairo-dependencies-graph"

[[repo]]
url = "https://github.com/msaug/cairo-doc"

[[repo]]
url = "https://github.com/msaug/cairo-graphs"

[[repo]]
url = "https://github.com/msaug/cairo-toolkit"

[[repo]]
url = "https://github.com/msaug/starknet-cairo-repo"

[[repo]]
url = "https://github.com/mst-projects/ff_protocol"

[[repo]]
url = "https://github.com/mst-projects/starknet-nft-frontend"

[[repo]]
url = "https://github.com/mst-projects/starknet-stellar-nft-contract"

[[repo]]
url = "https://github.com/mthinh/starknet-ws"

[[repo]]
url = "https://github.com/muheebyusufbaba1/cairo-bootcamp-2023"

[[repo]]
url = "https://github.com/muheebyusufbaba1/cairo-bootcamp-23"

[[repo]]
url = "https://github.com/muheebyusufbaba1/crypto-ecosystems"

[[repo]]
url = "https://github.com/muheebyusufbaba1/intro-to-cairo"
missing = true

[[repo]]
url = "https://github.com/muheebyusufbaba1/starklings-cairo1"

[[repo]]
url = "https://github.com/mujundi/vscode-learnxinyminutes"

[[repo]]
url = "https://github.com/mul1sh/0xThoth"

[[repo]]
url = "https://github.com/munris-vlad/starknet-address-generator"

[[repo]]
url = "https://github.com/munris-vlad/starknet-quantum"

[[repo]]
url = "https://github.com/muraneth/Dapp-Learning"

[[repo]]
url = "https://github.com/murattt11/Starknett"

[[repo]]
url = "https://github.com/MusebotAi/starknet"

[[repo]]
url = "https://github.com/my-Gem/nftStarknetProject"

[[repo]]
url = "https://github.com/myBraavos/braavos-account-cairo"

[[repo]]
url = "https://github.com/myBraavos/efficient-secp256r1"

[[repo]]
url = "https://github.com/myBraavos/starkhouse-execute-deepdive"

[[repo]]
url = "https://github.com/myBraavos/starknet-basecamp-aa-example"

[[repo]]
url = "https://github.com/myBraavos/starknet-dapp"

[[repo]]
url = "https://github.com/myBraavos/starknet-deeplink"

[[repo]]
url = "https://github.com/myBraavos/starknet-devnet"

[[repo]]
url = "https://github.com/myBraavos/starknet-journey-map"

[[repo]]
url = "https://github.com/myBraavos/starknet-meta"

[[repo]]
url = "https://github.com/myBraavos/starknet-url"

[[repo]]
url = "https://github.com/myBraavos/starknet.cc"

[[repo]]
url = "https://github.com/MyKlondike/Starknet_balance"

[[repo]]
url = "https://github.com/mylastwanto/StarkExport"

[[repo]]
url = "https://github.com/Nadai2010/Cairo-0.10.0-Starknet-en-Ubuntu-22.04-con-Nile-y-VsCode."

[[repo]]
url = "https://github.com/Nadai2010/Lambda-Guia-Platinum"

[[repo]]
url = "https://github.com/Nadai2010/Nadai-Aprender-Cairo-5-Minutos"

[[repo]]
url = "https://github.com/Nadai2010/Nadai-Cairo-101-Starknet"

[[repo]]
url = "https://github.com/Nadai2010/Nadai-Cairo-721-Starknet-Edu"

[[repo]]
url = "https://github.com/Nadai2010/Nadai-Cairo-ERC20-Starknet-Edu"

[[repo]]
url = "https://github.com/Nadai2010/Nadai-Docker-Starknet-TEST"

[[repo]]
url = "https://github.com/Nadai2010/Nadai-ERC3525-Starknet"

[[repo]]
url = "https://github.com/Nadai2010/Nadai-ERC721-Protostar-Cairo"

[[repo]]
url = "https://github.com/Nadai2010/Nadai-Min-Starknet"

[[repo]]
url = "https://github.com/Nadai2010/Nadai-NaiProxy-Starknet-ERC20"

[[repo]]
url = "https://github.com/Nadai2010/Nadai-NaiProxyV2-Starknet-ERC20"

[[repo]]
url = "https://github.com/Nadai2010/Nadai-SHARP-Starknet"

[[repo]]
url = "https://github.com/Nadai2010/Nadai-SHH"

[[repo]]
url = "https://github.com/Nadai2010/Nadai-StarkEasy"

[[repo]]
url = "https://github.com/Nadai2010/Nadai-Starknet-Basecamp"

[[repo]]
url = "https://github.com/Nadai2010/Nadai-Starknet-Debug-Protostar"

[[repo]]
url = "https://github.com/Nadai2010/Nadai-Starknet-Edu-Accounts"

[[repo]]
url = "https://github.com/Nadai2010/Nadai-Starknet-Edu-Bridge-L2-L1"

[[repo]]
url = "https://github.com/Nadai2010/Nadai-Starknet-UDC-Protostar-L2ESERC721"

[[repo]]
url = "https://github.com/Nadai2010/Nadai-Starknet-VRF"
missing = true

[[repo]]
url = "https://github.com/Nadai2010/Nadai-StarknetEs--Deploy-Cairo1"

[[repo]]
url = "https://github.com/Nadai2010/Nadai-StarknetEs-Guia-Cairo1"

[[repo]]
url = "https://github.com/Nadai2010/Nadai-StarknetEs-StarkExt-VS-Code"

[[repo]]
url = "https://github.com/Nadai2010/Nadai-Starkscan-Verify"

[[repo]]
url = "https://github.com/Nadai2010/Nadai-Workshop-DefiLab-StarknetEs"

[[repo]]
url = "https://github.com/Nadai2010/Nadai-Workshop-L2-Starknet-AA"

[[repo]]
url = "https://github.com/Nadai2010/Nadai2010"

[[repo]]
url = "https://github.com/Nadai2010/StarknetEs-Cairo-Book"

[[repo]]
url = "https://github.com/Nadai2010/StarknetEs-Starklings-Cairo-1"

[[repo]]
url = "https://github.com/naelob/cairo-lang-official-exercices"

[[repo]]
url = "https://github.com/naelob/Cairo_Learning"

[[repo]]
url = "https://github.com/naelob/hello-cairo"

[[repo]]
url = "https://github.com/naelob/hello-starknet"

[[repo]]
url = "https://github.com/naelob/playing-with-protostar"

[[repo]]
url = "https://github.com/naelob/RYO"

[[repo]]
url = "https://github.com/naelob/StarkQuestDemo"

[[repo]]
url = "https://github.com/naiba-archived/paradigm-ctf-2022"

[[repo]]
url = "https://github.com/nam-nguyen17/awesome-list-rpc-nodes-providers"

[[repo]]
url = "https://github.com/NandyBa/starknet-cairo-101"

[[repo]]
url = "https://github.com/naouflex/inverse-starknet"

[[repo]]
url = "https://github.com/naps62/learning-cairo"

[[repo]]
url = "https://github.com/naps62/stauth"

[[repo]]
url = "https://github.com/nathankoerschner/Mirror.XYZ-Scraper"

[[repo]]
url = "https://github.com/naufalprtm/starknet"

[[repo]]
url = "https://github.com/ncitron/cairo-merkle-distributor"

[[repo]]
url = "https://github.com/ne7ermore/starknet-info"

[[repo]]
url = "https://github.com/NeedWings/Starknet_deployer"

[[repo]]
url = "https://github.com/neerajreddy1850/Cairo-ERC20"

[[repo]]
url = "https://github.com/nehatkkhan786/starknetd_discord_bot"

[[repo]]
url = "https://github.com/nelsonlai-demo-poc/starknet-hardhat-erc721"

[[repo]]
url = "https://github.com/NeoDragonoir/extoken"
missing = true

[[repo]]
url = "https://github.com/nestorbonilla/starknet-accounts-cairo-1"

[[repo]]
url = "https://github.com/NethermindEth/0to1CairoDemo"

[[repo]]
url = "https://github.com/NethermindEth/cairo-property-tester"

[[repo]]
url = "https://github.com/NethermindEth/Cairo-SafeMath"

[[repo]]
url = "https://github.com/NethermindEth/cairo-vm-go"

[[repo]]
url = "https://github.com/NethermindEth/cairo_zstd"

[[repo]]
url = "https://github.com/NethermindEth/circomlibjs"

[[repo]]
url = "https://github.com/NethermindEth/hardhat-warp"

[[repo]]
url = "https://github.com/NethermindEth/horus-checker"

[[repo]]
url = "https://github.com/NethermindEth/horus-compile"

[[repo]]
url = "https://github.com/NethermindEth/juno"

[[repo]]
url = "https://github.com/NethermindEth/research-uint384-cairo"

[[repo]]
url = "https://github.com/NethermindEth/sign-in-with-starknet"

[[repo]]
url = "https://github.com/NethermindEth/starknet-abi"

[[repo]]
url = "https://github.com/NethermindEth/starknet-abi-form"

[[repo]]
url = "https://github.com/NethermindEth/starknet-p2p-specs"

[[repo]]
url = "https://github.com/NethermindEth/starknet-proposals-whisperer"

[[repo]]
url = "https://github.com/NethermindEth/starknet-remix-plugin"

[[repo]]
url = "https://github.com/NethermindEth/starknet-rpc-tests"

[[repo]]
url = "https://github.com/NethermindEth/starknet-state-verifier"

[[repo]]
url = "https://github.com/NethermindEth/starknet.go"

[[repo]]
url = "https://github.com/NethermindEth/starknet.unity"

[[repo]]
url = "https://github.com/NethermindEth/StarknetByExample"

[[repo]]
url = "https://github.com/NethermindEth/UniStark"

[[repo]]
url = "https://github.com/NethermindEth/unistark-swap-router-contracts"

[[repo]]
url = "https://github.com/NethermindEth/unistark-v3-periphery"

[[repo]]
url = "https://github.com/NethermindEth/voyager-translations"

[[repo]]
url = "https://github.com/NethermindEth/voyager-verify"

[[repo]]
url = "https://github.com/NethermindEth/warp"

[[repo]]
url = "https://github.com/NethermindEth/warp-benchmark"

[[repo]]
url = "https://github.com/NethermindEth/warp-plugin"

[[repo]]
url = "https://github.com/NethermindEth/warp-test-box"

[[repo]]
url = "https://github.com/NethermindEth/warp-ts-benchmark"

[[repo]]
url = "https://github.com/NethermindEth/warping-contracts"

[[repo]]
url = "https://github.com/neumoxx/aave-starknet-bridge"

[[repo]]
url = "https://github.com/NewtonDAO/cairo-resources-list"

[[repo]]
url = "https://github.com/NFTChief/nftcollectionlauncher"
missing = true

[[repo]]
url = "https://github.com/Nguyen-Sy/Starknet"
missing = true

[[repo]]
url = "https://github.com/NguyenTuanCanh/starknet-dapp"

[[repo]]
url = "https://github.com/NIC619/cairo_dapp_poc"

[[repo]]
url = "https://github.com/NIC619/cairo_practice"

[[repo]]
url = "https://github.com/Niceboy0829/Realms-Contracts"

[[repo]]
url = "https://github.com/nick07002/DeployCairoContractToStarknet"

[[repo]]
url = "https://github.com/nickkjolsing/warp"

[[repo]]
url = "https://github.com/NicolasMassart/starklings"

[[repo]]
url = "https://github.com/nicolasochem/awesome-list-rpc-nodes-providers"

[[repo]]
url = "https://github.com/nicon44/starknet-forms"

[[repo]]
url = "https://github.com/NicsTr/Starknet2022-WriteUps"

[[repo]]
url = "https://github.com/niezam/starknet"

[[repo]]
url = "https://github.com/niluferokay/awesome-prover-mechanisms"

[[repo]]
url = "https://github.com/ningfeiyu/StarkNet-NFT-Template"

[[repo]]
url = "https://github.com/nmalzieu/protostar"

[[repo]]
url = "https://github.com/nmalzieu/pxls-contracts"

[[repo]]
url = "https://github.com/nmalzieu/starky"

[[repo]]
url = "https://github.com/Noeljarillo/starknetproject"

[[repo]]
url = "https://github.com/non-fungible-user/starknet"

[[repo]]
url = "https://github.com/Nonnyjoe/Cairo_Voting_Contract"

[[repo]]
url = "https://github.com/Nonnyjoe/ERC-20-implementation"

[[repo]]
url = "https://github.com/Nonnyjoe/ERC721_Cairo"

[[repo]]
url = "https://github.com/Nonnyjoe/Piggy_Bank"

[[repo]]
url = "https://github.com/Nonnyjoe/Piggy_Save"

[[repo]]
url = "https://github.com/noqcks/generated"

[[repo]]
url = "https://github.com/nostrafinance/cairo-docgen"

[[repo]]
url = "https://github.com/NotNikita/Web3Wallet"

[[repo]]
url = "https://github.com/NovaSwapOtc/contracts"

[[repo]]
url = "https://github.com/ntillet/starklings-cairo1"

[[repo]]
url = "https://github.com/NTSNetwork/Starknet"

[[repo]]
url = "https://github.com/ntvsx601/Cairo-Stark"

[[repo]]
url = "https://github.com/ntvsx601/snippets-for-stark"

[[repo]]
url = "https://github.com/nuel-ikwuoma/starkling-solutions"

[[repo]]
url = "https://github.com/nulven/EthDataMarketplace"

[[repo]]
url = "https://github.com/nvthaovn/Starknet-ERC721-Cairo-1"

[[repo]]
url = "https://github.com/Nysm-Inc/Encode-Hackathon-Starknet"

[[repo]]
url = "https://github.com/Nysm-Inc/phi-frontend"

[[repo]]
url = "https://github.com/Nysm-Inc/philand-demo"

[[repo]]
url = "https://github.com/Nysm-Inc/starknet-philand"

[[repo]]
url = "https://github.com/nzmpi/ng-questplay"
missing = true

[[repo]]
url = "https://github.com/oboulant/starknet-messaging-bridge"

[[repo]]
url = "https://github.com/ocrybit/cairo"

[[repo]]
url = "https://github.com/ofux/demystifying-starknet-accounts"

[[repo]]
url = "https://github.com/ofux/protostar"

[[repo]]
url = "https://github.com/ofux/starknet-migrations-poc"

[[repo]]
url = "https://github.com/Oib-Usib/StarkNet"

[[repo]]
url = "https://github.com/OilerNetwork/fossil"

[[repo]]
url = "https://github.com/OilerNetwork/fossil-starknet-101"

[[repo]]
url = "https://github.com/OilerNetwork/pitchlake_starknet"

[[repo]]
url = "https://github.com/okekefrancis112/test-cairo"

[[repo]]
url = "https://github.com/okhaimie-dev/react-starknet"

[[repo]]
url = "https://github.com/okhaimie-dev/starknet-by-example"

[[repo]]
url = "https://github.com/okhaimie-dev/starknet-dapp-starterkit"

[[repo]]
url = "https://github.com/okkostenko/crypto_price_prediction_starknet"

[[repo]]
url = "https://github.com/Olanetsoft/deploy-erc2o-token-with-Starknet"

[[repo]]
url = "https://github.com/omarespejel/cosecha-starknet-eth"

[[repo]]
url = "https://github.com/omarespejel/sakura"

[[repo]]
url = "https://github.com/omarespejel/starknet-erc721-testing"

[[repo]]
url = "https://github.com/omarespejel/starknetpy"

[[repo]]
url = "https://github.com/omarespejel/walking-with-starknet"

[[repo]]
url = "https://github.com/OnchainBlock/API_DataOnchain"

[[repo]]
url = "https://github.com/OnchainBlock/starknet-ecosystem.com"

[[repo]]
url = "https://github.com/onchezz/starknet-api"

[[repo]]
url = "https://github.com/onlydustxyz/kaaper"

[[repo]]
url = "https://github.com/onlydustxyz/marketplace"

[[repo]]
url = "https://github.com/onlydustxyz/marketplace-starknet"

[[repo]]
url = "https://github.com/onlydustxyz/starklings"

[[repo]]
url = "https://github.com/onurinanc/cairo-aes"

[[repo]]
url = "https://github.com/onurinanc/cairo-lang-examples"

[[repo]]
url = "https://github.com/oostvoort/abc"

[[repo]]
url = "https://github.com/open-dust/cairo-foundry"

[[repo]]
url = "https://github.com/open3x/meta-material-frontend"

[[repo]]
url = "https://github.com/openbuildxyz/StarknetBootcamp"

[[repo]]
url = "https://github.com/OpenTechne/TheSandWalker"

[[repo]]
url = "https://github.com/OpenZeppelin/cairo-contracts"

[[repo]]
url = "https://github.com/OpenZeppelin/nile"

[[repo]]
url = "https://github.com/OpenZeppelin/nile-rs"

[[repo]]
url = "https://github.com/OpenZeppelin/openzeppelin-nile-upgrades"

[[repo]]
url = "https://github.com/Optio-Finance/optio-standard"

[[repo]]
url = "https://github.com/Optio-Finance/spark-boilerplate"

[[repo]]
url = "https://github.com/Optio-Finance/starknet-erc1155"

[[repo]]
url = "https://github.com/option-dance/option-dance-starknet"

[[repo]]
url = "https://github.com/Orbiter-Finance/sn_cross_contract"

[[repo]]
url = "https://github.com/orexcoder/starknet_smart"

[[repo]]
url = "https://github.com/orf/pypi-data"

[[repo]]
url = "https://github.com/OriginProtocol/originators"

[[repo]]
url = "https://github.com/Orland0x/StarknetFractals"

[[repo]]
url = "https://github.com/osmanemraheroglu/Starknet-nodekurulumu-"

[[repo]]
url = "https://github.com/OthmanSefraoui/L1_DAOs_governance_on_Starknet"

[[repo]]
url = "https://github.com/OthmanSefraoui/StarkGuru"

[[repo]]
url = "https://github.com/OverflowDev/starknet-contract"

[[repo]]
url = "https://github.com/oviaseshadri/starknet-erc721_solutions"

[[repo]]
url = "https://github.com/ovsVIK/newRep_Starknet"

[[repo]]
url = "https://github.com/owanikin/cairo_works"

[[repo]]
url = "https://github.com/owl352/get-wallets"

[[repo]]
url = "https://github.com/OwnerOfJK/StarknetJourney"

[[repo]]
url = "https://github.com/owodunni/zk-tron"

[[repo]]
url = "https://github.com/oxlime/nogamed"

[[repo]]
url = "https://github.com/oxlime/nogamed_cairo"

[[repo]]
url = "https://github.com/ozanbayram/starkrekt-backend"

[[repo]]
url = "https://github.com/ozanbayram/starkrekt-frontend"

[[repo]]
url = "https://github.com/pad01g/cairo-example"

[[repo]]
url = "https://github.com/palmerchelsea/starknet-guide"

[[repo]]
url = "https://github.com/panda4us/starknet_infra"

[[repo]]
url = "https://github.com/panoptisDev/sunflower-nft-game"
missing = true

[[repo]]
url = "https://github.com/Papa-Ap/StarkNet"

[[repo]]
url = "https://github.com/Par-Parur/StarkNet"

[[repo]]
url = "https://github.com/paradigmxyz/paradigm-ctf-2022"

[[repo]]
url = "https://github.com/paradigmxyz/paradigm-ctf-infrastructure"

[[repo]]
url = "https://github.com/parketh/scaffold-stark"

[[repo]]
url = "https://github.com/parth-15/aave-starknet-bridge"

[[repo]]
url = "https://github.com/patrickbiel01/Move_ZK_Native_Function_Linker"

[[repo]]
url = "https://github.com/PatStiles/cairo_gas_golf"

[[repo]]
url = "https://github.com/paulmillr/micro-starknet"

[[repo]]
url = "https://github.com/paulmillr/scure-starknet"

[[repo]]
url = "https://github.com/pavvann/starknet-messaging-bridge"

[[repo]]
url = "https://github.com/pblivin0x/cairo-exercises"

[[repo]]
url = "https://github.com/pedrobeirao/cairo-math"

[[repo]]
url = "https://github.com/pedrobergamini/starknet-staking"

[[repo]]
url = "https://github.com/perama-v/GoL2"

[[repo]]
url = "https://github.com/perama-v/perama-v.github.io"

[[repo]]
url = "https://github.com/pereshkowsky/StarkGas_website"

[[repo]]
url = "https://github.com/Pet3ris/gas-estimation-example"

[[repo]]
url = "https://github.com/petarcalic99/tiny_CNN_on_STARKNET"

[[repo]]
url = "https://github.com/PeterisPrieditis/aave-starknet-bridge"

[[repo]]
url = "https://github.com/peteruche21/didactic-waddle"

[[repo]]
url = "https://github.com/pgrandne/no-pool-no-game"

[[repo]]
url = "https://github.com/pgrandne/NoPoolNoGame"

[[repo]]
url = "https://github.com/PhilippeR26/Account-Abstraction-for-Starknet-Hardhat"

[[repo]]
url = "https://github.com/PhilippeR26/Airdrop-for-Starknet"

[[repo]]
url = "https://github.com/PhilippeR26/AskYourParents-contracts"

[[repo]]
url = "https://github.com/PhilippeR26/Cairo1-dev"

[[repo]]
url = "https://github.com/PhilippeR26/Cairo1JS"

[[repo]]
url = "https://github.com/PhilippeR26/file2felts"

[[repo]]
url = "https://github.com/PhilippeR26/starknet-encode-decode"

[[repo]]
url = "https://github.com/PhilippeR26/Starknet-WalletAccount"

[[repo]]
url = "https://github.com/PhilippeR26/starknet.js-workshop-typescript"

[[repo]]
url = "https://github.com/PhilippeR26/starknetMerkleTree"

[[repo]]
url = "https://github.com/phqb/cairo_playground_challenges"

[[repo]]
url = "https://github.com/PickleyD/ZeroKnowledgeBootcamp"

[[repo]]
url = "https://github.com/PierDev/Pi-Protocol"

[[repo]]
url = "https://github.com/pierre-l/starknet-spec-flattener"

[[repo]]
url = "https://github.com/pikassohq/pikasso-starknet-worker"

[[repo]]
url = "https://github.com/Pikkuherkko/CDP-Starknet"

[[repo]]
url = "https://github.com/Pikkuherkko/DANK.cash"

[[repo]]
url = "https://github.com/Pikkuherkko/Starknet-Account-Verifier"

[[repo]]
url = "https://github.com/PinkDiamond1/astraly-contracts"

[[repo]]
url = "https://github.com/PinkDiamond1/imx-starknet"

[[repo]]
url = "https://github.com/PinkDiamond1/protostar"

[[repo]]
url = "https://github.com/PinkDiamond1/starknet-devnet"

[[repo]]
url = "https://github.com/PinkDiamond1/warp"

[[repo]]
url = "https://github.com/Pirate2Pirate/EthOnline"

[[repo]]
url = "https://github.com/PizzaHi5/ZK-Encode-Bootcamp"

[[repo]]
url = "https://github.com/playmint/cairo-type-hints"

[[repo]]
url = "https://github.com/plushkinv/starknet_bridge"

[[repo]]
url = "https://github.com/pmuens/cairo-by-example.org"

[[repo]]
url = "https://github.com/pmuens/cairoground"

[[repo]]
url = "https://github.com/pmuens/hello-cairo"

[[repo]]
url = "https://github.com/pmuens/hello-starknet"

[[repo]]
url = "https://github.com/polyackiy/Protostar"

[[repo]]
url = "https://github.com/polyfact/cairo-resources-list"

[[repo]]
url = "https://github.com/polyfire-ai/cairo-resources-list"

[[repo]]
url = "https://github.com/ponderingdemocritus/protostar"

[[repo]]
url = "https://github.com/porksausage180/teststark"

[[repo]]
url = "https://github.com/potti/starknet-basecamp"

[[repo]]
url = "https://github.com/POzTiVChIK/starknet_project"

[[repo]]
url = "https://github.com/PradhumnaPancholi/starknet-demo-contract"

[[repo]]
url = "https://github.com/princearoragithub/starknet.py"

[[repo]]
url = "https://github.com/printfjoby/SoulBoundToken"

[[repo]]
url = "https://github.com/prix0007/starknet-scarb-starter-boilerplate"

[[repo]]
url = "https://github.com/project3fusion/FusionFPS"

[[repo]]
url = "https://github.com/project3fusion/StarkLearn"

[[repo]]
url = "https://github.com/project3fusion/StarkMOBA"

[[repo]]
url = "https://github.com/project3fusion/StarkSharp"

[[repo]]
url = "https://github.com/ProjectKepler1/imx-starknet"

[[repo]]
url = "https://github.com/ProNodes11/Starknet-checker"

[[repo]]
url = "https://github.com/Prop-House/prop-house-monorepo"

[[repo]]
url = "https://github.com/Prop-House/starknet-relayer"
missing = true

[[repo]]
url = "https://github.com/protoss-exchange/protoss-exchange-contracts"

[[repo]]
url = "https://github.com/protoss-exchange/protoss-exchange-frontend"

[[repo]]
url = "https://github.com/pscott/pathfinder"

[[repo]]
url = "https://github.com/pscott/StarknetCC-CTF"

[[repo]]
url = "https://github.com/psushi/paradigm-ctf-2022-solutions"

[[repo]]
url = "https://github.com/psx18/starknet"

[[repo]]
url = "https://github.com/ptisserand/ethglobal-paris-starksplitter"

[[repo]]
url = "https://github.com/ptisserand/katana-simple-ticker-counter"

[[repo]]
url = "https://github.com/ptisserand/starknet-cc-ctf"

[[repo]]
url = "https://github.com/ptisserand/workshop-starknetcc"

[[repo]]
url = "https://github.com/ptisserand/workshop-template"

[[repo]]
url = "https://github.com/qd-qd/starklings"

[[repo]]
url = "https://github.com/qd-qd/starknet-devnet"

[[repo]]
url = "https://github.com/qd-qd/starknet-indexer"

[[repo]]
url = "https://github.com/qd-qd/vscode-cairo-extension"

[[repo]]
url = "https://github.com/QinPengLin/starknet-go"

[[repo]]
url = "https://github.com/qliu7545/Starkware-20230418"

[[repo]]
url = "https://github.com/qperrot/testnpm"

[[repo]]
url = "https://github.com/qperrot/Workshops-ERC20"

[[repo]]
url = "https://github.com/qplqpl123/g-genesis"

[[repo]]
url = "https://github.com/qtrix/starknet-ico"

[[repo]]
url = "https://github.com/Quadratic-Labs/Apibara-deserializer"

[[repo]]
url = "https://github.com/Quadratic-Labs/Apibara-testing-Template"

[[repo]]
url = "https://github.com/Quadratic-Labs/cairo-foundry"

[[repo]]
url = "https://github.com/Quadratic-Labs/Moloch-on-Starknet"

[[repo]]
url = "https://github.com/Quadratic-Labs/Moloch-on-Starknet-indexer"

[[repo]]
url = "https://github.com/quangdangfit/awesome-list-rpc-nodes-providers"

[[repo]]
url = "https://github.com/quasarlabsXYZ/dvdsn"

[[repo]]
url = "https://github.com/quasarlabsXYZ/penrose-contracts"

[[repo]]
url = "https://github.com/Quentash/starknetcc"

[[repo]]
url = "https://github.com/quentin-abei/cairo-book-learn"

[[repo]]
url = "https://github.com/Quertyy/starklings-cairo-101"

[[repo]]
url = "https://github.com/Quillhash/Zero-Knowledge-Mastery"

[[repo]]
url = "https://github.com/R1M-NODES/starknet"

[[repo]]
url = "https://github.com/racso2609/cairo-boilerplate"

[[repo]]
url = "https://github.com/racso2609/cairo-contract-template"

[[repo]]
url = "https://github.com/racso2609/cairo-support-nvim"

[[repo]]
url = "https://github.com/RafaBlockDev/StarkNet-Research"

[[repo]]
url = "https://github.com/raghav-rama/spiritual-dao"

[[repo]]
url = "https://github.com/raghav-rama/starknet-wallet-connect"

[[repo]]
url = "https://github.com/raigal-r/ZKBootcamp"

[[repo]]
url = "https://github.com/rainerenglisch/cairo1"

[[repo]]
url = "https://github.com/raize-club/raize_contracts"

[[repo]]
url = "https://github.com/raizo07/Bidco-V1"

[[repo]]
url = "https://github.com/raizo07/counter-workshop"

[[repo]]
url = "https://github.com/raizo07/starklings-cairo1-solutions"

[[repo]]
url = "https://github.com/raizo07/Voting-Dao"

[[repo]]
url = "https://github.com/rajeebkm/deploy-cairo1-on-starknet"

[[repo]]
url = "https://github.com/randomfeedooooor/cairo-contracts"

[[repo]]
url = "https://github.com/randomfeedooooor/frontend"

[[repo]]
url = "https://github.com/randomfeedooooor/pontis-publisher"

[[repo]]
url = "https://github.com/raphaelDkhn/json-on-starknet"

[[repo]]
url = "https://github.com/raphaelDkhn/midi-on-starknet"

[[repo]]
url = "https://github.com/raphaelDkhn/neural_network_on_starknet"
missing = true

[[repo]]
url = "https://github.com/RaphaelHardFork/account"

[[repo]]
url = "https://github.com/Ratimon/cairo-playground"

[[repo]]
url = "https://github.com/Ratimon/Cairo-smartcontract-template"

[[repo]]
url = "https://github.com/ratoru/stark-place"
missing = true

[[repo]]
url = "https://github.com/Raum-Network/raum_network_tokens"

[[repo]]
url = "https://github.com/RayXpub/cairo"

[[repo]]
url = "https://github.com/RayXpub/starknet-edu"

[[repo]]
url = "https://github.com/raznorabochiy/starknet-change-owner"

[[repo]]
url = "https://github.com/raznorabochiy/starknet-stats"

[[repo]]
url = "https://github.com/rcatalan98/simple-erc20-starknet"

[[repo]]
url = "https://github.com/rdubois-crypto/cylib"

[[repo]]
url = "https://github.com/rdubois-crypto/CYLIB-Speculos"

[[repo]]
url = "https://github.com/rdubois-crypto/MyCairoPlayground"

[[repo]]
url = "https://github.com/rdubois-crypto/PQ_NANO"

[[repo]]
url = "https://github.com/rdubois-crypto/Stark-Bridge-n-Frog"

[[repo]]
url = "https://github.com/readygo67/paradigm-ctf-2022"

[[repo]]
url = "https://github.com/realaskaer/AttackMachine"

[[repo]]
url = "https://github.com/realm-of-ra/mancala"

[[repo]]
url = "https://github.com/reborn-sama/Starknet_Basecamp"
missing = true

[[repo]]
url = "https://github.com/recursive-research/rift-cairo-sandbox"
missing = true

[[repo]]
url = "https://github.com/RedBeardEth/starknet-bridge-subgraph"

[[repo]]
url = "https://github.com/RedBlood639/StarkNet-Cario"

[[repo]]
url = "https://github.com/reddio-com/ReddioKit"

[[repo]]
url = "https://github.com/reddio-com/starknet-appchain-utils"

[[repo]]
url = "https://github.com/Redfur/learn-proto"

[[repo]]
url = "https://github.com/RedVelvetZip/starknet-bc"

[[repo]]
url = "https://github.com/refcell/cairo-by-example"

[[repo]]
url = "https://github.com/refcell/cairo-intro"

[[repo]]
url = "https://github.com/refcell/cairomate"

[[repo]]
url = "https://github.com/refcell/cairopal"

[[repo]]
url = "https://github.com/refcell/cairostarter"

[[repo]]
url = "https://github.com/refcell/crypts"

[[repo]]
url = "https://github.com/rejep10/my_swap_starknet"
missing = true

[[repo]]
url = "https://github.com/rejep10/new_dmail"

[[repo]]
url = "https://github.com/rejep10/new_my_swap"

[[repo]]
url = "https://github.com/rejep10/new_zk_lend"

[[repo]]
url = "https://github.com/rejep10/nft_mint_starknet"

[[repo]]
url = "https://github.com/renegade-fi/renegade"

[[repo]]
url = "https://github.com/renegade-fi/renegade-contracts"

[[repo]]
url = "https://github.com/ResidentTGT/anyStarknetTransaction"

[[repo]]
url = "https://github.com/Riad-Quadratic/kakarot"

[[repo]]
url = "https://github.com/Ribakovan/starknet-cairo1"

[[repo]]
url = "https://github.com/RichardZHLH/StarknetHardhat"

[[repo]]
url = "https://github.com/richesX/starknet-cairo.github.io"

[[repo]]
url = "https://github.com/richwarner/cairo-erc20"

[[repo]]
url = "https://github.com/richwarner/cairo-workshop"

[[repo]]
url = "https://github.com/richwarner/starknet-evm-erc20"

[[repo]]
url = "https://github.com/RileyDesrochers/RefoundSmartContract"

[[repo]]
url = "https://github.com/rishotics/starknetcc_2022"

[[repo]]
url = "https://github.com/Rithik29/starknet_hh"

[[repo]]
url = "https://github.com/Rithik29/Starknet_hh_submission"

[[repo]]
url = "https://github.com/rkdud007/chess-dojo"

[[repo]]
url = "https://github.com/rkdud007/noob-blockchain-rs"

[[repo]]
url = "https://github.com/rkdud007/rifle"

[[repo]]
url = "https://github.com/RLO5/kakarot_Jun2023"

[[repo]]
url = "https://github.com/robercano/ZeroKnowledgeBootcamp"
missing = true

[[repo]]
url = "https://github.com/robertkodra/protostar"

[[repo]]
url = "https://github.com/robertkodra/starknet-basecamp-7-testing"

[[repo]]
url = "https://github.com/RobinDavid/starklings"

[[repo]]
url = "https://github.com/roboa829/stark-front-cairo"

[[repo]]
url = "https://github.com/Rog3rSm1th/CairoExperiments"

[[repo]]
url = "https://github.com/rootNad/Starknet-Staking"

[[repo]]
url = "https://github.com/rootulp/cairo-playground"

[[repo]]
url = "https://github.com/rootulp/starknet-scaffold"

[[repo]]
url = "https://github.com/RoyaNsss/starknet"

[[repo]]
url = "https://github.com/rpalakkal/cairo-rsa"

[[repo]]
url = "https://github.com/rpruizc/cairo_examples"

[[repo]]
url = "https://github.com/rrzhang139/cairo_starter"

[[repo]]
url = "https://github.com/rubsoft/StarkNet-Basecamp-Pioneros"

[[repo]]
url = "https://github.com/ruesandora/starknet-node-kurulum-rehberi-TR"

[[repo]]
url = "https://github.com/ruleslabs/core"

[[repo]]
url = "https://github.com/ruleslabs/kass"

[[repo]]
url = "https://github.com/ruleslabs/periphery"

[[repo]]
url = "https://github.com/ruleslabs/starknet-erc-1155"

[[repo]]
url = "https://github.com/ruleslabs/starknet-erc721"

[[repo]]
url = "https://github.com/ruleslabs/starknet-messages"

[[repo]]
url = "https://github.com/ruleslabs/starknet-utils"

[[repo]]
url = "https://github.com/rvorias/starkdew-valley"

[[repo]]
url = "https://github.com/RYG-Labs/Starknet-x-Farcaster"

[[repo]]
url = "https://github.com/rzmahmood/StarkNet-NFT-Template"

[[repo]]
url = "https://github.com/s-davv/Starknet"

[[repo]]
url = "https://github.com/s000192/starknet-hackathon"

[[repo]]
url = "https://github.com/Sa7cez/addresses-generator"

[[repo]]
url = "https://github.com/SaadAAkash/web3-resources"

[[repo]]
url = "https://github.com/Sagar133/astraly-contracts"

[[repo]]
url = "https://github.com/saheelwagh/starknethh-project"

[[repo]]
url = "https://github.com/SahilKharya/Stark"

[[repo]]
url = "https://github.com/said017/ciri-event-indexer"

[[repo]]
url = "https://github.com/said017/ciriverse-starknet-contract"

[[repo]]
url = "https://github.com/said017/ZeroKnowledgeBootcamp"

[[repo]]
url = "https://github.com/Saidaxmad-Maxm/StarkNet7"

[[repo]]
url = "https://github.com/sajjadium/ctf-archives"

[[repo]]
url = "https://github.com/Saksham010/ZKBootcamp-Encode-"

[[repo]]
url = "https://github.com/Salvatorenodes/Starknet-Test"

[[repo]]
url = "https://github.com/sam-iamm/observer-core"

[[repo]]
url = "https://github.com/sam0110/cairo-collatz-conjecture"

[[repo]]
url = "https://github.com/sambarnes/cairo-bloom"

[[repo]]
url = "https://github.com/sambarnes/cairo-dutch"

[[repo]]
url = "https://github.com/sambarnes/cairo-multisig"

[[repo]]
url = "https://github.com/sambarnes/cairo-placeholder"

[[repo]]
url = "https://github.com/sambarnes/fullstack-starknet"

[[repo]]
url = "https://github.com/sambarnes/prototype"

[[repo]]
url = "https://github.com/samueloh99/starknet-project-1"

[[repo]]
url = "https://github.com/Sandeep0322/starknet-account-express-snippet"

[[repo]]
url = "https://github.com/Sandeep0322/starknet-connect"

[[repo]]
url = "https://github.com/sansx/starknet-cn-homepage"

[[repo]]
url = "https://github.com/SantiagoPittella/test-starknet-package"

[[repo]]
url = "https://github.com/sarvex/Dapp-Learning"

[[repo]]
url = "https://github.com/SashaFeyaa/StarkChess"

[[repo]]
url = "https://github.com/satish1o1/starknet"

[[repo]]
url = "https://github.com/satyambnsal/cairo-smart-contracts"

[[repo]]
url = "https://github.com/satyambnsal/starknet-dapp"

[[repo]]
url = "https://github.com/satyvm/cairo_starknet"

[[repo]]
url = "https://github.com/satyvm/nftrokz"

[[repo]]
url = "https://github.com/satyvm/nftswap_frontend"

[[repo]]
url = "https://github.com/SaudxInu/starknet-basecamp"

[[repo]]
url = "https://github.com/sayajin-labs/kakarot"

[[repo]]
url = "https://github.com/sayajin-labs/kakarot-rpc-sandbox"

[[repo]]
url = "https://github.com/Sayrarh/Cairo-Skarknet-Contracts"

[[repo]]
url = "https://github.com/Sayrarh/Starknet-Cairo-1.0"

[[repo]]
url = "https://github.com/scio-labs/awesome-name-services"

[[repo]]
url = "https://github.com/Scotthamy/disperse-starknet"

[[repo]]
url = "https://github.com/script-money/cairo-bitwork"

[[repo]]
url = "https://github.com/script-money/StarkNet-Basecamp-Homework"

[[repo]]
url = "https://github.com/sCrypt-Inc/awesome-zero-knowledge-proofs"

[[repo]]
url = "https://github.com/sdgalvan/data-structures-cairo"

[[repo]]
url = "https://github.com/sdlyy/starknet-playground"

[[repo]]
url = "https://github.com/seacrest/ZeroKnowledgeBootcamp-encode"

[[repo]]
url = "https://github.com/sebamiro/starknet-multisignaccount"

[[repo]]
url = "https://github.com/sebastiendardenne/ng-questplay"

[[repo]]
url = "https://github.com/securerodd/perennial-paradigm-ctf"

[[repo]]
url = "https://github.com/seine-io/xrpl-dao"

[[repo]]
url = "https://github.com/sekai-studio/paymaster"

[[repo]]
url = "https://github.com/sekai-studio/starknet-libs"

[[repo]]
url = "https://github.com/Sekhmet/starknet-testnet"

[[repo]]
url = "https://github.com/sektor7k/Starknet-Example-Contract"

[[repo]]
url = "https://github.com/selaslan72/pathfinder"

[[repo]]
url = "https://github.com/Seraph-Labs/Cairo-Contracts"

[[repo]]
url = "https://github.com/Seraph-Labs/StarkPillNFT"

[[repo]]
url = "https://github.com/serCJm/starknet-trader"

[[repo]]
url = "https://github.com/sergey-melnychuk/armada"

[[repo]]
url = "https://github.com/SerhiiSol1/cairo-repo"

[[repo]]
url = "https://github.com/seritalien/contract-holder"

[[repo]]
url = "https://github.com/seritalien/StarkNet-Dev-Container"

[[repo]]
url = "https://github.com/Sernega999/Serezka"

[[repo]]
url = "https://github.com/seshanthS/kakarot"

[[repo]]
url = "https://github.com/seshanthS/starknetIndia_2022"

[[repo]]
url = "https://github.com/shalomxl/ERC20_Cairo1_Starknet"

[[repo]]
url = "https://github.com/Shard-Labs/cairo-cli-docker"

[[repo]]
url = "https://github.com/Shard-Labs/starknet-devnet"

[[repo]]
url = "https://github.com/Shard-Labs/starknet-hardhat-example"

[[repo]]
url = "https://github.com/Shard-Labs/starknet-hardhat-plugin"

[[repo]]
url = "https://github.com/Shard-Labs/starknet-marbles"

[[repo]]
url = "https://github.com/Shard-Labs/starknet-onchain-oracle"

[[repo]]
url = "https://github.com/sharmiladevi888/starknetjs"

[[repo]]
url = "https://github.com/sharpChief/starknet-cairo"

[[repo]]
url = "https://github.com/shepf/starknet_study"

[[repo]]
url = "https://github.com/Shinwari536/amm-cairo"

[[repo]]
url = "https://github.com/Shinwari536/cairo-Aug29"

[[repo]]
url = "https://github.com/Shinwari536/cairo-hints-Aug30"

[[repo]]
url = "https://github.com/Shinwari536/contract-balance"

[[repo]]
url = "https://github.com/ShootEnCercle/ercairo"
missing = true

[[repo]]
url = "https://github.com/Shr1ftyy/cairo-stark-learning"

[[repo]]
url = "https://github.com/shramee/cairo-ecs"

[[repo]]
url = "https://github.com/shramee/cairo-random"

[[repo]]
url = "https://github.com/shramee/cairo-with-docker"

[[repo]]
url = "https://github.com/shramee/cairo0-wasm"

[[repo]]
url = "https://github.com/shramee/cairolatte-backend"

[[repo]]
url = "https://github.com/shramee/creative-cairo"

[[repo]]
url = "https://github.com/shramee/dojo-gems"

[[repo]]
url = "https://github.com/shramee/dojo-p5-starter"

[[repo]]
url = "https://github.com/shramee/dojo-raw-starter"

[[repo]]
url = "https://github.com/shramee/ethin22"

[[repo]]
url = "https://github.com/shramee/hanji"

[[repo]]
url = "https://github.com/shramee/linear-erc20"

[[repo]]
url = "https://github.com/shramee/pathfinder"

[[repo]]
url = "https://github.com/shramee/scc22in-onchain-games-cairo"

[[repo]]
url = "https://github.com/shramee/shhtarknet"

[[repo]]
url = "https://github.com/shramee/starklings"

[[repo]]
url = "https://github.com/shramee/starklings-cairo1"

[[repo]]
url = "https://github.com/shramee/starknet-accuweather-oracle"

[[repo]]
url = "https://github.com/shramee/starknet-dapp-with-docker"

[[repo]]
url = "https://github.com/shramee/starknet-hardhat-template"

[[repo]]
url = "https://github.com/shramee/starknet-node-python-dind-ci"

[[repo]]
url = "https://github.com/shramee/starknet-role-manager"

[[repo]]
url = "https://github.com/shramee/starknet-wasm"

[[repo]]
url = "https://github.com/shramee/trustless-sockets"

[[repo]]
url = "https://github.com/shramee/wasm-blockifier-runtime"

[[repo]]
url = "https://github.com/Shubham-hub278/ng-questplay"

[[repo]]
url = "https://github.com/ShubhamChndrvnshi/zk-curve"

[[repo]]
url = "https://github.com/sidarth16/ZeroKnowledge-Bootcamp-EncodeClub"

[[repo]]
url = "https://github.com/sidarth16/ZkP-Workbook"

[[repo]]
url = "https://github.com/sigridjineth/ethereum-etl-storage-proof"

[[repo]]
url = "https://github.com/simidawalang/cairo-intro"

[[repo]]
url = "https://github.com/sinyordes/Starknet-ERC721-Balance"

[[repo]]
url = "https://github.com/sipalingtestnet/starknet"

[[repo]]
url = "https://github.com/SithSwap/ministark"

[[repo]]
url = "https://github.com/sivathanuk/explore-starknet"

[[repo]]
url = "https://github.com/sjxqqq/starknet-go"

[[repo]]
url = "https://github.com/skerchouni59/starknet"

[[repo]]
url = "https://github.com/skia-wallet/ExampleDapp"

[[repo]]
url = "https://github.com/Skips1/starknet-node-kurulum-rehberi"

[[repo]]
url = "https://github.com/skyro-compiler/skyro"

[[repo]]
url = "https://github.com/sladecek/sell-a-maze"

[[repo]]
url = "https://github.com/sleepyqadir/Encode-zk-bootcamp"

[[repo]]
url = "https://github.com/Slovenia-team/Decentral-Media"

[[repo]]
url = "https://github.com/Slovenia-team/starknet-erc721-storage"

[[repo]]
url = "https://github.com/slushsdk/slush"

[[repo]]
url = "https://github.com/sm1ck/starkstats"

[[repo]]
url = "https://github.com/Small-Indie-Cryptofactory/starknet-transfer"

[[repo]]
url = "https://github.com/Small-Indie-Cryptofactory/starknet_semolina_code"

[[repo]]
url = "https://github.com/smart-chain-fr/secure-starknet"

[[repo]]
url = "https://github.com/smart-chain-fr/starknet-anchor-v2"

[[repo]]
url = "https://github.com/smart-chain-fr/starknet-anchor-v3"

[[repo]]
url = "https://github.com/smartcontractkit/caigo"

[[repo]]
url = "https://github.com/smartcontractkit/cairo-starter-kit"

[[repo]]
url = "https://github.com/smartcontractkit/chainlink-starknet"

[[repo]]
url = "https://github.com/smchala/DecimalToBinary"

[[repo]]
url = "https://github.com/snapshot-labs/starknet-delegation"

[[repo]]
url = "https://github.com/snapshot-labs/starknet-verifier"

[[repo]]
url = "https://github.com/snapshot-labs/sx-starknet"

[[repo]]
url = "https://github.com/snapshot-labs/sx-ui"

[[repo]]
url = "https://github.com/Snektron/linguist"

[[repo]]
url = "https://github.com/Snojj25/oracle"

[[repo]]
url = "https://github.com/softdevpro7/TypeChain"

[[repo]]
url = "https://github.com/software-mansion-labs/crypto-cpp-py"

[[repo]]
url = "https://github.com/software-mansion-labs/protostar-cairo-py"

[[repo]]
url = "https://github.com/software-mansion-labs/scarb-eject"

[[repo]]
url = "https://github.com/software-mansion-labs/starknet-android-demo"

[[repo]]
url = "https://github.com/software-mansion-labs/starknet-workshops-ethwarsaw"

[[repo]]
url = "https://github.com/software-mansion-labs/starkstonks"

[[repo]]
url = "https://github.com/software-mansion-labs/web3-account"

[[repo]]
url = "https://github.com/software-mansion/asdf-scarb"

[[repo]]
url = "https://github.com/software-mansion/protostar"

[[repo]]
url = "https://github.com/software-mansion/scarb"

[[repo]]
url = "https://github.com/software-mansion/setup-scarb"

[[repo]]
url = "https://github.com/software-mansion/starknet-jvm"

[[repo]]
url = "https://github.com/software-mansion/starknet.py"

[[repo]]
url = "https://github.com/software-mansion/starknet.swift"

[[repo]]
url = "https://github.com/Solpatium/starknet-devnet"

[[repo]]
url = "https://github.com/sonarwatch/token-lists"

[[repo]]
url = "https://github.com/sphinx-dex/cairo-data-structures"

[[repo]]
url = "https://github.com/sphinx-dex/sphinx-core"

[[repo]]
url = "https://github.com/sphinx-dex/sphinx-crosschain"

[[repo]]
url = "https://github.com/sphinx-dex/starkx-front-end"

[[repo]]
url = "https://github.com/sphinx-protocol/sphinx-core"

[[repo]]
url = "https://github.com/sphinx-protocol/sphinx-crosschain"

[[repo]]
url = "https://github.com/sprtd/cairo-ownable-integration"

[[repo]]
url = "https://github.com/sprtd/gm-cairo"

[[repo]]
url = "https://github.com/sprtd/muaccra-workshop"

[[repo]]
url = "https://github.com/sprtd/starknet-lagos-con-workshop"

[[repo]]
url = "https://github.com/SriCrypt/Cairo-Project"

[[repo]]
url = "https://github.com/ss044/work"

[[repo]]
url = "https://github.com/ssteiger/starknet-dapp-boilerplate"

[[repo]]
url = "https://github.com/stamhe/Dapp-Learning"

[[repo]]
url = "https://github.com/stanicluka/starknet"

[[repo]]
url = "https://github.com/stark-haven/chess"

[[repo]]
url = "https://github.com/stark-mfer/cairo-contracts"

[[repo]]
url = "https://github.com/stark-mfer/frontend"

[[repo]]
url = "https://github.com/Stark-Wars/StarkWarsContracts"

[[repo]]
url = "https://github.com/StarkBoard/starkboard-back"

[[repo]]
url = "https://github.com/StarkBoard/starknet-py-indexer"

[[repo]]
url = "https://github.com/StarkCon/workshop01"

[[repo]]
url = "https://github.com/StarkLend/starklend-protocol"

[[repo]]
url = "https://github.com/StarkLinkVRF/VRF-StarkNet"

[[repo]]
url = "https://github.com/StarkMaze/starkmaze-frontend"

[[repo]]
url = "https://github.com/StarkMint/StarkMint-contracts"

[[repo]]
url = "https://github.com/Starknet-Africa-Edu/starknet-keygen"

[[repo]]
url = "https://github.com/starknet-chimp/contract"

[[repo]]
url = "https://github.com/Starknet-China/Awesome-StarkNet-Chinese"

[[repo]]
url = "https://github.com/starknet-edu/aa-workshop"

[[repo]]
url = "https://github.com/starknet-edu/awesome-starknet"

[[repo]]
url = "https://github.com/starknet-edu/basecamp"

[[repo]]
url = "https://github.com/starknet-edu/buymeacoffee-contracts"

[[repo]]
url = "https://github.com/starknet-edu/buymeacoffee-ui"

[[repo]]
url = "https://github.com/starknet-edu/cairo-coverage"

[[repo]]
url = "https://github.com/starknet-edu/cairo-snippets"

[[repo]]
url = "https://github.com/starknet-edu/counter-workshop"

[[repo]]
url = "https://github.com/starknet-edu/deploy-cairo1-demo"

[[repo]]
url = "https://github.com/starknet-edu/fountain"

[[repo]]
url = "https://github.com/starknet-edu/hardhat-example"

[[repo]]
url = "https://github.com/starknet-edu/kakashi"

[[repo]]
url = "https://github.com/starknet-edu/kill-switch"

[[repo]]
url = "https://github.com/starknet-edu/l1-l2-messaging-example"

[[repo]]
url = "https://github.com/starknet-edu/ownable"

[[repo]]
url = "https://github.com/starknet-edu/ownable-workshop"

[[repo]]
url = "https://github.com/starknet-edu/ownable_v2"

[[repo]]
url = "https://github.com/starknet-edu/points-migrator"

[[repo]]
url = "https://github.com/starknet-edu/remix-game-day"

[[repo]]
url = "https://github.com/starknet-edu/remote-controlled-accounts"

[[repo]]
url = "https://github.com/starknet-edu/setup-starknet-dev-env"

[[repo]]
url = "https://github.com/starknet-edu/sn-grader"

[[repo]]
url = "https://github.com/starknet-edu/sn-lib-integration"

[[repo]]
url = "https://github.com/starknet-edu/snf-basecamp-pilot"

[[repo]]
url = "https://github.com/starknet-edu/snf-events-pilot"

[[repo]]
url = "https://github.com/starknet-edu/snfg-pilot"

[[repo]]
url = "https://github.com/starknet-edu/starknet-accounts"

[[repo]]
url = "https://github.com/starknet-edu/starknet-cairo-101"

[[repo]]
url = "https://github.com/starknet-edu/starknet-cc-ctf-challenges"

[[repo]]
url = "https://github.com/starknet-edu/starknet-debug"

[[repo]]
url = "https://github.com/starknet-edu/starknet-docs"

[[repo]]
url = "https://github.com/starknet-edu/starknet-edu.github.io"

[[repo]]
url = "https://github.com/starknet-edu/starknet-erc20"

[[repo]]
url = "https://github.com/starknet-edu/starknet-erc721"

[[repo]]
url = "https://github.com/starknet-edu/StarkNet-integration"

[[repo]]
url = "https://github.com/starknet-edu/starknet-messaging-bridge"

[[repo]]
url = "https://github.com/starknet-edu/starknet-scripts"

[[repo]]
url = "https://github.com/starknet-edu/starknet-seed"

[[repo]]
url = "https://github.com/starknet-edu/starknet-stack"

[[repo]]
url = "https://github.com/starknet-edu/starknetbook"

[[repo]]
url = "https://github.com/starknet-edu/tutorials-players-counter"

[[repo]]
url = "https://github.com/starknet-edu/ultimate-env"

[[repo]]
url = "https://github.com/starknet-edu/walking-with-starknet"

[[repo]]
url = "https://github.com/Starknet-Es/Awesome-Starknet"

[[repo]]
url = "https://github.com/Starknet-Es/Maths-StarknetEs"

[[repo]]
url = "https://github.com/Starknet-Es/StarknetEs-Aprendizaje"

[[repo]]
url = "https://github.com/starknet-graph/firehose-starknet"

[[repo]]
url = "https://github.com/starknet-graph/jsonrpc-to-firestark"

[[repo]]
url = "https://github.com/starknet-graph/pathfinder"

[[repo]]
url = "https://github.com/starknet-id/affiliate.starknet.id"

[[repo]]
url = "https://github.com/starknet-id/api.sales.starknet.id"

[[repo]]
url = "https://github.com/starknet-id/api.starknet.id"

[[repo]]
url = "https://github.com/starknet-id/app.starknet.id"

[[repo]]
url = "https://github.com/starknet-id/auto_renew_bot"

[[repo]]
url = "https://github.com/starknet-id/auto_renew_contract"

[[repo]]
url = "https://github.com/starknet-id/auto_renew_indexer"

[[repo]]
url = "https://github.com/starknet-id/contract"

[[repo]]
url = "https://github.com/starknet-id/contract_cairo1"

[[repo]]
url = "https://github.com/starknet-id/docs.starknet.id"

[[repo]]
url = "https://github.com/starknet-id/ens_resolver"

[[repo]]
url = "https://github.com/starknet-id/eth_verifier"

[[repo]]
url = "https://github.com/starknet-id/hackerhouse.starknet.id"

[[repo]]
url = "https://github.com/starknet-id/identity"

[[repo]]
url = "https://github.com/starknet-id/identity_tokens"

[[repo]]
url = "https://github.com/starknet-id/indexer"

[[repo]]
url = "https://github.com/starknet-id/indexer_old"

[[repo]]
url = "https://github.com/starknet-id/land.starknet.quest"

[[repo]]
url = "https://github.com/starknet-id/mint_from_l1"

[[repo]]
url = "https://github.com/starknet-id/multicalls"

[[repo]]
url = "https://github.com/starknet-id/multicalls_old"

[[repo]]
url = "https://github.com/starknet-id/naming"

[[repo]]
url = "https://github.com/starknet-id/naming_contract"

[[repo]]
url = "https://github.com/starknet-id/nft_pp_verifier"

[[repo]]
url = "https://github.com/starknet-id/og.starknet.id"

[[repo]]
url = "https://github.com/starknet-id/old_identity"

[[repo]]
url = "https://github.com/starknet-id/old_naming"

[[repo]]
url = "https://github.com/starknet-id/old_verifier"

[[repo]]
url = "https://github.com/starknet-id/quest_boost_contract"

[[repo]]
url = "https://github.com/starknet-id/quest_nft_contract"

[[repo]]
url = "https://github.com/starknet-id/referral"

[[repo]]
url = "https://github.com/starknet-id/referral_contract"

[[repo]]
url = "https://github.com/starknet-id/resolver_delegation"

[[repo]]
url = "https://github.com/starknet-id/resolver_delegation_cairo1"

[[repo]]
url = "https://github.com/starknet-id/sales_indexer"

[[repo]]
url = "https://github.com/starknet-id/sales_indexer_old"

[[repo]]
url = "https://github.com/starknet-id/sbt.starknet.id"

[[repo]]
url = "https://github.com/starknet-id/starknet.id"

[[repo]]
url = "https://github.com/starknet-id/starknetid.js"

[[repo]]
url = "https://github.com/starknet-id/starknetid.rs"

[[repo]]
url = "https://github.com/starknet-id/stats.starknet.id"

[[repo]]
url = "https://github.com/starknet-id/subdomain_delegation"

[[repo]]
url = "https://github.com/starknet-id/subdomain_distribution"

[[repo]]
url = "https://github.com/starknet-id/toolkit"

[[repo]]
url = "https://github.com/starknet-id/tribe_nft"

[[repo]]
url = "https://github.com/starknet-id/verifier_contract"

[[repo]]
url = "https://github.com/starknet-id/verifier_pop"

[[repo]]
url = "https://github.com/starknet-id/watchtower.starknet.id"

[[repo]]
url = "https://github.com/starknet-io/.github"

[[repo]]
url = "https://github.com/starknet-io/antora-based-repo-template"

[[repo]]
url = "https://github.com/starknet-io/builders-council"

[[repo]]
url = "https://github.com/starknet-io/devonomics"

[[repo]]
url = "https://github.com/starknet-io/docs-common-content"

[[repo]]
url = "https://github.com/starknet-io/get-starknet"

[[repo]]
url = "https://github.com/starknet-io/glossary"

[[repo]]
url = "https://github.com/starknet-io/hello-starknet"

[[repo]]
url = "https://github.com/starknet-io/SNIPs"

[[repo]]
url = "https://github.com/starknet-io/starkgate-contracts"

[[repo]]
url = "https://github.com/starknet-io/starkgate-frontend"

[[repo]]
url = "https://github.com/starknet-io/starknet-addresses"

[[repo]]
url = "https://github.com/starknet-io/starknet-docs"

[[repo]]
url = "https://github.com/starknet-io/starknet-docs-antora-ui"

[[repo]]
url = "https://github.com/starknet-io/starknet-p2p-specs"

[[repo]]
url = "https://github.com/starknet-io/starknet-playground"

[[repo]]
url = "https://github.com/starknet-io/starknet-stack-resources"

[[repo]]
url = "https://github.com/starknet-io/StarkNet-Token"

[[repo]]
url = "https://github.com/starknet-io/starknet-website"

[[repo]]
url = "https://github.com/starknet-io/starknet-zig"

[[repo]]
url = "https://github.com/starknet-io/starknet.js"

[[repo]]
url = "https://github.com/starknet-io/tokei"

[[repo]]
url = "https://github.com/starknet-io/types-js"

[[repo]]
url = "https://github.com/starknet-io/types-rs"

[[repo]]
url = "https://github.com/Starknet-php/starknet.php"

[[repo]]
url = "https://github.com/Starknet-Recovery-Service/recovery"

[[repo]]
url = "https://github.com/StarkNet-ZH/Awesome-StarkNet-Chinese"

[[repo]]
url = "https://github.com/StarknetAstro/alexandria"

[[repo]]
url = "https://github.com/StarknetAstro/AstroEditor"

[[repo]]
url = "https://github.com/StarknetAstro/BootCamp"

[[repo]]
url = "https://github.com/StarknetAstro/cairo-book.github.io"

[[repo]]
url = "https://github.com/StarknetAstro/CairoByExample"

[[repo]]
url = "https://github.com/StarknetAstro/dojobook"

[[repo]]
url = "https://github.com/StarknetAstro/OpenBillboard"

[[repo]]
url = "https://github.com/StarknetAstro/starknetbook"

[[repo]]
url = "https://github.com/StarknetAstro/StarknetByExample"

[[repo]]
url = "https://github.com/starknetdev/shared_wallet"

[[repo]]
url = "https://github.com/starknetdev/starknet_liquidity_pool"

[[repo]]
url = "https://github.com/starknetes/starknet-cairo-101-spanish"
missing = true

[[repo]]
url = "https://github.com/starknetwiki/stiki-frontend"

[[repo]]
url = "https://github.com/StarkNightsWatch/starknetid-naming"

[[repo]]
url = "https://github.com/Starknopoly/contracts"

[[repo]]
url = "https://github.com/starkoracles/Aero"

[[repo]]
url = "https://github.com/starkpay-labs/starkpay-v1"

[[repo]]
url = "https://github.com/starkpunks/contracts"

[[repo]]
url = "https://github.com/StarkQuest/frontend"

[[repo]]
url = "https://github.com/starkscan/starkscan-verifier"

[[repo]]
url = "https://github.com/Starkswap/cairo-erc20-faucet"

[[repo]]
url = "https://github.com/Starkswap/ironfleet-contracts"

[[repo]]
url = "https://github.com/Starkswap/starkswap-contracts"

[[repo]]
url = "https://github.com/starkware-intern/su-zhu-tweets"

[[repo]]
url = "https://github.com/starkware-libs/blockifier"

[[repo]]
url = "https://github.com/starkware-libs/cairo"
tags = ["Protocol"]

[[repo]]
url = "https://github.com/starkware-libs/cairo-examples"
missing = true

[[repo]]
url = "https://github.com/starkware-libs/cairo-lang"

[[repo]]
url = "https://github.com/starkware-libs/cairo-playground"

[[repo]]
url = "https://github.com/starkware-libs/committer"

[[repo]]
url = "https://github.com/starkware-libs/crypto-cpp"

[[repo]]
url = "https://github.com/starkware-libs/davion-config"

[[repo]]
url = "https://github.com/starkware-libs/dydx-config"

[[repo]]
url = "https://github.com/starkware-libs/ethSTARK"

[[repo]]
url = "https://github.com/starkware-libs/formal-proofs"

[[repo]]
url = "https://github.com/starkware-libs/gammax-config"

[[repo]]
url = "https://github.com/starkware-libs/karpenter"

[[repo]]
url = "https://github.com/starkware-libs/okx-config"

[[repo]]
url = "https://github.com/starkware-libs/papyrus"

[[repo]]
url = "https://github.com/starkware-libs/python-terraform"

[[repo]]
url = "https://github.com/starkware-libs/stark-perpetual"

[[repo]]
url = "https://github.com/starkware-libs/starkex-apps-api"

[[repo]]
url = "https://github.com/starkware-libs/starkex-contracts"

[[repo]]
url = "https://github.com/starkware-libs/starkex-core"

[[repo]]
url = "https://github.com/starkware-libs/starkex-data-availability-committee"

[[repo]]
url = "https://github.com/starkware-libs/starkex-for-spot-trading"

[[repo]]
url = "https://github.com/starkware-libs/starkex-js"

[[repo]]
url = "https://github.com/starkware-libs/starkex-playground"

[[repo]]
url = "https://github.com/starkware-libs/starkex-resources"

[[repo]]
url = "https://github.com/starkware-libs/starkex-resources-wip"

[[repo]]
url = "https://github.com/starkware-libs/StarkNet-AllCoreDevs-Meetings"

[[repo]]
url = "https://github.com/starkware-libs/starknet-api"
tags = ["Protocol"]

[[repo]]
url = "https://github.com/starkware-libs/starknet-snap"

[[repo]]
url = "https://github.com/starkware-libs/starknet-specs"

[[repo]]
url = "https://github.com/starkware-libs/starknet-tutorials-cairo-syntax"

[[repo]]
url = "https://github.com/starkware-libs/starknet-tutorials-erc20"

[[repo]]
url = "https://github.com/starkware-libs/starknet-tutorials-erc721"

[[repo]]
url = "https://github.com/starkware-libs/starknet-tutorials-global"

[[repo]]
url = "https://github.com/starkware-libs/starknet-tutorials-utils"

[[repo]]
url = "https://github.com/starkware-libs/starkware-crypto-utils"

[[repo]]
url = "https://github.com/starkware-libs/stone-prover"

[[repo]]
url = "https://github.com/starkware-libs/stwo"

[[repo]]
url = "https://github.com/starkware-libs/veedo"

[[repo]]
url = "https://github.com/Starkware-Naming-Service/cairo-contracts"

[[repo]]
url = "https://github.com/StarkWareHackathon/starknet-IoT-DAO"

[[repo]]
url = "https://github.com/starwalker00/ogame-starknet"

[[repo]]
url = "https://github.com/Stash-Ex/stash-extension"

[[repo]]
url = "https://github.com/Stash-Ex/stash-protocol"

[[repo]]
url = "https://github.com/stefanalfbo/cairo-by-examples"

[[repo]]
url = "https://github.com/stefanalfbo/cairo-dev-container"

[[repo]]
url = "https://github.com/stompesi/starkware-hackathon"

[[repo]]
url = "https://github.com/StreamifyHQ/streamify"

[[repo]]
url = "https://github.com/strips-finance/rabbitx_contracts"

[[repo]]
url = "https://github.com/strkfarm/starkfarm-client"

[[repo]]
url = "https://github.com/subvisual/ChickenBonds"

[[repo]]
url = "https://github.com/subvisual/matusalem"

[[repo]]
url = "https://github.com/subvisual/my-first-starknet-contract-demo"

[[repo]]
url = "https://github.com/subvisual/starknet-demo-dapp"

[[repo]]
url = "https://github.com/subvisual/svarknet"

[[repo]]
url = "https://github.com/subzet/cairo-workshop"

[[repo]]
url = "https://github.com/sudo213/Deployer-Starknet-Erc"

[[repo]]
url = "https://github.com/sugarforever/starknet-erc721"

[[repo]]
url = "https://github.com/suhailkakar/awesome-list-rpc-nodes-providers"

[[repo]]
url = "https://github.com/suhasagg/Koolstarknetjunotutorials"

[[repo]]
url = "https://github.com/SummaryDev/starknet-archive"

[[repo]]
url = "https://github.com/supernovahs/starknet-rs"

[[repo]]
url = "https://github.com/SuperStar0106/Ganache"

[[repo]]
url = "https://github.com/superWifi/starknet-pepe"

[[repo]]
url = "https://github.com/SupremeSingh/Awesome-ZK"

[[repo]]
url = "https://github.com/SupremeSingh/cairo-voting-contract"

[[repo]]
url = "https://github.com/SupremeSingh/cairo1-starklings-sols"

[[repo]]
url = "https://github.com/SupremeSingh/starklings"

[[repo]]
url = "https://github.com/SupremeSingh/starknet-js-tutorial"

[[repo]]
url = "https://github.com/SupremeSingh/zkpBootcampJuly"

[[repo]]
url = "https://github.com/surajsharma/starknet-erc721"

[[repo]]
url = "https://github.com/surfer05/starknetjs"

[[repo]]
url = "https://github.com/susanmu2020/Dapp-Learning"

[[repo]]
url = "https://github.com/sustia-llc/starknet-redux-typescript"

[[repo]]
url = "https://github.com/swan-of-bodom/cygnus-starknet-dev"

[[repo]]
url = "https://github.com/swan-of-bodom/starknet-vim"

[[repo]]
url = "https://github.com/swapnilraj/protostar-verify-test"

[[repo]]
url = "https://github.com/Sweng0d/CairoChallengesPlayground.cairo"

[[repo]]
url = "https://github.com/swiiny/starknext"

[[repo]]
url = "https://github.com/switch-recover/switch"

[[repo]]
url = "https://github.com/switch-recover/switch-core"

[[repo]]
url = "https://github.com/SYBIL-MAFIA/starknet-nft-minter"

[[repo]]
url = "https://github.com/SYBIL-MAFIA/starknet-soft-retrodrops"

[[repo]]
url = "https://github.com/SYBIL-MAFIA/starknet-wallet-upgrade"

[[repo]]
url = "https://github.com/sybil-v-zakone/starknet-pk-extractor"

[[repo]]
url = "https://github.com/sybil-v-zakone/starknet-short-addresses-extractor"

[[repo]]
url = "https://github.com/sybil-v-zakone/starknet-wallets-generator"

[[repo]]
url = "https://github.com/szymcio32/apibara-starknet"

[[repo]]
url = "https://github.com/szymcio32/blockchain-projects"

[[repo]]
url = "https://github.com/t4sk/hello-cairo"

[[repo]]
url = "https://github.com/t4sk/hello-starknet"

[[repo]]
url = "https://github.com/taco-paco/starknet-eth"

[[repo]]
url = "https://github.com/taco-paco/starknet-exp"

[[repo]]
url = "https://github.com/tadad/imx-starknet"

[[repo]]
url = "https://github.com/tadad/starknet_amm"

[[repo]]
url = "https://github.com/tahmed4/onchain_gas_analysis"

[[repo]]
url = "https://github.com/tahos81/shovel"

[[repo]]
url = "https://github.com/taijusanagi/starknet-sandbox"

[[repo]]
url = "https://github.com/takez0o/deadly-games-starknet"

[[repo]]
url = "https://github.com/taleweaver-ai/taleweaver-v2-gamejam.git"

[[repo]]
url = "https://github.com/TamaraRingas/CairoBootcamp"

[[repo]]
url = "https://github.com/tangtao1989/Starknet-node"

[[repo]]
url = "https://github.com/tangtj/starknet-amm-contract"

[[repo]]
url = "https://github.com/tanjid-showkot/whack-a-mole-web3-login-react"

[[repo]]
url = "https://github.com/Tanteli/cairo-AMM"

[[repo]]
url = "https://github.com/Tanteli/cairo-template"

[[repo]]
url = "https://github.com/tarasak6/Starknet_random"

[[repo]]
url = "https://github.com/tarrencev/go-starknet"

[[repo]]
url = "https://github.com/tarrencev/protostar"

[[repo]]
url = "https://github.com/tarrencev/starknet-scaffold"

[[repo]]
url = "https://github.com/TAsa46/Starknet-Hopefull-Airdrop"

[[repo]]
url = "https://github.com/tax14HeyItsStefan/cairoNew"

[[repo]]
url = "https://github.com/Tbelleng/Kaiji"

[[repo]]
url = "https://github.com/team-brewery/wallet-app-store"

[[repo]]
url = "https://github.com/teamdesider/ToT"
missing = true

[[repo]]
url = "https://github.com/Tecatech/cyber-security-training"

[[repo]]
url = "https://github.com/Tecatech/information-security-training"

[[repo]]
url = "https://github.com/Ted1166/starknet-cohort-assignments"

[[repo]]
url = "https://github.com/TeddyNotBear/mystis-og-pass"

[[repo]]
url = "https://github.com/TeddyNotBear/save-the-quacks"

[[repo]]
url = "https://github.com/tekkac/apibara_indexer_test"

[[repo]]
url = "https://github.com/tekkac/cairo-alt_bn128"

[[repo]]
url = "https://github.com/tekkac/carb-meter"

[[repo]]
url = "https://github.com/tekkac/l2_minter"

[[repo]]
url = "https://github.com/tekkac/starklings"

[[repo]]
url = "https://github.com/tempusfinance/starknet-devnet"

[[repo]]
url = "https://github.com/testevgen/StarkNet"

[[repo]]
url = "https://github.com/tgyf007/debugpkg"
missing = true

[[repo]]
url = "https://github.com/Th0rgal/better-multicall"

[[repo]]
url = "https://github.com/Th0rgal/contract"

[[repo]]
url = "https://github.com/Th0rgal/guildsweb"

[[repo]]
url = "https://github.com/Th0rgal/plugin-bmc"

[[repo]]
url = "https://github.com/Th0rgal/plugin_starknetid"

[[repo]]
url = "https://github.com/Th0rgal/sphinx"

[[repo]]
url = "https://github.com/Th0rgal/starkbet"

[[repo]]
url = "https://github.com/Th0rgal/starkbot"

[[repo]]
url = "https://github.com/Th0rgal/stoken"

[[repo]]
url = "https://github.com/Th0rgal/vanity-starknet"

[[repo]]
url = "https://github.com/Th0rgal/zkstark"

[[repo]]
url = "https://github.com/thanapongsj1996/starknet-frontend"

[[repo]]
url = "https://github.com/thannvn/starknet-airdrop"
missing = true

[[repo]]
url = "https://github.com/thasipablo/starknet_communities"

[[repo]]
url = "https://github.com/ThatGuy247/SloganCounter"

[[repo]]
url = "https://github.com/the-candy-shop/starksheet-monorepo"

[[repo]]
url = "https://github.com/the-ninth/cairo-contracts"

[[repo]]
url = "https://github.com/the-ninth/starknet-contracts"

[[repo]]
url = "https://github.com/TheKnightCoder/ZKSpark-StarkNet-Bootcamp"

[[repo]]
url = "https://github.com/THEmmanuel/starknet-devnet"

[[repo]]
url = "https://github.com/THenry14/starknet-devnet"

[[repo]]
url = "https://github.com/thephoenixguild/StarkNet_Warp"

[[repo]]
url = "https://github.com/theskyvalker/nextid-starknet"

[[repo]]
url = "https://github.com/thinkincloudy/starknet.js"

[[repo]]
url = "https://github.com/Thirumurugan7/NFT-Hunter"

[[repo]]
url = "https://github.com/thisislexar/Starknet-Node"

[[repo]]
url = "https://github.com/thomas-quadratic/kakarot"

[[repo]]
url = "https://github.com/threepwave/crypts-realms"

[[repo]]
url = "https://github.com/threepwave/cryptsandcaverns"

[[repo]]
url = "https://github.com/thryec/protostar-cairo"

[[repo]]
url = "https://github.com/TianM/starknet-generate"

[[repo]]
url = "https://github.com/TianM/starknet.github.io"

[[repo]]
url = "https://github.com/tigretocode/starknet"

[[repo]]
url = "https://github.com/TimNooren/pytest-cairo"

[[repo]]
url = "https://github.com/TimNooren/starknet-compose"

[[repo]]
url = "https://github.com/timothyAgevi/offramp-client"

[[repo]]
url = "https://github.com/timothyAgevi/starknet_forge_template_sample"

[[repo]]
url = "https://github.com/timothyAgevi/starknet_learning"

[[repo]]
url = "https://github.com/timPrachasri/starknet-hardhat-lab-1"

[[repo]]
url = "https://github.com/tkachuk-zhenechk/Cairo-Data-Availability"

[[repo]]
url = "https://github.com/todos1969/quiz_strk_contract"

[[repo]]
url = "https://github.com/toglok/starknet"

[[repo]]
url = "https://github.com/tohrnii/flashloan-starknet"

[[repo]]
url = "https://github.com/tohrnii/openlab-cairo"

[[repo]]
url = "https://github.com/TokenFlowInsights/StarkTx"
missing = true

[[repo]]
url = "https://github.com/TokeniZK/tokenizk-finance"

[[repo]]
url = "https://github.com/TomaszWaszczyk/ZKPBootcamp"

[[repo]]
url = "https://github.com/tomek0123456789/cairo-pokemons"

[[repo]]
url = "https://github.com/tony1908/starknet-demo"

[[repo]]
url = "https://github.com/tonyprometeo/Starknet-Monthy-Transfer"

[[repo]]
url = "https://github.com/topology-gg/caistring"

[[repo]]
url = "https://github.com/topology-gg/fountain"

[[repo]]
url = "https://github.com/topology-gg/isaac"

[[repo]]
url = "https://github.com/topology-gg/isaac-space-view"

[[repo]]
url = "https://github.com/topology-gg/isaac-station-view"

[[repo]]
url = "https://github.com/topology-gg/isaac-working-view"

[[repo]]
url = "https://github.com/topology-gg/mumu-backend"

[[repo]]
url = "https://github.com/topology-gg/mumu-cairo"

[[repo]]
url = "https://github.com/topology-gg/s2m2"

[[repo]]
url = "https://github.com/topology-gg/s2m2-view"

[[repo]]
url = "https://github.com/topology-gg/shoshin"

[[repo]]
url = "https://github.com/topology-gg/stardisc-view"

[[repo]]
url = "https://github.com/tor-tobi/frontend"

[[repo]]
url = "https://github.com/torusresearch/jwt-prover-cairo"

[[repo]]
url = "https://github.com/TotalPizza/kakarot"

[[repo]]
url = "https://github.com/TotalPizza/starknet-multisig-account"

[[repo]]
url = "https://github.com/tracyzhang1998/StarknetVote"

[[repo]]
url = "https://github.com/tradeflows/v1-core-starknet"

[[repo]]
url = "https://github.com/tradeparadex/code-samples"

[[repo]]
url = "https://github.com/tradeparadex/starknet-signing-cpp"

[[repo]]
url = "https://github.com/tranbamanh229289/gauss"

[[repo]]
url = "https://github.com/trangnv/100daysCairo"

[[repo]]
url = "https://github.com/trangnv/cairo1-contracts"

[[repo]]
url = "https://github.com/trangnv/empiric-eth-price-prediction"

[[repo]]
url = "https://github.com/trangnv/ethereum-starknet-bridge"

[[repo]]
url = "https://github.com/trangnv/linear-regression-starknet"

[[repo]]
url = "https://github.com/trangnv/starknet-notebook"

[[repo]]
url = "https://github.com/trangnv/starknet-watcher"

[[repo]]
url = "https://github.com/trangnv/zkclass"

[[repo]]
url = "https://github.com/trbutler4/starkfish"

[[repo]]
url = "https://github.com/Treasury-research/starknet-web"

[[repo]]
url = "https://github.com/trentrand/PaintToEarn.eth"

[[repo]]
url = "https://github.com/TrickydaStickylate/STRK-RULES"

[[repo]]
url = "https://github.com/trivonhan/starknet-intergrate"

[[repo]]
url = "https://github.com/tsauvajon/starknet-cairo-101"

[[repo]]
url = "https://github.com/tserg/cairo-contracts"

[[repo]]
url = "https://github.com/tserg/vyper-contracts"

[[repo]]
url = "https://github.com/tserg/vyro"

[[repo]]
url = "https://github.com/tsremarkable/cairo-contracts"

[[repo]]
url = "https://github.com/tudorpintea999/lightweightStarknetBook"

[[repo]]
url = "https://github.com/TumTum23/cairo-erc4626"

[[repo]]
url = "https://github.com/TUPRIMALAPROPVP/validationevent"
missing = true

[[repo]]
url = "https://github.com/Turbo8282/sns-copy"
missing = true

[[repo]]
url = "https://github.com/turrisxyz/linguist"

[[repo]]
url = "https://github.com/tutan123/MintCorner"

[[repo]]
url = "https://github.com/tutan123/Starknet_dev"

[[repo]]
url = "https://github.com/TxGamesStudio/txspaces-contract"

[[repo]]
url = "https://github.com/txthanh1178793/Cairo-exercise"

[[repo]]
url = "https://github.com/txthanh1178793/StarkNet-tutorial"

[[repo]]
url = "https://github.com/tyler-smith/kakarot"

[[repo]]
url = "https://github.com/u11fork/starknet-cario-contracts"

[[repo]]
url = "https://github.com/u20024804/starknet.py"

[[repo]]
url = "https://github.com/udayj/dynamic_voting_system"

[[repo]]
url = "https://github.com/udayj/starknet_prediction_market"

[[repo]]
url = "https://github.com/udayj/token_gated_account"

[[repo]]
url = "https://github.com/udayj/votex_v1"

[[repo]]
url = "https://github.com/UESTC-ZSC/Dapp-Learning"

[[repo]]
url = "https://github.com/ulerdogan/pickaxe"

[[repo]]
url = "https://github.com/Ultra-Tech-code/Cairo-Test-Project"

[[repo]]
url = "https://github.com/unifralabs/starknet.js-workshop"

[[repo]]
url = "https://github.com/unintendedcon/cairo-exercise-answers"

[[repo]]
url = "https://github.com/UnknownUnknownst/starknet_test"

[[repo]]
url = "https://github.com/unparalleled-js/ape-demo-project"

[[repo]]
url = "https://github.com/Upilassi/contract-cairo"

[[repo]]
url = "https://github.com/upnodedev/starknet-pathfinder-ansible"

[[repo]]
url = "https://github.com/uqbar-dao/sirens-of-uqbar"
missing = true

[[repo]]
url = "https://github.com/urbit/azimuth-cairo"

[[repo]]
url = "https://github.com/Utilitycoder/pragma"

[[repo]]
url = "https://github.com/V1C70RYG0D/ctf-blockchain"

[[repo]]
url = "https://github.com/vaibhavgeek/game-clock"

[[repo]]
url = "https://github.com/Valdemaroff/Starknet"

[[repo]]
url = "https://github.com/valour01/paradigm-ctf-2022"

[[repo]]
url = "https://github.com/vamsick29/starknet"

[[repo]]
url = "https://github.com/vanhuy170496/chimpion-contract"

[[repo]]
url = "https://github.com/vantwoutmaarten/Starknet"

[[repo]]
url = "https://github.com/vantwoutmaarten/starknet-hackathon-game"

[[repo]]
url = "https://github.com/vanyarespect7condcryp/play-cairo"

[[repo]]
url = "https://github.com/vanyarespect7condcryp/testingcairo"

[[repo]]
url = "https://github.com/vasme73/starknetSwap"

[[repo]]
url = "https://github.com/veramolabs/did-scorpius"

[[repo]]
url = "https://github.com/vibenedict/cairo-bootcamp-23"

[[repo]]
url = "https://github.com/VictorONN/ex14-Starknet-basecamp2"

[[repo]]
url = "https://github.com/VictorONN/starknetnairobiclass5"

[[repo]]
url = "https://github.com/Vid201/awesome-ethereum-rust"

[[repo]]
url = "https://github.com/viemrect/starknet-node"

[[repo]]
url = "https://github.com/vikions/starkKasino"

[[repo]]
url = "https://github.com/vikkydataseo/starklings-solutions"

[[repo]]
url = "https://github.com/vikkydataseo/starklins-solutions-cairo-1"

[[repo]]
url = "https://github.com/vinceferro/bidding-system_cairo"

[[repo]]
url = "https://github.com/vinskasenda/Starknet-Node"

[[repo]]
url = "https://github.com/vishnuc77/starknet-l1-l2"

[[repo]]
url = "https://github.com/vishnuc77/voting-starkware"

[[repo]]
url = "https://github.com/Vishvesh-rao/Truffle-Starknet-Box"

[[repo]]
url = "https://github.com/Vitali-workspace/Crypto-Testnet-Faucet"

[[repo]]
url = "https://github.com/vitec0110/starknet"

[[repo]]
url = "https://github.com/vivienbcr/blockhead"

[[repo]]
url = "https://github.com/vkubilays/Get-Starknet"

[[repo]]
url = "https://github.com/Vladislav1z/StarkNet_test_my_contract"

[[repo]]
url = "https://github.com/vmmuthu31/kakarot"

[[repo]]
url = "https://github.com/vmmuthu31/NFT_Craft"

[[repo]]
url = "https://github.com/vomira/dao-upwork"

[[repo]]
url = "https://github.com/vonvon1991/StarknetVonvon"

[[repo]]
url = "https://github.com/vova2244/https---github.com-SYBIL-MAFIA-starknet-soft-retrodrops"

[[repo]]
url = "https://github.com/vuittont60/cairo0-cairo1-deploy-demo"

[[repo]]
url = "https://github.com/vvwvann/starknet-example"

[[repo]]
url = "https://github.com/w2k-star-forks/warp"

[[repo]]
url = "https://github.com/w5pand/starknet-0-1"

[[repo]]
url = "https://github.com/wackalabs/cairo-setup"
missing = true

[[repo]]
url = "https://github.com/wallace-df/nft-launcher-contracts"

[[repo]]
url = "https://github.com/wallace-df/nft-launcher-dapp"

[[repo]]
url = "https://github.com/wallace-df/nft-lending-contracts"

[[repo]]
url = "https://github.com/wallace-df/nft-renting-contracts"

[[repo]]
url = "https://github.com/wallace-df/virtap-webapp"
missing = true

[[repo]]
url = "https://github.com/wandcrafting/cairo-fsm"

[[repo]]
url = "https://github.com/wangshuqin1993/CRC20-test"
missing = true

[[repo]]
url = "https://github.com/wangshuqin1993/StarkWare-ERC20"

[[repo]]
url = "https://github.com/Wanying-He/AI-trading-demo"

[[repo]]
url = "https://github.com/Wanying-He/starknet-dnn-demo"

[[repo]]
url = "https://github.com/war-in/starknet-devnet"

[[repo]]
url = "https://github.com/WardrobeAI/starknet-nft-marketplace"

[[repo]]
url = "https://github.com/Wave-95/anvil-contracts"

[[repo]]
url = "https://github.com/Wave-95/cairo-learning"

[[repo]]
url = "https://github.com/Wave-95/hello-cairo"

[[repo]]
url = "https://github.com/Wave-95/hello-starknet"

[[repo]]
url = "https://github.com/Wave-95/proovy-ui"

[[repo]]
url = "https://github.com/Wave-95/zkBarter-contracts"

[[repo]]
url = "https://github.com/web3-byoa/react-byoa-sdk"

[[repo]]
url = "https://github.com/web3-byoa/starknet_l2_contract"

[[repo]]
url = "https://github.com/Web3-Club/PoS-Planet"

[[repo]]
url = "https://github.com/Web3Auth/sign-in-with-web3"

[[repo]]
url = "https://github.com/web3magnetic/starknet-tutorials"

[[repo]]
url = "https://github.com/wenzhenxiang/starkhitchhiker"

[[repo]]
url = "https://github.com/wenzhenxiang/starknet_account"

[[repo]]
url = "https://github.com/wenzhenxiang/starknet_simple_token"

[[repo]]
url = "https://github.com/whatthedev-eth/hello_starknet"
missing = true

[[repo]]
url = "https://github.com/Wickchad/starknet-docs-style-guide"

[[repo]]
url = "https://github.com/widolabs/wido-contracts-cairo"

[[repo]]
url = "https://github.com/William3Johnson/openzeppelin-nile-upgrades"

[[repo]]
url = "https://github.com/willshi88/project-crawling"

[[repo]]
url = "https://github.com/windupbird66/starknet_hunter"

[[repo]]
url = "https://github.com/wiringbits/block-explorer"

[[repo]]
url = "https://github.com/WiseMrMusa/ERC20-Cairo"

[[repo]]
url = "https://github.com/WiseMrMusa/jinchuriki"

[[repo]]
url = "https://github.com/WiseMrMusa/starknet-africa-bootcamp"

[[repo]]
url = "https://github.com/wliu6v/starknet-storage-test"

[[repo]]
url = "https://github.com/wstrk/vien"

[[repo]]
url = "https://github.com/WTFAcademy/WTF-Cairo"

[[repo]]
url = "https://github.com/WTFAcademy/WTF-Starknet"

[[repo]]
url = "https://github.com/WTFAcademy/WTF-Starknet-Dapp-demo"

[[repo]]
url = "https://github.com/WXF-WangXuFeng/Dapp-Learning"

[[repo]]
url = "https://github.com/wyf-ACCEPT/meson-starknet-demo"

[[repo]]
url = "https://github.com/X-oss-byte/starknet.go"

[[repo]]
url = "https://github.com/Xaint00ship/starknet"

[[repo]]
url = "https://github.com/xan-crypto/CurveZero-FrontEnd"

[[repo]]
url = "https://github.com/xavier-alexandre/hello-cairo"

[[repo]]
url = "https://github.com/xavier-alexandre/hello-starknet"

[[repo]]
url = "https://github.com/xavier-quadratic/Apibara-deserializer"

[[repo]]
url = "https://github.com/xavier-quadratic/Moloch-on-Starknet-indexer"

[[repo]]
url = "https://github.com/Xayaan/deadly-games-app"

[[repo]]
url = "https://github.com/xbank-lab/xbank-zkera-contract"

[[repo]]
url = "https://github.com/Xenosense/xenotracer"

[[repo]]
url = "https://github.com/xiyu1984/StarkE20"
missing = true

[[repo]]
url = "https://github.com/xJonathanLEI/docker-cairo"

[[repo]]
url = "https://github.com/xJonathanLEI/docker-cairo-lang"

[[repo]]
url = "https://github.com/xJonathanLEI/felt-bench"

[[repo]]
url = "https://github.com/xJonathanLEI/oriac"

[[repo]]
url = "https://github.com/xJonathanLEI/pedersen-bench"

[[repo]]
url = "https://github.com/xJonathanLEI/starkli"

[[repo]]
url = "https://github.com/xJonathanLEI/starknet-bootstrap"

[[repo]]
url = "https://github.com/xJonathanLEI/starknet-jsonrpc-codegen"

[[repo]]
url = "https://github.com/xJonathanLEI/starknet-l1-contracts"

[[repo]]
url = "https://github.com/xJonathanLEI/starknet-rs"

[[repo]]
url = "https://github.com/xJonathanLEI/starknet-rs-wasm-test"

[[repo]]
url = "https://github.com/xq-lu/Dapp-Learning"

[[repo]]
url = "https://github.com/xsfunc/starknet-tool"

[[repo]]
url = "https://github.com/xwing-india/cairo-devcontainer"

[[repo]]
url = "https://github.com/yangyaczz/PublishStation-Starknet"

[[repo]]
url = "https://github.com/yanytsky19/Starknet"

[[repo]]
url = "https://github.com/YaroslavGridnev/BLAGO-DAO"

[[repo]]
url = "https://github.com/yasmeen/starknet-app"

[[repo]]
url = "https://github.com/yekssin/starknet"

[[repo]]
url = "https://github.com/yetanotherco/NFT-onchain"

[[repo]]
url = "https://github.com/yetanotherco/yet-another-bridge"

[[repo]]
url = "https://github.com/yettaahhhh/starklings"

[[repo]]
url = "https://github.com/yingjingyang/warp"

[[repo]]
url = "https://github.com/yoanslvy/StarknetBlockslab42"

[[repo]]
url = "https://github.com/yogh333/starknet-workspace"

[[repo]]
url = "https://github.com/yogh333/starknetjs-signer-ledger"

[[repo]]
url = "https://github.com/yum0e/starklings"

[[repo]]
url = "https://github.com/Yuriicaezar/starknet"

[[repo]]
url = "https://github.com/yusufferdogan/STARKNET-REACT-BOILERPLATE"

[[repo]]
url = "https://github.com/yusufferdogan/STARKREVOKE"

[[repo]]
url = "https://github.com/yusufferdogan/STARKREVOKE.COM"

[[repo]]
url = "https://github.com/z-korp/.github"

[[repo]]
url = "https://github.com/z-korp/Paper"

[[repo]]
url = "https://github.com/z-korp/risk-sc"

[[repo]]
url = "https://github.com/z-korp/zbridge"

[[repo]]
url = "https://github.com/z-korp/zconqueror-contracts"

[[repo]]
url = "https://github.com/z-korp/zconqueror-front"

[[repo]]
url = "https://github.com/z-korp/zdefender-contracts"

[[repo]]
url = "https://github.com/z-korp/zdefender-front"

[[repo]]
url = "https://github.com/z-korp/zexplore-contracts"

[[repo]]
url = "https://github.com/z-korp/zkastle"

[[repo]]
url = "https://github.com/z-korp/zklash"

[[repo]]
url = "https://github.com/z-korp/zknight-contracts"

[[repo]]
url = "https://github.com/z-korp/zknight-front"

[[repo]]
url = "https://github.com/z-korp/zkube"

[[repo]]
url = "https://github.com/z-korp/zrisk-contracts"

[[repo]]
url = "https://github.com/z-korp/zvrf"

[[repo]]
url = "https://github.com/ZackAmes/capsools"

[[repo]]
url = "https://github.com/ZackAmes/project"

[[repo]]
url = "https://github.com/ZackAmes/rapier-test"

[[repo]]
url = "https://github.com/zafgum/Psyschological-Moods"

[[repo]]
url = "https://github.com/zaivanza/zerius-aio"

[[repo]]
url = "https://github.com/zaivanza/zerius-ebatel"

[[repo]]
url = "https://github.com/zapproject/Zap-Virtual-Machine"

[[repo]]
url = "https://github.com/zeapherine/Protostar-Playground"

[[repo]]
url = "https://github.com/zeapherine/starknet-js"

[[repo]]
url = "https://github.com/zeapherine/Starknet-lesson"

[[repo]]
url = "https://github.com/zeapherine/starknlings-cairo1"

[[repo]]
url = "https://github.com/Zellic/example-ctf-challenge"

[[repo]]
url = "https://github.com/ZePedroResende/cairo-tests"

[[repo]]
url = "https://github.com/ZerexVnZ/starknet"

[[repo]]
url = "https://github.com/zerius-io/starknet"

[[repo]]
url = "https://github.com/ZeroSync/header_chain"

[[repo]]
url = "https://github.com/ZeroSync/ZeroSync"

[[repo]]
url = "https://github.com/zetsuboii/cairo-projects"
missing = true

[[repo]]
url = "https://github.com/zhangzhishun/zhangzhishun.github.io"
missing = true

[[repo]]
url = "https://github.com/zhenweisi/starknet-node"

[[repo]]
url = "https://github.com/ZigZagExchange/starknet-contracts"

[[repo]]
url = "https://github.com/ZigZagExchange/starknet-oracle"

[[repo]]
url = "https://github.com/Zishan-7/starknet-exercise"

[[repo]]
url = "https://github.com/ZK-Graph/mirror-starknet-zkgraph-protocol"

[[repo]]
url = "https://github.com/zk-ns/erc721_erc1155_erc2981_simplify"

[[repo]]
url = "https://github.com/zk-ns/zk-name-service--cairo1.0"

[[repo]]
url = "https://github.com/zkjet/cairo-starknet"

[[repo]]
url = "https://github.com/zkjet/ev3"
missing = true

[[repo]]
url = "https://github.com/zkLend/starknet-snapshots"

[[repo]]
url = "https://github.com/zkLend/zklend-v1-core"

[[repo]]
url = "https://github.com/zkLinkProtocol/zklink-starknet-contract-test"

[[repo]]
url = "https://github.com/zkLinkProtocol/zklink-starknet-contracts"

[[repo]]
url = "https://github.com/zkLinkProtocol/zklink-starknet-contracts-cairo0"

[[repo]]
url = "https://github.com/zkMyst/ProjectStargate"

[[repo]]
url = "https://github.com/zksecurity/stark-evm-adapter"

[[repo]]
url = "https://github.com/zkxteam/zkxprotocol"

[[repo]]
url = "https://github.com/zoeAD/basic-solver"

[[repo]]
url = "https://github.com/Zohal-Starknet/zohal-interface"

[[repo]]
url = "https://github.com/Zondax/ledger-starkware"

[[repo]]
url = "https://github.com/zorro-project/zorro"

[[repo]]
url = "https://github.com/zwilling/cairo-stark-experiments"

[[repo]]
url = "https://github.com/zzuziak/starklings"<|MERGE_RESOLUTION|>--- conflicted
+++ resolved
@@ -38,11 +38,8 @@
   "Paradex",
   "Permit3",
   "Playmint",
-<<<<<<< HEAD
+  "RYG Labs",
   "Sign",
-=======
-  "RYG Labs",
->>>>>>> e6b40711
   "SithSwap",
   "Sphinx Protocol",
   "StarkDeFi",
@@ -71,11 +68,8 @@
   "https://github.com/keep-starknet-strange",
   "https://github.com/kkrt-labs",
   "https://github.com/OnchainBlock",
-<<<<<<< HEAD
   "https://github.com/Permit3",
-=======
   "https://github.com/RYG-Labs",
->>>>>>> e6b40711
   "https://github.com/starknet-edu",
   "https://github.com/starknet-io",
   "https://github.com/Starknet-Nova",
