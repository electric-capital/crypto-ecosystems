# Ecosystem Level Information
title = "Cosmos Hub"

<<<<<<< HEAD
sub_ecosystems = [
    "Asteroid Protocol",
    "Coinsquare",
    "Dungeon Chain",
    "Neutron",
    "Stride Labs",
    "THORChain",
]
=======
sub_ecosystems = ["Coinsquare", "Dungeon Chain", "Neutron", "Stride Labs"]
>>>>>>> e515ff5f

github_organizations = []

# Repositories
[[repo]]
url = "https://github.com/cosmos/gaia"<|MERGE_RESOLUTION|>--- conflicted
+++ resolved
@@ -1,18 +1,13 @@
 # Ecosystem Level Information
 title = "Cosmos Hub"
 
-<<<<<<< HEAD
 sub_ecosystems = [
     "Asteroid Protocol",
     "Coinsquare",
     "Dungeon Chain",
     "Neutron",
-    "Stride Labs",
-    "THORChain",
+    "Stride Labs"
 ]
-=======
-sub_ecosystems = ["Coinsquare", "Dungeon Chain", "Neutron", "Stride Labs"]
->>>>>>> e515ff5f
 
 github_organizations = []
 
