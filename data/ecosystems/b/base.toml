--- conflicted
+++ resolved
@@ -124,17 +124,9 @@
   "Zoo Labs Foundatin",
   "Zora",
 ]
-<<<<<<< HEAD
-github_organizations = [
-  "https://github.com/base-org",
-  "https://github.com/coinbase",
-]
-=======
 
 github_organizations = ["https://github.com/base-org", "https://github.com/coinbase"]
 
-# Repositories
->>>>>>> 8fed2481
 [[repo]]
 url = "https://github.com/0x-shanks/farme"
 
@@ -5362,7 +5354,4 @@
 
 [[repo]]
 url = "https://github.com/zwergdev/whale-bridge"
-<<<<<<< HEAD
-=======
-missing = true
->>>>>>> 8fed2481
+missing = true