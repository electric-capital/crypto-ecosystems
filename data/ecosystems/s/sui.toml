# Ecosystem Level Information
title = "Sui"

sub_ecosystems = [
  "0xCapsules",
  "0xNoots",
  "Alpha Fi",
  "AUX Exchange",
  "Bucket Protocol",
  "coinstartofficial",
  "ComingChat",
  "Dante Network",
  "Fewcha",
  "Haedal Protocol",
  "Hentis",
  "Interest Protocol",
  "Keepsake",
  "Ludex Labs",
  "Mirror World",
  "Mofa Labs",
  "Mokshya Protocol",
  "Naami",
  "Nightly Wallet",
  "OmniBTC",
  "Ondo Finance",
  "Pentagon",
  "Scallop",
  "Sea Protocol",
  "sentio.xyz",
  "Solend",
  "Sparkling Finance",
  "Stader Labs",
  "Sui Name Service (SNS)",
  "Suiet",
  "Suilend",
  "Switchboard",
  "Turbo Finance",
  "Typus Lab",
<<<<<<< HEAD
  "Walrus",
  "Wormhole",
=======
  "Volo",
>>>>>>> 6f78ab43
]

github_organizations = ["https://github.com/MystenLabs"]

# Repositories
[[repo]]
url = "https://github.com/079035/PWN"

[[repo]]
url = "https://github.com/08351ty/my_move_package"

[[repo]]
url = "https://github.com/0Empty0/super-duper-bots"

[[repo]]
url = "https://github.com/0o-de-lally/movemate"

[[repo]]
url = "https://github.com/0x0zAgency/infinitymint"

[[repo]]
url = "https://github.com/0xAlec/lending_pool"

[[repo]]
url = "https://github.com/0xAlec/move-pets"

[[repo]]
url = "https://github.com/0xAlec/sui_test"

[[repo]]
url = "https://github.com/0xalty/Islands"

[[repo]]
url = "https://github.com/0xbe1/xyk-amm-move"

[[repo]]
url = "https://github.com/0xBlockto/blockto"
missing = true

[[repo]]
url = "https://github.com/0xClint/Hyperland"

[[repo]]
url = "https://github.com/0xdead-e0f/SOW-App"

[[repo]]
url = "https://github.com/0xdineshkumarsm/paradigm-ctf-2022"

[[repo]]
url = "https://github.com/0xDraco/OpenSafe-Contracts"
missing = true

[[repo]]
url = "https://github.com/0xEniotna/cairo_analyzooor"
missing = true

[[repo]]
url = "https://github.com/0xFibre/AirSafe"

[[repo]]
url = "https://github.com/0xFibre/Intercord"

[[repo]]
url = "https://github.com/0xFibre/Reflow"

[[repo]]
url = "https://github.com/0xFibre/suifuns"

[[repo]]
url = "https://github.com/0xGoenka/jarjar-app"

[[repo]]
url = "https://github.com/0xHoGan/my-coin"

[[repo]]
url = "https://github.com/0xHoGan/my-first-sui-dapp"

[[repo]]
url = "https://github.com/0xHoGan/my-nft"

[[repo]]
url = "https://github.com/0xHoGan/Roadmap2"

[[repo]]
url = "https://github.com/0xIrval/sui"

[[repo]]
url = "https://github.com/0xknstntn/asuoki-marketplace"
missing = true

[[repo]]
url = "https://github.com/0xknstntn/portal"

[[repo]]
url = "https://github.com/0xmove/sui"

[[repo]]
url = "https://github.com/0xNeit/sui-nouns"

[[repo]]
url = "https://github.com/0xobelisk/create-obelisk-world"

[[repo]]
url = "https://github.com/0xobelisk/obelisk-engine"

[[repo]]
url = "https://github.com/0xRake/web"

[[repo]]
url = "https://github.com/0xriazaka/DEX-Liquidity-Pool"
missing = true

[[repo]]
url = "https://github.com/0xriazaka/Sui-Tales-Marketplace"

[[repo]]
url = "https://github.com/0xroot-bf/paradigm-ctf-2022"

[[repo]]
url = "https://github.com/0xroot-bf/smart_contract_security"

[[repo]]
url = "https://github.com/0xshikhar/MetaPlayVerse"

[[repo]]
url = "https://github.com/0xsksingh/sui-onchain-betting-game"

[[repo]]
url = "https://github.com/0xspyop/sui-tutorial"

[[repo]]
url = "https://github.com/0xStrobe/defillama-server"

[[repo]]
url = "https://github.com/0xstt/sui"

[[repo]]
url = "https://github.com/0xtail-hackathon/sui-overflow-2024"

[[repo]]
url = "https://github.com/0xTigerBao/sui-tutorial"

[[repo]]
url = "https://github.com/0xWrapper/wrapper"

[[repo]]
url = "https://github.com/0xyicheng/cosmosSDK-development"
missing = true

[[repo]]
url = "https://github.com/0xZeroLs/sui_react_boilerplate"
missing = true

[[repo]]
url = "https://github.com/0xZonaV/sui_sending_bot"

[[repo]]
url = "https://github.com/10ambear/blackjack"

[[repo]]
url = "https://github.com/10ambear/coinflip"

[[repo]]
url = "https://github.com/10ambear/move_castle"

[[repo]]
url = "https://github.com/10ambear/small_dapp"

[[repo]]
url = "https://github.com/10ambear/testing"

[[repo]]
url = "https://github.com/1111-1993/solana"

[[repo]]
url = "https://github.com/13083718335/nft_metadata_demo"

[[repo]]
url = "https://github.com/15-Lippo/card-game"

[[repo]]
url = "https://github.com/1NickPappas/move_trainning_uber"

[[repo]]
url = "https://github.com/1NickPappas/Nextjs_Connect_SuiWallet"

[[repo]]
url = "https://github.com/21e8/apeshit-metaplex"
missing = true

[[repo]]
url = "https://github.com/22388o/lnstxbridge-client"

[[repo]]
url = "https://github.com/22388o/PorticoExchange-client"

[[repo]]
url = "https://github.com/2Cubes/frenemies"

[[repo]]
url = "https://github.com/2niuhe/sui-startrek-log"
missing = true

[[repo]]
url = "https://github.com/2x254/TangleBlockchain"
missing = true

[[repo]]
url = "https://github.com/37-labs/sui-dapp"

[[repo]]
url = "https://github.com/39palakved/WombWhisper"

[[repo]]
url = "https://github.com/45jerryjoseph/hostel_booking"

[[repo]]
url = "https://github.com/4undRaiser/gifter"

[[repo]]
url = "https://github.com/666lcz/sui-sdk-test-scripts"

[[repo]]
url = "https://github.com/666lcz/toy-move-packages"

[[repo]]
url = "https://github.com/71f681c20d/sui-payroll"

[[repo]]
url = "https://github.com/7k-ag/7k-ui"

[[repo]]
url = "https://github.com/99Kies/sui"

[[repo]]
url = "https://github.com/9teMare/cross-chain"

[[repo]]
url = "https://github.com/A-F-V/NFTAI"

[[repo]]
url = "https://github.com/a1063197410/sui"

[[repo]]
url = "https://github.com/aarav1656/Sui-Defi"
missing = true

[[repo]]
url = "https://github.com/aarav1656/sui-devbot"

[[repo]]
url = "https://github.com/aarav1656/zkp-boilerplate"

[[repo]]
url = "https://github.com/AB7zz/accidentweb3"

[[repo]]
url = "https://github.com/abantunetwork/abantu-move"
missing = true

[[repo]]
url = "https://github.com/AbaxFinance/Governance"

[[repo]]
url = "https://github.com/abcd5251/Avatar_tutor"

[[repo]]
url = "https://github.com/Abdunafari/quartz-project"

[[repo]]
url = "https://github.com/abex-finance/abex-contracts"
missing = true

[[repo]]
url = "https://github.com/abex-finance/sui"

[[repo]]
url = "https://github.com/abhi3700/My_Learning-Move"

[[repo]]
url = "https://github.com/abhi3700/sui-playground"

[[repo]]
url = "https://github.com/AbhineetBaghel/SuiMIST"
missing = true

[[repo]]
url = "https://github.com/abhishek-01k/talkwithyoursuifrens"

[[repo]]
url = "https://github.com/Abhishek-2502/Demographic_Location_Water_Surface_Mapping"

[[repo]]
url = "https://github.com/abnaceur/angelhack2018x42"

[[repo]]
url = "https://github.com/abubakar508/SUI-MARKETPLACE-DAPP"

[[repo]]
url = "https://github.com/AcalaNetwork/acala-trace"

[[repo]]
url = "https://github.com/AceLuodan/paradigm-ctf-2022"

[[repo]]
url = "https://github.com/activeingredient/ezComponents"

[[repo]]
url = "https://github.com/acylum/PhilosPockets"

[[repo]]
url = "https://github.com/adetyaz/launchpad-sui"
missing = true

[[repo]]
url = "https://github.com/adicahyadir/Ocean-wave"

[[repo]]
url = "https://github.com/Adithya2310/uPay"

[[repo]]
url = "https://github.com/adminoid/adminoid.com"

[[repo]]
url = "https://github.com/adrian-d-hidalgo/sui-certificate-practice"

[[repo]]
url = "https://github.com/adrianosingolani/celo-ebook-store"

[[repo]]
url = "https://github.com/AeroNyxNetwork/SuiStakeContract"
missing = true

[[repo]]
url = "https://github.com/AESETH/learn-sui"

[[repo]]
url = "https://github.com/afam-io/sui-index-fund"

[[repo]]
url = "https://github.com/afam-io/sui-practice"

[[repo]]
url = "https://github.com/afshinzarrin/sui"

[[repo]]
url = "https://github.com/AftermathFinance/af-sui-decorators"

[[repo]]
url = "https://github.com/AftermathFinance/aftermath-ts-sdk"

[[repo]]
url = "https://github.com/AftermathFinance/move-interfaces"

[[repo]]
url = "https://github.com/AftermathFinance/sui-move-inline"

[[repo]]
url = "https://github.com/AgenttiX/fys2029-project"

[[repo]]
url = "https://github.com/agentx101/curatoor"

[[repo]]
url = "https://github.com/agiliq/mason"

[[repo]]
url = "https://github.com/AgosVenezia/Campus-StackUp"

[[repo]]
url = "https://github.com/ahallson/TH_CSIDS"

[[repo]]
url = "https://github.com/ahippoly/SuiOverflowMay"

[[repo]]
url = "https://github.com/ahsankhan201010/custom-wormhole-connect-sdk"

[[repo]]
url = "https://github.com/aidanhall21/NFluence"
missing = true

[[repo]]
url = "https://github.com/Aikindapps/Nuance"

[[repo]]
url = "https://github.com/Aimcomlt/Crypto-Flowers-NFT-Garden"

[[repo]]
url = "https://github.com/airdropbaaz/sui"

[[repo]]
url = "https://github.com/AirMug/Clip_As_A_Service"
missing = true

[[repo]]
url = "https://github.com/aiyaya188/solana-go"

[[repo]]
url = "https://github.com/Akagi201/move-workshop"

[[repo]]
url = "https://github.com/akdoganalibugra/AliBugra.Akdogan.Q1.Sui.PreR"

[[repo]]
url = "https://github.com/akdoganalibugra/distributed-counter"

[[repo]]
url = "https://github.com/akdoganalibugra/sui-mini-hackathon"

[[repo]]
url = "https://github.com/aki-0517/sui-move-source"

[[repo]]
url = "https://github.com/aki-0517/sui-wallet-connect"

[[repo]]
url = "https://github.com/aklevecz/yaytso"

[[repo]]
url = "https://github.com/AKnode/rekapan-node"
missing = true

[[repo]]
url = "https://github.com/akrap19/impact_frontend"
missing = true

[[repo]]
url = "https://github.com/akshatsri47/client"

[[repo]]
url = "https://github.com/Akshit1311/Unfold-23"

[[repo]]
url = "https://github.com/Al-Kindi-0/zkCards"

[[repo]]
url = "https://github.com/alade-dev/MemeJar"

[[repo]]
url = "https://github.com/ALCOVE-LAB/Move-Dapp"

[[repo]]
url = "https://github.com/aldrin-labs/capybot"

[[repo]]
url = "https://github.com/aldrin-labs/ramm-sui"

[[repo]]
url = "https://github.com/aldrin-labs/ramm-sui-sdk"

[[repo]]
url = "https://github.com/aldrin-labs/refund-contract"

[[repo]]
url = "https://github.com/aldrin-labs/refund-website"

[[repo]]
url = "https://github.com/aldrin-labs/Sui-Account-Abstraction"

[[repo]]
url = "https://github.com/aldrin-labs/sui-dca-bot"

[[repo]]
url = "https://github.com/AleoHQ/wagyu-zcash-parameters"

[[repo]]
url = "https://github.com/Alex4432/sui"

[[repo]]
url = "https://github.com/alexandre-mrt/Proof_Of_Loyalty"

[[repo]]
url = "https://github.com/alexayan/msafe-test"

[[repo]]
url = "https://github.com/alexey-ernest/move-web3"

[[repo]]
url = "https://github.com/alexilyenko/sui"

[[repo]]
url = "https://github.com/alibaba0010/sui_project"

[[repo]]
url = "https://github.com/alienHunterOnMars/sui"

[[repo]]
url = "https://github.com/ALIPHATICHYD/STACK-UP"

[[repo]]
url = "https://github.com/alipoudine/bulkwithdraw"

[[repo]]
url = "https://github.com/all4you4/sui"

[[repo]]
url = "https://github.com/allartprotocol/suxo-sui"

[[repo]]
url = "https://github.com/AllinLabs/pirates-quest"

[[repo]]
url = "https://github.com/Altoidnerd/divdendPayingToken-dashboards"

[[repo]]
url = "https://github.com/alva-lin/sui-learn"

[[repo]]
url = "https://github.com/alvatar/sui"

[[repo]]
url = "https://github.com/AlvinHappyStar/coinflip_brawler"

[[repo]]
url = "https://github.com/AlvinSwap/alvinswap-sdk-sui"

[[repo]]
url = "https://github.com/AmaanSayyad/SuiStream"
missing = true

[[repo]]
url = "https://github.com/aman-tiwari001/sui-game"
missing = true

[[repo]]
url = "https://github.com/amankakar/health"

[[repo]]
url = "https://github.com/amankakar/health-care"

[[repo]]
url = "https://github.com/amiller/ic3-website"

[[repo]]
url = "https://github.com/amnn/nftrpg"

[[repo]]
url = "https://github.com/amnn/sui"

[[repo]]
url = "https://github.com/amoghmysten/sui"

[[repo]]
url = "https://github.com/Amovane/sui-gobang-game"

[[repo]]
url = "https://github.com/amp-buildpacks/samples"

[[repo]]
url = "https://github.com/amr080/xsui"

[[repo]]
url = "https://github.com/anastasiaoglu/sui"

[[repo]]
url = "https://github.com/andreidev1/bucket-protocol-sdk"

[[repo]]
url = "https://github.com/andreidev1/deepbookpy"

[[repo]]
url = "https://github.com/andreidev1/suinspy"

[[repo]]
url = "https://github.com/AndrewCLu/proof-of-commit"
missing = true

[[repo]]
url = "https://github.com/Andrey14880707/sui"

[[repo]]
url = "https://github.com/andreykobal/bitcoin-rootstock-ai-nft-avatars-minter"

[[repo]]
url = "https://github.com/andreykobal/bitcoin-web3auth-ainft"

[[repo]]
url = "https://github.com/andreykobal/gnosis-ainft-avatars-mobile-app"
missing = true

[[repo]]
url = "https://github.com/andreykobal/opendatahack-ainft-avatars"

[[repo]]
url = "https://github.com/andreykobal/polygon-ai-nft-avatars-minter"

[[repo]]
url = "https://github.com/andreykobal/skale-nft-game"

[[repo]]
url = "https://github.com/AndRockSYS/overmind-solutions"

[[repo]]
url = "https://github.com/andygolay/animeswap-fe"

[[repo]]
url = "https://github.com/andygolay/new-puzzle-mint"

[[repo]]
url = "https://github.com/andygolay/sui-8192-may-4-2023"

[[repo]]
url = "https://github.com/andygolay/Suimigos_Mint"

[[repo]]
url = "https://github.com/andygolay/suizzle-sprint"

[[repo]]
url = "https://github.com/AngelKey/AngelKey"

[[repo]]
url = "https://github.com/angeloorru/nft-creator"

[[repo]]
url = "https://github.com/angganion/hengkersui"

[[repo]]
url = "https://github.com/angganion/subscribe_sui"

[[repo]]
url = "https://github.com/anhntbk08/AMM-for-SUI-contracts"

[[repo]]
url = "https://github.com/AnichoKraus/Sui_fish_next"

[[repo]]
url = "https://github.com/AnimeSwap/interface"

[[repo]]
url = "https://github.com/AnimeSwap/sui-v1-core"

[[repo]]
url = "https://github.com/AnimeSwap/sui-v1-sdk"

[[repo]]
url = "https://github.com/Anixton/sui"

[[repo]]
url = "https://github.com/ankit071105/Silent-Speak"
missing = true

[[repo]]
url = "https://github.com/AnkitKshatriya/CS5010-Assignment-4"

[[repo]]
url = "https://github.com/Ankr-network/sui-smart-contracts"

[[repo]]
url = "https://github.com/AnmolSirola/Aptos"

[[repo]]
url = "https://github.com/AnmolSirola/Move"

[[repo]]
url = "https://github.com/AnmolSirola/Move-Development"

[[repo]]
url = "https://github.com/Another-Labs/btc-stacks"

[[repo]]
url = "https://github.com/AnotherWorldDAO/ue5-treasurehunt"

[[repo]]
url = "https://github.com/anrid/sui-test"

[[repo]]
url = "https://github.com/anshika1312/sui-overflow-flashloan-strats"

[[repo]]
url = "https://github.com/anshmanitripathi/ASPER"

[[repo]]
url = "https://github.com/ansm/erebrus-overflow"

[[repo]]
url = "https://github.com/Antake2333/sui"

[[repo]]
url = "https://github.com/Antech15/Move-Sui-Gas-Optimization-Patterns"

[[repo]]
url = "https://github.com/AntMessinis/antonis-sui-single-writer-apps"

[[repo]]
url = "https://github.com/AntMessinis/burger-sui-smart-contract-test"

[[repo]]
url = "https://github.com/AntMessinis/fantasy-game-sui-smart-contract"

[[repo]]
url = "https://github.com/AntMessinis/password_container_sui_smart_contract"

[[repo]]
url = "https://github.com/antony0901/basic-ethereum"

[[repo]]
url = "https://github.com/anything-protocol/agent_marketplace"

[[repo]]
url = "https://github.com/anza-xyz/sui"

[[repo]]
url = "https://github.com/apache/zetacomponents"

[[repo]]
url = "https://github.com/apguan/payroll-app"

[[repo]]
url = "https://github.com/appff/Contracts_Testing_Scripts"
missing = true

[[repo]]
url = "https://github.com/applytorque/artfinew"

[[repo]]
url = "https://github.com/applytorque/Nextjs-Sui-dapp-kit"

[[repo]]
url = "https://github.com/april1989/sui"

[[repo]]
url = "https://github.com/aptools-io/aptools-website-next"

[[repo]]
url = "https://github.com/aptos-labs/e2e-latency-bench"

[[repo]]
url = "https://github.com/arapzz/CryptoNODE"
missing = true

[[repo]]
url = "https://github.com/arbitraryexecution/intro_to_vr"

[[repo]]
url = "https://github.com/Archebald-now/goblinSuiWarriorNFT"

[[repo]]
url = "https://github.com/archmage-live/archmage-x"

[[repo]]
url = "https://github.com/aresrpg/aresrpg-dapp"

[[repo]]
url = "https://github.com/aresrpg/aresrpg-move"
missing = true

[[repo]]
url = "https://github.com/aresrpg/aresrpg-sdk"

[[repo]]
url = "https://github.com/aresrpg/sui-checkpoint-reader"

[[repo]]
url = "https://github.com/arga-club/arga"

[[repo]]
url = "https://github.com/argoapp-live/compute-marketplace-startup"
missing = true

[[repo]]
url = "https://github.com/aria5604/Test5604"

[[repo]]
url = "https://github.com/arlanca/sui-go-sdk"
missing = true

[[repo]]
url = "https://github.com/Arm-Kaz/Sui34"

[[repo]]
url = "https://github.com/arne-cl/discoursegraphs"

[[repo]]
url = "https://github.com/arniebarnie/Sui-Move-Extended-STD"

[[repo]]
url = "https://github.com/Arrivant-Worlds/mission-control-client"

[[repo]]
url = "https://github.com/art2835/sui"

[[repo]]
url = "https://github.com/artemlis23/sui"

[[repo]]
url = "https://github.com/Artify-Platform/dapp-artify"

[[repo]]
url = "https://github.com/arts3003/sui"

[[repo]]
url = "https://github.com/arty-arty/promise-zk"

[[repo]]
url = "https://github.com/arty-arty/sui"

[[repo]]
url = "https://github.com/arty-arty/Suitable"

[[repo]]
url = "https://github.com/arun-koshy/sui"

[[repo]]
url = "https://github.com/aruta-soz/frex"

[[repo]]
url = "https://github.com/AshiqNoob/sui"

[[repo]]
url = "https://github.com/ashirleyshe/sui-move-ctf"
missing = true

[[repo]]
url = "https://github.com/ashirleyshe/sui-programmable-transaction-blocks"

[[repo]]
url = "https://github.com/ashishbhintade/cetus-dca"

[[repo]]
url = "https://github.com/ashraf-mohey/authority"

[[repo]]
url = "https://github.com/asonnino/arke-tmp"

[[repo]]
url = "https://github.com/asonnino/capy-contest"

[[repo]]
url = "https://github.com/aspiringsecurity/De-Transport-Monitor"

[[repo]]
url = "https://github.com/aspiringsecurity/EMTTR"

[[repo]]
url = "https://github.com/aspiringsecurity/EthTransport"

[[repo]]
url = "https://github.com/aspiringsecurity/Medical-Counselor"

[[repo]]
url = "https://github.com/aspiringsecurity/Transport"

[[repo]]
url = "https://github.com/aspiringsecurity/Water-ICM"

[[repo]]
url = "https://github.com/aspiringsecurity/Web3CADTools"

[[repo]]
url = "https://github.com/aspiringsecurity/Web3KinematicsTools"

[[repo]]
url = "https://github.com/atahanyild/suiga"

[[repo]]
url = "https://github.com/audgeviolin07/suite"

[[repo]]
url = "https://github.com/auroracoin101/auroracoin-coinomi"

[[repo]]
url = "https://github.com/austin-yao/move"

[[repo]]
url = "https://github.com/AustP/austs-one-click-node"

[[repo]]
url = "https://github.com/authereum/web"

[[repo]]
url = "https://github.com/auxesisgroup/auxledger-draco-client"

[[repo]]
url = "https://github.com/avalias/sui"

[[repo]]
url = "https://github.com/avcdsld/code-as-art"

[[repo]]
url = "https://github.com/avcdsld/sakutaro-poem-nft"

[[repo]]
url = "https://github.com/avenbreaks/gitshock-website"

[[repo]]
url = "https://github.com/Awizy12/sui"

[[repo]]
url = "https://github.com/axelarnetwork/axelar-cgp-sui"

[[repo]]
url = "https://github.com/axelarnetwork/axelar-contract-deployments"

[[repo]]
url = "https://github.com/axelarnetwork/axelar-local-dev"

[[repo]]
url = "https://github.com/aytoastan/arttoo-dealing"

[[repo]]
url = "https://github.com/B1boid/sui-nameservice"

[[repo]]
url = "https://github.com/babamsi/web3.0"

[[repo]]
url = "https://github.com/baicaiyihao/sui"

[[repo]]
url = "https://github.com/baicaiyihao/sui_dappkit"

[[repo]]
url = "https://github.com/baicaiyihao/sui_program"

[[repo]]
url = "https://github.com/BalanaguYashwanth/ADCampaign"
missing = true

[[repo]]
url = "https://github.com/BalanaguYashwanth/UrlShortner-NestJs"

[[repo]]
url = "https://github.com/balojey/suipper"

[[repo]]
url = "https://github.com/banr1/sui-first-example"

[[repo]]
url = "https://github.com/banr1/sui-nft-example"

[[repo]]
url = "https://github.com/barnjamin/wormhole-demo"

[[repo]]
url = "https://github.com/barry-en/Block"

[[repo]]
url = "https://github.com/battlemon-project/app"

[[repo]]
url = "https://github.com/battlemon-project/battlemon_sui_models"

[[repo]]
url = "https://github.com/battlemon-project/sui-contracts"

[[repo]]
url = "https://github.com/battlemon-project/sui-workspace"

[[repo]]
url = "https://github.com/bausano/laminar"
missing = true

[[repo]]
url = "https://github.com/bausano/mint.onsui.gg"

[[repo]]
url = "https://github.com/bausano/sui-time-oracle"

[[repo]]
url = "https://github.com/beamable/sui-example"

[[repo]]
url = "https://github.com/beamable/sui-example-unity"

[[repo]]
url = "https://github.com/beeguy74/1st_SUImove_contract"

[[repo]]
url = "https://github.com/behloola/sui"

[[repo]]
url = "https://github.com/bejaxer/AMM-Move"
missing = true

[[repo]]
url = "https://github.com/belaunch-io/belaunch-contract"

[[repo]]
url = "https://github.com/belaunch-io/v1-core-modules"

[[repo]]
url = "https://github.com/Belen-Luo/sui"

[[repo]]
url = "https://github.com/BengalCatBalu/Sui-Move-Learning"
missing = true

[[repo]]
url = "https://github.com/beptutekacaocap/bai-tap_5-6"

[[repo]]
url = "https://github.com/beptutekacaocap/homework-lesson-78"

[[repo]]
url = "https://github.com/berkayaktunc/devhub"

[[repo]]
url = "https://github.com/Betoken/getrichquick"

[[repo]]
url = "https://github.com/Betoken/iao"

[[repo]]
url = "https://github.com/BetSwirl/dimension-adapters"

[[repo]]
url = "https://github.com/Beyondtheworl/sui"

[[repo]]
url = "https://github.com/bezata/sui-dapp-starter"

[[repo]]
url = "https://github.com/bibek723/DecentraMix_Contracts"

[[repo]]
url = "https://github.com/BidhanRoy/Waterfall"

[[repo]]
url = "https://github.com/Bifrost-Technologies/Solana-Unreal-SDK"

[[repo]]
url = "https://github.com/Bifrost-Technologies/Solana-UnrealEngine5-SDK"

[[repo]]
url = "https://github.com/Biggorila212/sui"

[[repo]]
url = "https://github.com/BigWhaleLabs/seal-hub-memorabilia-token-contracts"

[[repo]]
url = "https://github.com/bilalafzal97/sui_nft_minting_test"

[[repo]]
url = "https://github.com/bilgin-kocak/dev-hub-sui"

[[repo]]
url = "https://github.com/bilgin-kocak/sui-zk-lost-found"

[[repo]]
url = "https://github.com/BillDuke13/move-gpt"

[[repo]]
url = "https://github.com/billythedummy/movebit-movectf-solve-scripts"

[[repo]]
url = "https://github.com/biricik-eth/web"

[[repo]]
url = "https://github.com/Bisher-d790/VRBlockchainGame"

[[repo]]
url = "https://github.com/Bishnutrilokgrg/sui"

[[repo]]
url = "https://github.com/bitcoin0923/wormhole_messaging_relayer"

[[repo]]
url = "https://github.com/bitcoin0923/wormhole_portal_bridge"

[[repo]]
url = "https://github.com/bitcoin0923/wormhole_relayer"

[[repo]]
url = "https://github.com/bitcoin0923/wormhole_token_bridge_ui"

[[repo]]
url = "https://github.com/BitgetWalletTeam/wallet-api-demo"
missing = true

[[repo]]
url = "https://github.com/bityoume/bityoume_sui"

[[repo]]
url = "https://github.com/BlackBoxEngineering/moved"

[[repo]]
url = "https://github.com/blackchain43/sui-transferable-fungible-token"

[[repo]]
url = "https://github.com/BlackPanthar/grpc_server4"

[[repo]]
url = "https://github.com/blackrabbit944/zksafebox-contract"

[[repo]]
url = "https://github.com/blaize-security/sui"

[[repo]]
url = "https://github.com/blaize-tech/sui_hack_2023_fe"

[[repo]]
url = "https://github.com/block-vision/blockvision.js"
missing = true

[[repo]]
url = "https://github.com/blockart2019/BlockArt-erc721"

[[repo]]
url = "https://github.com/BlockBoltProtocol/boltpay-sui-wallet"

[[repo]]
url = "https://github.com/blockchain-develop/blockchainpro"
missing = true

[[repo]]
url = "https://github.com/Blockchain-Voting-Based-System/vodth-on-sui"

[[repo]]
url = "https://github.com/blockchainlover2019/Escrow-Move"

[[repo]]
url = "https://github.com/blockchainlover2019/movemate"

[[repo]]
url = "https://github.com/blockchainlover2019/sui"

[[repo]]
url = "https://github.com/blockchainlover2019/sui-kiosk-tutorial"

[[repo]]
url = "https://github.com/blockchainlover2019/zombie-house"

[[repo]]
url = "https://github.com/Blocktheory/sui.js"
missing = true

[[repo]]
url = "https://github.com/blockxlabs/enzyme"
missing = true

[[repo]]
url = "https://github.com/bmwill/sui"

[[repo]]
url = "https://github.com/bobchainer/sui"

[[repo]]
url = "https://github.com/bobyard/bobyard-contract"

[[repo]]
url = "https://github.com/bobyard/indexer"

[[repo]]
url = "https://github.com/bobyard/sui-indexer"

[[repo]]
url = "https://github.com/bonedaddy/movemate"

[[repo]]
url = "https://github.com/bonedaddy/mychurnero"

[[repo]]
url = "https://github.com/boonyeow/crowd9_sc"

[[repo]]
url = "https://github.com/boonyeow/crowd9_utils"
missing = true

[[repo]]
url = "https://github.com/boonyeow/swop"

[[repo]]
url = "https://github.com/boonyeow/test"

[[repo]]
url = "https://github.com/boonyeow/type_dispenser"

[[repo]]
url = "https://github.com/boray/pera"

[[repo]]
url = "https://github.com/BourgesMind/sui-inscripiton-front"

[[repo]]
url = "https://github.com/boynTeam/sui"

[[repo]]
url = "https://github.com/bpam1021/Nft-Game"

[[repo]]
url = "https://github.com/bracketloader/relayer-engine"

[[repo]]
url = "https://github.com/brianleect/paradigm-ctf-2022"

[[repo]]
url = "https://github.com/brook-bang/suimove-learning"

[[repo]]
url = "https://github.com/BrownFi/BrownFi-AMM-SUI"

[[repo]]
url = "https://github.com/brson/solana-move-demo"

[[repo]]
url = "https://github.com/bruceeewong/suisdk-vite-bundle"

[[repo]]
url = "https://github.com/bruceeewong/test-vercel"

[[repo]]
url = "https://github.com/bryanle84/sui"

[[repo]]
url = "https://github.com/BTCLTC/originmate"

[[repo]]
url = "https://github.com/BTCLTC/sui-vanity"

[[repo]]
url = "https://github.com/btcz/atomicDEX-Desktop"

[[repo]]
url = "https://github.com/Bucket-Protocol/bucket-interface"

[[repo]]
url = "https://github.com/Bucket-Protocol/bucket-protocol-sdk"

[[repo]]
url = "https://github.com/Bucket-Protocol/Bucket-Raffle-System"

[[repo]]
url = "https://github.com/Bucket-Protocol/fountain"

[[repo]]
url = "https://github.com/Bucket-Protocol/fountain-periphery"

[[repo]]
url = "https://github.com/Bucket-Protocol/oracle"

[[repo]]
url = "https://github.com/Bucket-Protocol/Raffle-move"

[[repo]]
url = "https://github.com/Bucket-Protocol/raffle-paper"

[[repo]]
url = "https://github.com/Bucket-Protocol/v1-core"
missing = true

[[repo]]
url = "https://github.com/builders-of-stuff/svelte-sui-wallet-adapter"

[[repo]]
url = "https://github.com/Bupalchow/IncubHub"

[[repo]]
url = "https://github.com/busyapedao/zkpayroll-contract"

[[repo]]
url = "https://github.com/busyapedao/zksafebox-contract"

[[repo]]
url = "https://github.com/bytedeveloperr/filament"

[[repo]]
url = "https://github.com/bytedeveloperr/nft-protocol"

[[repo]]
url = "https://github.com/byterui/play-move"

[[repo]]
url = "https://github.com/C-B-Elite/Learn"

[[repo]]
url = "https://github.com/C1DAO/Game-contracts-move"

[[repo]]
url = "https://github.com/C1DAO/Idea-Pitching"

[[repo]]
url = "https://github.com/c3exchange/c3-typescript-sdk"

[[repo]]
url = "https://github.com/CaffeineDuck/pysui"

[[repo]]
url = "https://github.com/caiirene/NFT-creator"

[[repo]]
url = "https://github.com/caosbad/zkMaps"

[[repo]]
url = "https://github.com/capsule-craft/buidl-week-2023"

[[repo]]
url = "https://github.com/capsule-craft/capsule-bot"

[[repo]]
url = "https://github.com/capsule-craft/carton"

[[repo]]
url = "https://github.com/capsule-craft/experiments"

[[repo]]
url = "https://github.com/capsule-craft/huracan"

[[repo]]
url = "https://github.com/capsule-craft/sui"

[[repo]]
url = "https://github.com/capsule-craft/sui-unity-sdk"

[[repo]]
url = "https://github.com/Carbolognaise/carbolognaise"

[[repo]]
url = "https://github.com/carllippert/floo_network"

[[repo]]
url = "https://github.com/carllippert/teddy_bear"

[[repo]]
url = "https://github.com/Carolinier/sui"

[[repo]]
url = "https://github.com/CarsonRoscoe/PixelPropertyV2"

[[repo]]
url = "https://github.com/cartoonweber/suicontracts"
missing = true

[[repo]]
url = "https://github.com/Casalabs/contract"

[[repo]]
url = "https://github.com/CasuinoOfficial/bonding_curve"

[[repo]]
url = "https://github.com/CasuinoOfficial/double-up-sdk"

[[repo]]
url = "https://github.com/CasuinoOfficial/plinko-devnet"

[[repo]]
url = "https://github.com/CasuinoOfficial/pump"

[[repo]]
url = "https://github.com/CasuinoOfficial/test-utils"

[[repo]]
url = "https://github.com/catShaark/stake"

[[repo]]
url = "https://github.com/ccbond/movetool"

[[repo]]
url = "https://github.com/ccryptoDev/rair-dev"
missing = true

[[repo]]
url = "https://github.com/cczufish/sui"

[[repo]]
url = "https://github.com/cdbo/brain"

[[repo]]
url = "https://github.com/CDream-Labs/cdream-contract"

[[repo]]
url = "https://github.com/cello-hub/happy-sui-bot"

[[repo]]
url = "https://github.com/CertiKProject/CTF_MOVEMENT_2022"

[[repo]]
url = "https://github.com/CertiKProject/MOVE-CTF-2022"

[[repo]]
url = "https://github.com/CetusProtocol/app-amm"

[[repo]]
url = "https://github.com/CetusProtocol/cetus-amm"

[[repo]]
url = "https://github.com/CetusProtocol/cetus-clmm-interface"

[[repo]]
url = "https://github.com/CetusProtocol/cetus-clmm-sui-sdk"

[[repo]]
url = "https://github.com/CetusProtocol/integer-mate"

[[repo]]
url = "https://github.com/CetusProtocol/move-stl"

[[repo]]
url = "https://github.com/chainbills/chainbills"

[[repo]]
url = "https://github.com/chainkeepers/talks"

[[repo]]
url = "https://github.com/ChainMovers/dtp"

[[repo]]
url = "https://github.com/ChainMovers/suibase"

[[repo]]
url = "https://github.com/chainseclabs/2-CBSC-challenge"

[[repo]]
url = "https://github.com/chainsulting/Smart-Contract-Security-Audits"

[[repo]]
url = "https://github.com/ChaiwatSumrit/Stellar_and_HyperledgerFablic"

[[repo]]
url = "https://github.com/channainfo/loyalty-chain"

[[repo]]
url = "https://github.com/channainfo/monopad"

[[repo]]
url = "https://github.com/channainfo/sui-dapp-nextjs"

[[repo]]
url = "https://github.com/chaptrhouse/uni"

[[repo]]
url = "https://github.com/Char1es0rz/minerProxy"

[[repo]]
url = "https://github.com/charonAMM/js_ui"

[[repo]]
url = "https://github.com/chasesmith95/meshcache"

[[repo]]
url = "https://github.com/chen4hao/hello-scallop"

[[repo]]
url = "https://github.com/chen7gx/blog"

[[repo]]
url = "https://github.com/chenxianqi/sui"
missing = true

[[repo]]
url = "https://github.com/chfarmdev/Sui_Warlords"
missing = true

[[repo]]
url = "https://github.com/china-xuhappy/sui"

[[repo]]
url = "https://github.com/chiranjeevg/DaoS"

[[repo]]
url = "https://github.com/chirpwireless/sui-nft"

[[repo]]
url = "https://github.com/chmod777john/sui-dapp"

[[repo]]
url = "https://github.com/choguun/vv-move-sui"

[[repo]]
url = "https://github.com/chriscczhou/paradigm-ctf-2022"

[[repo]]
url = "https://github.com/ChrisLally/EventBuddy"

[[repo]]
url = "https://github.com/ChrisLin1997/sui-mint-token"

[[repo]]
url = "https://github.com/ChristianVirrueta/GainmersWebApp"

[[repo]]
url = "https://github.com/chrisyy2003/ctf-writeup"

[[repo]]
url = "https://github.com/chrisyy2003/sui-by-example"

[[repo]]
url = "https://github.com/chyiiiiiiiiiiii/sui-coin-example"

[[repo]]
url = "https://github.com/ChzenChzen/alice_contract"

[[repo]]
url = "https://github.com/ChzenChzen/noot-standard"

[[repo]]
url = "https://github.com/CipherSprout/sui"

[[repo]]
url = "https://github.com/circlerow/sui-move-sc"

[[repo]]
url = "https://github.com/citadeldao/citadel-lib"

[[repo]]
url = "https://github.com/clay-coffman/personal-site"
missing = true

[[repo]]
url = "https://github.com/clober-dex/suisa"

[[repo]]
url = "https://github.com/cmv/cmv-wab-widgets"

[[repo]]
url = "https://github.com/cNikolaou/scaf"

[[repo]]
url = "https://github.com/CoachChuckFF/Solana_Treasure_Hunt"

[[repo]]
url = "https://github.com/cocrafts/walless"

[[repo]]
url = "https://github.com/code-rain002/sui-move-track"

[[repo]]
url = "https://github.com/codeaashu/SimSim"

[[repo]]
url = "https://github.com/codenix-sv/Volodymyr.Q1.Sui.PreR"

[[repo]]
url = "https://github.com/Coder-RG/moved"

[[repo]]
url = "https://github.com/Coder-RG/nft-on-sui"

[[repo]]
url = "https://github.com/codestates-beb/BEB-07-final-DidYouEat"

[[repo]]
url = "https://github.com/codestates/BTAFinalProject-03"

[[repo]]
url = "https://github.com/colinlyguo/sui"

[[repo]]
url = "https://github.com/comdexxsolutionsllc/dcas-archives"

[[repo]]
url = "https://github.com/comfy-creator/buidl-week-2023"

[[repo]]
url = "https://github.com/comfy-creator/capsule-bot"

[[repo]]
url = "https://github.com/comfy-creator/capsules"

[[repo]]
url = "https://github.com/comfy-creator/carton"

[[repo]]
url = "https://github.com/comfy-creator/experiments"

[[repo]]
url = "https://github.com/comfy-creator/huracan"

[[repo]]
url = "https://github.com/comfy-creator/sui-playground"

[[repo]]
url = "https://github.com/comfy-creator/sui-whitelist-comparison"

[[repo]]
url = "https://github.com/coming-chat/DMens-Sui-SDK"

[[repo]]
url = "https://github.com/coming-chat/go-red-packet"

[[repo]]
url = "https://github.com/CommanderAstern/Flowtopia"

[[repo]]
url = "https://github.com/CommuSA/CommuSui"

[[repo]]
url = "https://github.com/Congyuwang/sui"
missing = true

[[repo]]
url = "https://github.com/Consensus-Hold-Em/consensus-poker-web"

[[repo]]
url = "https://github.com/Consensus-Hold-Em/thm-contract"

[[repo]]
url = "https://github.com/constantiam/snap"

[[repo]]
url = "https://github.com/contrabandinteractive/escapade"

[[repo]]
url = "https://github.com/CoolBuidlers/WC-NFT-Fantasy"

[[repo]]
url = "https://github.com/coolestnick/defraud"

[[repo]]
url = "https://github.com/corriente-labs/evm-sui-poc"

[[repo]]
url = "https://github.com/corriente-labs/rlp"

[[repo]]
url = "https://github.com/corriente-labs/sui-broker"

[[repo]]
url = "https://github.com/cosinguyen/sui-merge-coin"

[[repo]]
url = "https://github.com/cosmostation/cosmostation-chrome-extension"

[[repo]]
url = "https://github.com/cosmostation/splash"

[[repo]]
url = "https://github.com/cosmostation/suikotlin"

[[repo]]
url = "https://github.com/cosmostation/suiswift"

[[repo]]
url = "https://github.com/CousCous08/decentralized-blackjack"

[[repo]]
url = "https://github.com/CrazyDiamondGarage/genworld-sims-website"

[[repo]]
url = "https://github.com/CreatorsDAO/move-co-learn"

[[repo]]
url = "https://github.com/CreatorsDAO/plasmo-co-learn"

[[repo]]
url = "https://github.com/credenza-web3/credenza-core-web-sdk"

[[repo]]
url = "https://github.com/Cross-chain-Meme-Token-Creator/frontend"

[[repo]]
url = "https://github.com/CROWNOFSTATE/suiflix"

[[repo]]
url = "https://github.com/Crusaders-of-Rust/corCTF-2022-public-challenge-archive"

[[repo]]
url = "https://github.com/crypdoughdoteth/TxSuite"

[[repo]]
url = "https://github.com/crypto-coders-au/ahoy-open-source"

[[repo]]
url = "https://github.com/crypto0627/sui_nft"

[[repo]]
url = "https://github.com/cryptoblaze4033/sui"

[[repo]]
url = "https://github.com/cryptocollider/colliderDEX-Desktop"

[[repo]]
url = "https://github.com/cryptogalaxy07/wildcard-game"
missing = true

[[repo]]
url = "https://github.com/CryptoInnovators/sharkythesuibot"

[[repo]]
url = "https://github.com/CRYPTOMANDO1/sui"

[[repo]]
url = "https://github.com/CryptoMinerWorld/auction"

[[repo]]
url = "https://github.com/cryptonex777/capy"

[[repo]]
url = "https://github.com/CryptoSnipper-Labs/sharkythebot"

[[repo]]
url = "https://github.com/CSzLong/games"

[[repo]]
url = "https://github.com/CSzLong/storage"

[[repo]]
url = "https://github.com/CSzLong/sui_projects"

[[repo]]
url = "https://github.com/CSzLong/virtualBank"

[[repo]]
url = "https://github.com/CubicGames/battleship"

[[repo]]
url = "https://github.com/CubicGames/sui-coin"

[[repo]]
url = "https://github.com/cwilker/wika_browser_ext_react"

[[repo]]
url = "https://github.com/CyanseaYang/randme"

[[repo]]
url = "https://github.com/CyberAakash/unfold2023"

[[repo]]
url = "https://github.com/cyberomanov/sui-bullshark"

[[repo]]
url = "https://github.com/cyberomanov/sui-fork"

[[repo]]
url = "https://github.com/cyberomanov/sui-quests-3"

[[repo]]
url = "https://github.com/czarcoin/web"

[[repo]]
url = "https://github.com/dacadeorg/sui-move-deepbook"

[[repo]]
url = "https://github.com/dacadeorg/sui-zklogin"

[[repo]]
url = "https://github.com/dacadeorg/zk-login-boilerplate"

[[repo]]
url = "https://github.com/DADADAVE80/Sui-Quest"

[[repo]]
url = "https://github.com/dahnny/defipay"

[[repo]]
url = "https://github.com/daixiang11/Contract_sui_nfts_z"

[[repo]]
url = "https://github.com/dalxds/capy-hero"

[[repo]]
url = "https://github.com/damiennarozniak/Costrade"
missing = true

[[repo]]
url = "https://github.com/damirka/battle-game"

[[repo]]
url = "https://github.com/damirka/ist-move-meetup-demos"

[[repo]]
url = "https://github.com/damirka/kiosk-docs"

[[repo]]
url = "https://github.com/damirka/pokemon"

[[repo]]
url = "https://github.com/damirka/sui-notes"

[[repo]]
url = "https://github.com/Damirka432/sui"

[[repo]]
url = "https://github.com/DamlaDemirell/web3Proje"

[[repo]]
url = "https://github.com/dan0618x/sui-move-framework-chinese"

[[repo]]
url = "https://github.com/danaiballa/sui-color-nft"

[[repo]]
url = "https://github.com/dantenetwork/protocol-sui"

[[repo]]
url = "https://github.com/dantheman8300/move-studio"

[[repo]]
url = "https://github.com/dantheman8300/sui-sdk-test"

[[repo]]
url = "https://github.com/dantheman8300/sui-zklogin-test"

[[repo]]
url = "https://github.com/dantheman8300/SuiMoveCTF"

[[repo]]
url = "https://github.com/datnd299/HotelBooking"
missing = true

[[repo]]
url = "https://github.com/dattgoswami/DattGoswami.Q1.Sui.PreR"

[[repo]]
url = "https://github.com/davidadeola/zklogin-0.1"

[[repo]]
url = "https://github.com/daviddprtma/learning-sui-infrastructure"

[[repo]]
url = "https://github.com/davidmitesh/warp"

[[repo]]
url = "https://github.com/DaviRain-Su/learn-smart-contract"
missing = true

[[repo]]
url = "https://github.com/daweth/test-sui-client"

[[repo]]
url = "https://github.com/dawksh/solana-messaging"

[[repo]]
url = "https://github.com/dawksh/zkp-boilerplate"

[[repo]]
url = "https://github.com/dddappp/A-Sui-Demo"

[[repo]]
url = "https://github.com/dddappp/sui-blog-example"

[[repo]]
url = "https://github.com/dddappp/sui-inscription"

[[repo]]
url = "https://github.com/dddappp/sui-interface-demo"

[[repo]]
url = "https://github.com/deane0/prediction-sui"

[[repo]]
url = "https://github.com/deane0/sui-move-examples"

[[repo]]
url = "https://github.com/Dearop/LIQUIDITY_POLL1"

[[repo]]
url = "https://github.com/Dearop/SUI_HACKATHON_NFT_BOYS"

[[repo]]
url = "https://github.com/Debashis24k/sui-let-s-build-"

[[repo]]
url = "https://github.com/debjit-bw/dex-xyk"

[[repo]]
url = "https://github.com/Debu976116/BitGoJS"
missing = true

[[repo]]
url = "https://github.com/decentraland-scenes/Shark-animation"

[[repo]]
url = "https://github.com/decooio/greenchain-extension"

[[repo]]
url = "https://github.com/deepin-community/tuxpaint-stamps"

[[repo]]
url = "https://github.com/DefiBound/tokenized"

[[repo]]
url = "https://github.com/DegenHive/degenhive_sdk"

[[repo]]
url = "https://github.com/DegenHive/GenerativeAiAgents"

[[repo]]
url = "https://github.com/delaaxe/ape-zksync"

[[repo]]
url = "https://github.com/delta-hq/cetus-repo"

[[repo]]
url = "https://github.com/deltaswapio/deltaswap"

[[repo]]
url = "https://github.com/deltaswapio/token-bridge-ui"

[[repo]]
url = "https://github.com/deltonmyalil/ChainSkills"

[[repo]]
url = "https://github.com/demirtasarkinbaris/Final-Project-RiseIn-Move-On-Sui"

[[repo]]
url = "https://github.com/dendyxanyar/sui"

[[repo]]
url = "https://github.com/Derricks-DApps/Armadillo"

[[repo]]
url = "https://github.com/Desig-Labs/desig-web3"

[[repo]]
url = "https://github.com/Desig-Labs/tx-parser"

[[repo]]
url = "https://github.com/DesignString/sui.js"
missing = true

[[repo]]
url = "https://github.com/Desmossss/sui"

[[repo]]
url = "https://github.com/DeSuiLabs/DeSuiCoinFlip-Contract-V2"

[[repo]]
url = "https://github.com/DeSuiLabs/DeSuiCoinFlip-Smart-Contract"
missing = true

[[repo]]
url = "https://github.com/DeSuiLabs/sui-roulette-contract"
missing = true

[[repo]]
url = "https://github.com/devarogundade/orbital"

[[repo]]
url = "https://github.com/Developer-piyush/sui"

[[repo]]
url = "https://github.com/developerfred/web"

[[repo]]
url = "https://github.com/DevJihwan/sui_sdk"

[[repo]]
url = "https://github.com/DevJihwan/SuiCoin_wallet"

[[repo]]
url = "https://github.com/DevJihwan/Web3.0University_with_polygon_testnet"

[[repo]]
url = "https://github.com/dezcalimese/sui-car"

[[repo]]
url = "https://github.com/dfarchon/DF-ARES-basic-demo"

[[repo]]
url = "https://github.com/dguelde/python"

[[repo]]
url = "https://github.com/dhananjaypai08/DeCATv"
missing = true

[[repo]]
url = "https://github.com/dhruv035/OrderBook"

[[repo]]
url = "https://github.com/DhyanaLabs/crisp-move"

[[repo]]
url = "https://github.com/DhyanaLabs/gradual-dutch-auction-move"

[[repo]]
url = "https://github.com/dieface/web"

[[repo]]
url = "https://github.com/diegolanesan/web3-learning"

[[repo]]
url = "https://github.com/DigiTrust369/dgt_move_tracker"

[[repo]]
url = "https://github.com/DigiTrust369/dgt_sui_tracker"

[[repo]]
url = "https://github.com/dildurden/BloodBlock"

[[repo]]
url = "https://github.com/dinesh11515/SuiWeb"
missing = true

[[repo]]
url = "https://github.com/DipankarBahirvani/Personal-SmartBox_5.0"

[[repo]]
url = "https://github.com/Divij-Mahajan/The-Wanderer"

[[repo]]
url = "https://github.com/Djachechi/Real-Estate-NFT"

[[repo]]
url = "https://github.com/dlpigpen/wormhole-swap"

[[repo]]
url = "https://github.com/dmarzzz/sui"

[[repo]]
url = "https://github.com/dmirgaleev/sui"

[[repo]]
url = "https://github.com/dmitrytarassov/sui"

[[repo]]
url = "https://github.com/dmshvetsov/sui-package-stats"

[[repo]]
url = "https://github.com/doanhseav/ino"

[[repo]]
url = "https://github.com/DOBEN/Asset-and-data-transfer-between-Hyperledger-Fabric-2.0-and-Ethereum-Ropsten"

[[repo]]
url = "https://github.com/DOBEN/Showcase_of_blockchain_interoperability_in_the_field_of_supply_chain"

[[repo]]
url = "https://github.com/DoctorNasa/sui_token"

[[repo]]
url = "https://github.com/DogukanGun/MyWormholeProject"
missing = true

[[repo]]
url = "https://github.com/dolphintwo/sui"

[[repo]]
url = "https://github.com/Domengo/move"

[[repo]]
url = "https://github.com/dominion-zone/dominion"

[[repo]]
url = "https://github.com/Domistro16/suiproject"

[[repo]]
url = "https://github.com/Dong-Hyeon-Yu/optme"

[[repo]]
url = "https://github.com/DonggyuLim/random-oracle"

[[repo]]
url = "https://github.com/dongkyun2331/blog"

[[repo]]
url = "https://github.com/dongri/sui"

[[repo]]
url = "https://github.com/Donrwalsh/Tutorials"

[[repo]]
url = "https://github.com/dorucioclea/lnstxbridge-client"

[[repo]]
url = "https://github.com/dorucioclea/oraiwasm"

[[repo]]
url = "https://github.com/dorucioclea/web"

[[repo]]
url = "https://github.com/dowlandaiello/B9Lab-Assignments"

[[repo]]
url = "https://github.com/DownUnderCTF/Challenges_2023_Public"

[[repo]]
url = "https://github.com/downygg/OceanClaimer"

[[repo]]
url = "https://github.com/doxe1/sui"

[[repo]]
url = "https://github.com/Dozie2001/Owo-Mi"

[[repo]]
url = "https://github.com/dpb587/tailwind-config-dataset"

[[repo]]
url = "https://github.com/Dr-kelvo/sui-carbon-credits-exchange"

[[repo]]
url = "https://github.com/dragoonzx/sight-frontend"
missing = true

[[repo]]
url = "https://github.com/drujustine0122/MyEscrow"

[[repo]]
url = "https://github.com/DSHIVAAY-23/Coding_mania"

[[repo]]
url = "https://github.com/dsrvlabs/kms-monorepo"

[[repo]]
url = "https://github.com/dsrvlabs/sui-mystenlabs"

[[repo]]
url = "https://github.com/dsrvlabs/wds-code-remix"

[[repo]]
url = "https://github.com/Duck-and-Windmill/Seshat"

[[repo]]
url = "https://github.com/Duedme/uno-game-sui"

[[repo]]
url = "https://github.com/DuyAnhTran95/sui_ArcadeWorld"
missing = true

[[repo]]
url = "https://github.com/dwallet-labs/dwallet-network"

[[repo]]
url = "https://github.com/ea-dungn/gilder-dev-scripts"
missing = true

[[repo]]
url = "https://github.com/eamondang/sui-bootcamp-exercise"
missing = true

[[repo]]
url = "https://github.com/eamondang/SUI-move"
missing = true

[[repo]]
url = "https://github.com/eamondang/sui-template"

[[repo]]
url = "https://github.com/eamondang/sui_exercise_lesson7-8"
missing = true

[[repo]]
url = "https://github.com/eamondang/university-courses"
missing = true

[[repo]]
url = "https://github.com/earlybird0209/wormhole_messaging_relayer"

[[repo]]
url = "https://github.com/earlybird0209/wormhole_portal_bridge"

[[repo]]
url = "https://github.com/earlybird0209/wormhole_relayer"

[[repo]]
url = "https://github.com/earlybird0209/wormhole_token_bridge_ui"

[[repo]]
url = "https://github.com/earlybird0214/wormhole_messaging_relayer"

[[repo]]
url = "https://github.com/earlybird0214/wormhole_relayer"

[[repo]]
url = "https://github.com/earlybird1215/wormhole_relayer"

[[repo]]
url = "https://github.com/EasonC13/1M-NFT"

[[repo]]
url = "https://github.com/EasonC13/drip-move-demo"

[[repo]]
url = "https://github.com/EasonC13/InstaSui"

[[repo]]
url = "https://github.com/EasonC13/Move_Practice"

[[repo]]
url = "https://github.com/EasonC13/sui"

[[repo]]
url = "https://github.com/EasonC13/sui_drand_lib"

[[repo]]
url = "https://github.com/EasyA-Tech/sui-handbook"

[[repo]]
url = "https://github.com/ecofintech/confoederatio-dex"

[[repo]]
url = "https://github.com/ecorey/BrandonCoreyEngstrom_Sui_1Q24"

[[repo]]
url = "https://github.com/ecorey/capy_vs_gnome"

[[repo]]
url = "https://github.com/ecorey/capy_vs_gnome_SUI_Move_Overflow"

[[repo]]
url = "https://github.com/ecorey/DMS"
missing = true

[[repo]]
url = "https://github.com/ecorey/kiosk_sandbox"

[[repo]]
url = "https://github.com/ecorey/Move_DMS"

[[repo]]
url = "https://github.com/ecorey/movement_sandbox"

[[repo]]
url = "https://github.com/ecorey/Prediction-Market"

[[repo]]
url = "https://github.com/ecorey/Prediction_Market_Vite"

[[repo]]
url = "https://github.com/ecorey/Predictrix_SUI_Move_Predictive_Game"

[[repo]]
url = "https://github.com/ecorey/Random_Nft"
missing = true

[[repo]]
url = "https://github.com/ecorey/SUI-Move-Bootcamp-Final-Project"

[[repo]]
url = "https://github.com/ecorey/SuiMove-Sandbox"

[[repo]]
url = "https://github.com/ecorey/WBA-SUI"

[[repo]]
url = "https://github.com/efesdark/Sui-Web3-Ideas-Marketplace"

[[repo]]
url = "https://github.com/efficacy-finance/kriya-dex-interface"

[[repo]]
url = "https://github.com/efficacy-finance/sniff-fun-package"

[[repo]]
url = "https://github.com/efficacy-finance/sui"

[[repo]]
url = "https://github.com/Eikix/zkuniversity"

[[repo]]
url = "https://github.com/Eis-D-Z/learn_move"

[[repo]]
url = "https://github.com/Eis-D-Z/ptb"

[[repo]]
url = "https://github.com/Eis-D-Z/satoshi_flip_vue"

[[repo]]
url = "https://github.com/Eis-D-Z/Sui_Interactions_Examples"
missing = true

[[repo]]
url = "https://github.com/Eis-D-Z/Web3BuildersAlliance"

[[repo]]
url = "https://github.com/elamaryami/aux-exchange"

[[repo]]
url = "https://github.com/electric-capital/crypto-ecosystems"

[[repo]]
url = "https://github.com/Elhamne/web"

[[repo]]
url = "https://github.com/Elpacos/Zk_voting_system"

[[repo]]
url = "https://github.com/Elpopoo/sui"

[[repo]]
url = "https://github.com/elsangra/D-SUBSCRIPTION_MANAGER"

[[repo]]
url = "https://github.com/embedr-finance/embedr-sui-contracts"

[[repo]]
url = "https://github.com/emily876/snl-aptos"

[[repo]]
url = "https://github.com/emily876/snl-manta"

[[repo]]
url = "https://github.com/emily876/snl-zk-dev"

[[repo]]
url = "https://github.com/emily876/tarot-chainlink"

[[repo]]
url = "https://github.com/emmanuelByte/sui"

[[repo]]
url = "https://github.com/EmreKeskin47/SUI-Content"

[[repo]]
url = "https://github.com/EmreSoftWareing/MoveonSuiProjesi1"

[[repo]]
url = "https://github.com/emrgnt-cmplxty/fermi"

[[repo]]
url = "https://github.com/ENJOY-LAB/AbyssWorld"
missing = true

[[repo]]
url = "https://github.com/ENJOY-LAB/nft-protocol"
missing = true

[[repo]]
url = "https://github.com/enricobottazzi/ZK-SBT"

[[repo]]
url = "https://github.com/Entropy-Foundation/dora-interface"

[[repo]]
url = "https://github.com/Entropy-Foundation/oracle-pull-example"

[[repo]]
url = "https://github.com/Entropy-Foundation/supra-vrf-examples"

[[repo]]
url = "https://github.com/EntySquare/ar-check-miner"

[[repo]]
url = "https://github.com/ep-infosec/33_apache_zetacomponents"

[[repo]]
url = "https://github.com/epigen-UCSD/atac_seq_pipeline"

[[repo]]
url = "https://github.com/eqlabs/bullshark-bft"

[[repo]]
url = "https://github.com/erayack/suicide-game"

[[repo]]
url = "https://github.com/erhant/move-playground"

[[repo]]
url = "https://github.com/EricSciullo/ArcLightning"

[[repo]]
url = "https://github.com/ErikKaum/zk-snorlax"

[[repo]]
url = "https://github.com/Estheraiyeola/credeefy"

[[repo]]
url = "https://github.com/EthosWallet/checker-react"

[[repo]]
url = "https://github.com/EthosWallet/checkers"

[[repo]]
url = "https://github.com/EthosWallet/chess"

[[repo]]
url = "https://github.com/EthosWallet/chrome-extension"

[[repo]]
url = "https://github.com/EthosWallet/ethos-connect"

[[repo]]
url = "https://github.com/EthosWallet/ethos-example-app"

[[repo]]
url = "https://github.com/EthosWallet/ethos-squad-frontend"

[[repo]]
url = "https://github.com/EthosWallet/ethos-squad-frontend-starter"

[[repo]]
url = "https://github.com/EthosWallet/Sui8192"

[[repo]]
url = "https://github.com/everstake/wallet-sdk"

[[repo]]
url = "https://github.com/evp/ezcomponents"

[[repo]]
url = "https://github.com/ewitulsk/RustRouter"

[[repo]]
url = "https://github.com/expand-network/sdk-nodejs"

[[repo]]
url = "https://github.com/ExtremelySunnyYK/Move-Tutorial"
missing = true

[[repo]]
url = "https://github.com/ExtremelySunnyYK/sui_intro_projects"

[[repo]]
url = "https://github.com/faas3/faas3-cli"

[[repo]]
url = "https://github.com/faas3/faas3-move"

[[repo]]
url = "https://github.com/FabianVladmir/IS2lab01"

[[repo]]
url = "https://github.com/factorgroup/nightmarket"

[[repo]]
url = "https://github.com/famouswizard/sui"

[[repo]]
url = "https://github.com/fantasyni/sui-ai-agents"

[[repo]]
url = "https://github.com/FarzeenKist/SUI-Submission"

[[repo]]
url = "https://github.com/fastbelow/hb01"

[[repo]]
url = "https://github.com/febrosy/core-contracts"
missing = true

[[repo]]
url = "https://github.com/ferat8/sui"

[[repo]]
url = "https://github.com/FernandoViudez/fernandoviudez.github.io"

[[repo]]
url = "https://github.com/FernandoViudez/sui-marketplace"

[[repo]]
url = "https://github.com/ff13dfly/iNFT"

[[repo]]
url = "https://github.com/fiersk17/F3keybase.md"

[[repo]]
url = "https://github.com/fiersk17/F9keybase.md."

[[repo]]
url = "https://github.com/fiersk17/MyGeoid"

[[repo]]
url = "https://github.com/filipac/pacurar.net-2021"

[[repo]]
url = "https://github.com/Fineas/-mama-"

[[repo]]
url = "https://github.com/Fineas/Retetomat"
missing = true

[[repo]]
url = "https://github.com/finickypluto/testing-import"

[[repo]]
url = "https://github.com/firedcloud/site"

[[repo]]
url = "https://github.com/fireflyprotocol/bluefin-coin-contracts"

[[repo]]
url = "https://github.com/fireflyprotocol/bluefin-v2-client-ts"

[[repo]]
url = "https://github.com/flingjie/candy-machine"

[[repo]]
url = "https://github.com/FlorianMilcendeau/jpeg-jackpot"

[[repo]]
url = "https://github.com/FlorianMilcendeau/Sevent"

[[repo]]
url = "https://github.com/FlowX-Finance/sdk"

[[repo]]
url = "https://github.com/FlowX-Finance/ts-sdk"

[[repo]]
url = "https://github.com/fluencelabs/aquavm-benchmark-data"

[[repo]]
url = "https://github.com/fluidity-money/fluidity-app"

[[repo]]
url = "https://github.com/fomolove2048/fomolove"

[[repo]]
url = "https://github.com/foolstack-omg/block-tech-sharing"

[[repo]]
url = "https://github.com/foolstack-omg/solidity-contracts"

[[repo]]
url = "https://github.com/Fountain-Fi/contract"

[[repo]]
url = "https://github.com/foxmoon/suiaisleep"

[[repo]]
url = "https://github.com/francoataffarel/sui"
missing = true

[[repo]]
url = "https://github.com/FrankBevr/Encode"

[[repo]]
url = "https://github.com/FrankC01/pysui"

[[repo]]
url = "https://github.com/FrankC01/pysui_gadgets"

[[repo]]
url = "https://github.com/FrankC01/sui-track"

[[repo]]
url = "https://github.com/frankcodedKing/Suidapp"

[[repo]]
url = "https://github.com/freddy1020/sui"

[[repo]]
url = "https://github.com/freddy2030/PolkadotCar"

[[repo]]
url = "https://github.com/Fredericvn/TezBed_A-Benchmarking-Framework-for-Private-Blockchain-Systems-Based-on-the-Tezos-Protocol"

[[repo]]
url = "https://github.com/fredliang44/nft-protocol"

[[repo]]
url = "https://github.com/Freedteck/Sui-ciety"
missing = true

[[repo]]
url = "https://github.com/Freedteck/Suigram"
missing = true

[[repo]]
url = "https://github.com/friedger/lnstxbridge"

[[repo]]
url = "https://github.com/Frostbite5/sui"

[[repo]]
url = "https://github.com/fs0c-sh/sui"

[[repo]]
url = "https://github.com/fsc-platform/sui"
missing = true

[[repo]]
url = "https://github.com/FucktheKingcode/sui"

[[repo]]
url = "https://github.com/Fugguri/simpleSUI"

[[repo]]
url = "https://github.com/fum-is-chum/arbitrage-bot"
missing = true

[[repo]]
url = "https://github.com/fum-is-chum/capy-bot"

[[repo]]
url = "https://github.com/fum-is-chum/spam-bot"

[[repo]]
url = "https://github.com/functionland/tests"

[[repo]]
url = "https://github.com/fundgao/apt-sui-sei-wld"

[[repo]]
url = "https://github.com/fundgao/apt-sui-wld"

[[repo]]
url = "https://github.com/fundgao/awesome-crypto"

[[repo]]
url = "https://github.com/fundgao/crypto-airdrop"

[[repo]]
url = "https://github.com/funkiirabu/pfpp"

[[repo]]
url = "https://github.com/funkiirabu/ptf-app-nextjs"

[[repo]]
url = "https://github.com/funkiirabu/sui-dapp"

[[repo]]
url = "https://github.com/FunnyFuntikus/sui"

[[repo]]
url = "https://github.com/Fuseum/fuseum-link-landingpage"

[[repo]]
url = "https://github.com/fuyutarow/just-memo"

[[repo]]
url = "https://github.com/fuyutarow/zkescrow"

[[repo]]
url = "https://github.com/fuyutarow/zksui"

[[repo]]
url = "https://github.com/FuzzingLabs/sui"

[[repo]]
url = "https://github.com/FuzzingLabs/sui-fuzzer"

[[repo]]
url = "https://github.com/fuzzland/blazctf-2023"

[[repo]]
url = "https://github.com/fuzzland/ityfuzz"

[[repo]]
url = "https://github.com/fuzzland/ityfuzz-sui-fork"

[[repo]]
url = "https://github.com/gadost/sui"

[[repo]]
url = "https://github.com/GaelCondeLosada/TrustLink"

[[repo]]
url = "https://github.com/Gakunt/sui"

[[repo]]
url = "https://github.com/galic1987/sui"

[[repo]]
url = "https://github.com/Galliun/flow"

[[repo]]
url = "https://github.com/Galliun/water_cooler"
missing = true

[[repo]]
url = "https://github.com/gamedaoco/polkateer"

[[repo]]
url = "https://github.com/Gametreand88/sui"

[[repo]]
url = "https://github.com/ganesh1233456/my-project"
missing = true

[[repo]]
url = "https://github.com/Ganzzi/Sui-move-exercise"

[[repo]]
url = "https://github.com/gardenialiu2/syndeo"

[[repo]]
url = "https://github.com/Garrett-Weber/sui-poc-framework"

[[repo]]
url = "https://github.com/gaurav-11018/Sushi-State"

[[repo]]
url = "https://github.com/gavfu/xyk-amm-move"

[[repo]]
url = "https://github.com/gcanoca/sui"

[[repo]]
url = "https://github.com/gcc2ge/learn-move"

[[repo]]
url = "https://github.com/gdanezis/sui-by-example"

[[repo]]
url = "https://github.com/gdanezis/sui-harvest"

[[repo]]
url = "https://github.com/Gecko-Security/geckofuzz"
missing = true

[[repo]]
url = "https://github.com/geesimon/zku"

[[repo]]
url = "https://github.com/gemwalletcom/sui-types"

[[repo]]
url = "https://github.com/gendev1/sui-nft-counter"

[[repo]]
url = "https://github.com/genstackio/genjs"

[[repo]]
url = "https://github.com/Geo-Web-Project/GeoWebiOS"

[[repo]]
url = "https://github.com/geomel/sui"

[[repo]]
url = "https://github.com/geomel/SuiLottery"

[[repo]]
url = "https://github.com/georgekamar/zk-invest"

[[repo]]
url = "https://github.com/georgekamar/zku-final-project"

[[repo]]
url = "https://github.com/georgescharlesbrain/IP-amm"

[[repo]]
url = "https://github.com/georgescharlesbrain/sui_shared"

[[repo]]
url = "https://github.com/getnimbus/nimbus-ext"
missing = true

[[repo]]
url = "https://github.com/getnimbus/sui-indexer"

[[repo]]
url = "https://github.com/getnimbus/sui-nft-scam-detect"

[[repo]]
url = "https://github.com/getnimbus/sui-nft-spam-detect"

[[repo]]
url = "https://github.com/ghubstan/graalvm-eec-benchmark"

[[repo]]
url = "https://github.com/gigDevelopment10/CRA-voiss"
missing = true

[[repo]]
url = "https://github.com/gilbert/crystal-hackathon"

[[repo]]
url = "https://github.com/giofrida/Hisense-Smart-TV-Enhancements"

[[repo]]
url = "https://github.com/Glass-Wallet/glass-wallet-adapter"

[[repo]]
url = "https://github.com/glifio/defillama-server"

[[repo]]
url = "https://github.com/Global-Interlink/marketplace-be"

[[repo]]
url = "https://github.com/Global-Interlink/marketplace-fe"

[[repo]]
url = "https://github.com/Global-Interlink/marketplace-smct"

[[repo]]
url = "https://github.com/glorisonlai/distributed_monopoly"

[[repo]]
url = "https://github.com/gmove-io/automations"

[[repo]]
url = "https://github.com/gmove-io/kraken"

[[repo]]
url = "https://github.com/gmove-io/kraken-sdk"

[[repo]]
url = "https://github.com/GnurTrung/DoAnTN_FE"

[[repo]]
url = "https://github.com/Godeanstreet/sui"

[[repo]]
url = "https://github.com/gofenix/move-colearning"

[[repo]]
url = "https://github.com/gokaiorg/greengarden"

[[repo]]
url = "https://github.com/gokaiorg/greenghost"

[[repo]]
url = "https://github.com/GolosChain/golosj"

[[repo]]
url = "https://github.com/gongbell/WANA"

[[repo]]
url = "https://github.com/GoonMachine/psuedoAlpha"

[[repo]]
url = "https://github.com/goosebumps-farm/goosebumps-contract"

[[repo]]
url = "https://github.com/goosebumps-farm/goosebumps-sdk"

[[repo]]
url = "https://github.com/GoPlugin/pliblockathon_22"

[[repo]]
url = "https://github.com/gordonkoehn/distributed_counter"

[[repo]]
url = "https://github.com/gordonkoehn/hummingbot-pysui"

[[repo]]
url = "https://github.com/gordonkoehn/sui_coinflip"

[[repo]]
url = "https://github.com/gorj00/DStream"

[[repo]]
url = "https://github.com/GPTutor/sui-move-annotation"

[[repo]]
url = "https://github.com/GPTutor/SuiGPT_Overflow"

[[repo]]
url = "https://github.com/GrapeBaBa/sui"

[[repo]]
url = "https://github.com/greged93/sui-farmer"

[[repo]]
url = "https://github.com/gregshen0925/bucket-playground"

[[repo]]
url = "https://github.com/gregshen0925/suigui"

[[repo]]
url = "https://github.com/grossbel12/sui"

[[repo]]
url = "https://github.com/gtala/OpenSUI"

[[repo]]
url = "https://github.com/gtala/OpenSUI-UI"

[[repo]]
url = "https://github.com/guitarcool/LuckyStar-Contract-Move"
missing = true

[[repo]]
url = "https://github.com/Gupta91/SuiTrades"

[[repo]]
url = "https://github.com/GustaveCharles/zkLogin-test"

[[repo]]
url = "https://github.com/gutter-mouth/uzushio"

[[repo]]
url = "https://github.com/hackathemy/betMeme"

[[repo]]
url = "https://github.com/hackenproof/bluefin-exchange-contracts-sui"
missing = true

[[repo]]
url = "https://github.com/hackenproof/elixir_bluefin_integration"
missing = true

[[repo]]
url = "https://github.com/hackenproof/library-sui"

[[repo]]
url = "https://github.com/hackingthemarkets/Sui8192"

[[repo]]
url = "https://github.com/haggle-quest/solana_game"

[[repo]]
url = "https://github.com/hakifi-nibiru/backend-nibiru"

[[repo]]
url = "https://github.com/HalcyonBuilders/dispenser-contract"

[[repo]]
url = "https://github.com/HalcyonBuilders/halcyon-website"

[[repo]]
url = "https://github.com/hamster-shared/hamster-frontend"

[[repo]]
url = "https://github.com/hamster-template/objects_tutorial"

[[repo]]
url = "https://github.com/hamster-template/sui-defi"

[[repo]]
url = "https://github.com/hamster-template/sui-nft"

[[repo]]
url = "https://github.com/hamster-template/sui_fungible_tokens"

[[repo]]
url = "https://github.com/hamster-template/sui_games"

[[repo]]
url = "https://github.com/hamza-212/sui"

[[repo]]
url = "https://github.com/hamzaghz/web"

[[repo]]
url = "https://github.com/handelmanjosh/bridge-2"

[[repo]]
url = "https://github.com/handelmanjosh/crypto-ai"

[[repo]]
url = "https://github.com/handelmanjosh/stickman"

[[repo]]
url = "https://github.com/hanpham32/easya-hackathon"

[[repo]]
url = "https://github.com/harbour-tech/harbour-ts-sdk"

[[repo]]
url = "https://github.com/Hareem-Saad/Ethereum-Projects"
missing = true

[[repo]]
url = "https://github.com/harodggg/sui"

[[repo]]
url = "https://github.com/harshk9835/SUI-ROAD"

[[repo]]
url = "https://github.com/harshu4/Galactic-marketplace"

[[repo]]
url = "https://github.com/harshu4/GalacticWar"

[[repo]]
url = "https://github.com/harshu4/waves-marketplace"

[[repo]]
url = "https://github.com/hashblock/sui-client"

[[repo]]
url = "https://github.com/hashblock/sui-track"

[[repo]]
url = "https://github.com/hayes-mysten/dapp-kit-workshop"

[[repo]]
url = "https://github.com/hayes-mysten/gql-pagination-demo"

[[repo]]
url = "https://github.com/hayes-mysten/pothos-sui-test"

[[repo]]
url = "https://github.com/hayes-mysten/zk-wallet-demo"

[[repo]]
url = "https://github.com/heapup-tech/smartkit"

[[repo]]
url = "https://github.com/helllynx/BlockChinLabs"

[[repo]]
url = "https://github.com/HelloLamp1/sui"

[[repo]]
url = "https://github.com/hemanthbhushan/Launchpad-and-Marketplace-On-Sui"

[[repo]]
url = "https://github.com/henokAde/VANBOTS"

[[repo]]
url = "https://github.com/hexiaoyuan/sui"

[[repo]]
url = "https://github.com/HexlinkOfficial/hexlink-contracts-sui"

[[repo]]
url = "https://github.com/heyongjun520/-sui"

[[repo]]
url = "https://github.com/HHK-ETH/dimension-adapters"

[[repo]]
url = "https://github.com/hien-p/sui-frontend-example"

[[repo]]
url = "https://github.com/hien17/mintNftOnSui"

[[repo]]
url = "https://github.com/hien17/nft_sui_move_openedu"

[[repo]]
url = "https://github.com/hieu-ht/sui-indexer"

[[repo]]
url = "https://github.com/Hikmo/sui-shared-escrow"

[[repo]]
url = "https://github.com/hillel-front-end/sui"

[[repo]]
url = "https://github.com/hipiyushhere/sui"

[[repo]]
url = "https://github.com/hippospace/move-to-ts"

[[repo]]
url = "https://github.com/HlibProtasov/web3_examples"

[[repo]]
url = "https://github.com/hmuehtetpaing/keybase"

[[repo]]
url = "https://github.com/hnc29/sui"

[[repo]]
url = "https://github.com/hoale58-vl/move-dapp"
missing = true

[[repo]]
url = "https://github.com/hoangks5/bot_auto_sui"

[[repo]]
url = "https://github.com/hoanngothanh/sui"

[[repo]]
url = "https://github.com/hokage229/sui"

[[repo]]
url = "https://github.com/holonym-foundation/id-hub-contracts"

[[repo]]
url = "https://github.com/HongThaiPham/metascholl-sui-loyalty"

[[repo]]
url = "https://github.com/HongThaiPham/metaschool-sui-dex"

[[repo]]
url = "https://github.com/HongThaiPham/sui-metaschool.so-course"

[[repo]]
url = "https://github.com/hopaggregator/sdk"

[[repo]]
url = "https://github.com/Hornos3/pwnfile"

[[repo]]
url = "https://github.com/houssamgit/sui"

[[repo]]
url = "https://github.com/howtosui/sui"

[[repo]]
url = "https://github.com/hpos10i/hpos10i.github.io"
missing = true

[[repo]]
url = "https://github.com/hqphuoc/sui-transferable-fungible-token"

[[repo]]
url = "https://github.com/hqwangningbo/sui_examples"

[[repo]]
url = "https://github.com/hubbleprotocol/hubble-common"

[[repo]]
url = "https://github.com/Hubmakerlabs/Gilder"
missing = true

[[repo]]
url = "https://github.com/Hubmakerlabs/suiguild-webapp"
missing = true

[[repo]]
url = "https://github.com/HUHAOQIAN/sui-transfer"

[[repo]]
url = "https://github.com/huisq/mystic_tarot"

[[repo]]
url = "https://github.com/huisq/petpassport"

[[repo]]
url = "https://github.com/huitseeker/sui"

[[repo]]
url = "https://github.com/humeyracengizz/Sui_bootcamp"

[[repo]]
url = "https://github.com/HungYann/nft"

[[repo]]
url = "https://github.com/hyd628/sui_intro_workshop"

[[repo]]
url = "https://github.com/HyperPlay-Gaming/hyperplay-desktop-client"

[[repo]]
url = "https://github.com/Iamknownasfesal/alligator"

[[repo]]
url = "https://github.com/Iamknownasfesal/generis-dao"

[[repo]]
url = "https://github.com/Iamknownasfesal/personal_kiosk_clone"

[[repo]]
url = "https://github.com/Iamknownasfesal/sui-wba"

[[repo]]
url = "https://github.com/IanNoelBanta/The-BLOKC-Sui-Bootcamp"

[[repo]]
url = "https://github.com/icis-04/Move_Journey"

[[repo]]
url = "https://github.com/icodezjb/hello-token"

[[repo]]
url = "https://github.com/icodezjb/learn-move"

[[repo]]
url = "https://github.com/iExecBlockchainComputing/iexec-stack"

[[repo]]
url = "https://github.com/iKnowsDAO/iknows"

[[repo]]
url = "https://github.com/ILFISHDEER/learn-move"

[[repo]]
url = "https://github.com/imdanishsaber/workspace"

[[repo]]
url = "https://github.com/imeugeneco/tldr"
missing = true

[[repo]]
url = "https://github.com/inanisvitae/verra_system"

[[repo]]
url = "https://github.com/indiaprince/convictzees_frontend"
missing = true

[[repo]]
url = "https://github.com/InfiniteAengus/sui-coinflip-contract"

[[repo]]
url = "https://github.com/InfiniteSeas/infinite-seas-next"
missing = true

[[repo]]
url = "https://github.com/InfiniteSeas/sui-infinite-seas"
missing = true

[[repo]]
url = "https://github.com/Inkarm/sui"

[[repo]]
url = "https://github.com/Inphi/eip4844-testnet"

[[repo]]
url = "https://github.com/inscriptiontek/sui-card-battle"

[[repo]]
url = "https://github.com/inscriptiontek/web3-tour"

[[repo]]
url = "https://github.com/Integralxdx/SuiFest"

[[repo]]
url = "https://github.com/Intelligent-Systems-Lab/FL-chain-lab-dev"

[[repo]]
url = "https://github.com/interest-protocol/am-AMM"

[[repo]]
url = "https://github.com/interest-protocol/amm"
missing = true

[[repo]]
url = "https://github.com/interest-protocol/clamm"

[[repo]]
url = "https://github.com/interest-protocol/clamm-sdk"

[[repo]]
url = "https://github.com/interest-protocol/coin-x-oracle"

[[repo]]
url = "https://github.com/interest-protocol/interest-lst"

[[repo]]
url = "https://github.com/interest-protocol/memez-swap"

[[repo]]
url = "https://github.com/interest-protocol/move-templates"

[[repo]]
url = "https://github.com/interest-protocol/su"

[[repo]]
url = "https://github.com/interest-protocol/su-interface"

[[repo]]
url = "https://github.com/interest-protocol/sui"

[[repo]]
url = "https://github.com/interest-protocol/sui-amm-sdk"

[[repo]]
url = "https://github.com/interest-protocol/sui-coins"

[[repo]]
url = "https://github.com/interest-protocol/sui-defi"

[[repo]]
url = "https://github.com/interest-protocol/sui-dex"
missing = true

[[repo]]
url = "https://github.com/interest-protocol/sui-dex-v2"
missing = true

[[repo]]
url = "https://github.com/interest-protocol/sui-framework-coin"

[[repo]]
url = "https://github.com/interest-protocol/sui-interest-sdk"

[[repo]]
url = "https://github.com/interest-protocol/sui-whirpool"
missing = true

[[repo]]
url = "https://github.com/interest-protocol/suitears"

[[repo]]
url = "https://github.com/Interport-Finance/defillama-server"

[[repo]]
url = "https://github.com/inti25/web-tools"

[[repo]]
url = "https://github.com/IntoTheVerse/SUI-Farm-RPG"

[[repo]]
url = "https://github.com/IntoTheVerse/Sui-farm-RPG-contracts"

[[repo]]
url = "https://github.com/Iqbalfachry19/3d-donut"

[[repo]]
url = "https://github.com/iRhonin/web"

[[repo]]
url = "https://github.com/irohitb/basic-coin"

[[repo]]
url = "https://github.com/irohitb/poc-sui-wallet"
missing = true

[[repo]]
url = "https://github.com/Irors/sui_generate_wallet"

[[repo]]
url = "https://github.com/isamyakt/sui_nft"

[[repo]]
url = "https://github.com/iseriohn/sui"

[[repo]]
url = "https://github.com/iso-bravo/SafeGreen"

[[repo]]
url = "https://github.com/itsme-boii/NFT-Marketplace"

[[repo]]
url = "https://github.com/ivmidable/sui-rocket-2024"

[[repo]]
url = "https://github.com/ixc-software/CFC_Site"

[[repo]]
url = "https://github.com/ixt-tech/b2c"

[[repo]]
url = "https://github.com/izayl/web"

[[repo]]
url = "https://github.com/J4X-98/Writeups"

[[repo]]
url = "https://github.com/JackBekket/escrow-eth"

[[repo]]
url = "https://github.com/jackcpku/movebit-movectf-solution"

[[repo]]
url = "https://github.com/jacknguyen0810/LLM_2_MBSE_RP3"

[[repo]]
url = "https://github.com/JackyWYX/coding-interview"
missing = true

[[repo]]
url = "https://github.com/JackyWYX/move-intepreter"

[[repo]]
url = "https://github.com/JacobMaciejewski/Simple-SUI-DEX-dApp"

[[repo]]
url = "https://github.com/jacomyma/GEXF-Atlas"

[[repo]]
url = "https://github.com/jamesatomc/kanari_token"

[[repo]]
url = "https://github.com/jamesatomc/mintdrop"

[[repo]]
url = "https://github.com/jamescarter-le/sui"

[[repo]]
url = "https://github.com/jamescarter-le/sui_bytecode_fail"

[[repo]]
url = "https://github.com/JameWade/ZKRent"

[[repo]]
url = "https://github.com/jamshi200/sui"

[[repo]]
url = "https://github.com/jangid/sui"

[[repo]]
url = "https://github.com/janim2/Disease-Prediction-System"

[[repo]]
url = "https://github.com/janrockdev/grpc-sui"

[[repo]]
url = "https://github.com/janrockdev/sui-sandbox"

[[repo]]
url = "https://github.com/Japarjam/sui-escrow-nv"

[[repo]]
url = "https://github.com/jaredcosulich/bcs_test"

[[repo]]
url = "https://github.com/jaredcosulich/checkers-react"

[[repo]]
url = "https://github.com/jaredcosulich/sui"

[[repo]]
url = "https://github.com/Jarekkkkk/Strater"

[[repo]]
url = "https://github.com/Jarekkkkk/suidoubashi"

[[repo]]
url = "https://github.com/Jarekkkkk/SuiLipse"

[[repo]]
url = "https://github.com/JasonRUAN/sui"

[[repo]]
url = "https://github.com/javipus/gitcoinco-web"

[[repo]]
url = "https://github.com/JayasankarArumugam/BscSniperBot"

[[repo]]
url = "https://github.com/jayden-dang/sui-bootcamp-exercise"
missing = true

[[repo]]
url = "https://github.com/jayden-dang/sui-exercise-lesson-9-10"
missing = true

[[repo]]
url = "https://github.com/jayden-dang/sui-front-end-lesson-10"
missing = true

[[repo]]
url = "https://github.com/jayden-dang/sui-template"

[[repo]]
url = "https://github.com/jayden-dang/sui_exercise_lesson7-8"
missing = true

[[repo]]
url = "https://github.com/jayden-dang/sui_lesson_07"
missing = true

[[repo]]
url = "https://github.com/JayPilipovich/Eat-the-Beat-No-Web3"

[[repo]]
url = "https://github.com/JB9623/MoveCTF"

[[repo]]
url = "https://github.com/JB9623/sui-zombie-house"

[[repo]]
url = "https://github.com/jbkim1999/shall_we_move"

[[repo]]
url = "https://github.com/Jeffzfeng/land-reg-eth"

[[repo]]
url = "https://github.com/jennifertrin/suionicp"

[[repo]]
url = "https://github.com/jerclark/CSCIE97"

[[repo]]
url = "https://github.com/jerikchan/touch-app"

[[repo]]
url = "https://github.com/jerrybaoo/play-move"

[[repo]]
url = "https://github.com/JeTr1x/sui"

[[repo]]
url = "https://github.com/jf-li00/simple-dao"

[[repo]]
url = "https://github.com/jf-li00/sui"

[[repo]]
url = "https://github.com/jhd2best/sui"

[[repo]]
url = "https://github.com/jhuhnke/braingang"

[[repo]]
url = "https://github.com/jhuhnke/jessicahuhnke.Q1.Sui.PreR"

[[repo]]
url = "https://github.com/jhuhnke/overflow-contracts"

[[repo]]
url = "https://github.com/jhuhnke/sui-zk-cert"

[[repo]]
url = "https://github.com/jibchain-net/jib-wallet"

[[repo]]
url = "https://github.com/jieguann/MetaSmart-OculusQuest-CNTower"

[[repo]]
url = "https://github.com/JimmyNagles/sui"

[[repo]]
url = "https://github.com/JimmyNagles/suidam"

[[repo]]
url = "https://github.com/jinlonglonglong/nodejs_project"

[[repo]]
url = "https://github.com/JisongImSorry/sui_passport"

[[repo]]
url = "https://github.com/jjimgo/Sui_practice"

[[repo]]
url = "https://github.com/jjin43/OpenRecordLabel"

[[repo]]
url = "https://github.com/jjin43/SUI-Hackathon"

[[repo]]
url = "https://github.com/jjjutla/gecko-sui-fork"

[[repo]]
url = "https://github.com/JJSnakey/HungryHungry"

[[repo]]
url = "https://github.com/jlvihv/aline-api"
missing = true

[[repo]]
url = "https://github.com/JMC110/CMPE258License-Plate-Recognition-YOLO-Project"

[[repo]]
url = "https://github.com/jmesworld/core"

[[repo]]
url = "https://github.com/Jni75/Julien-Nicole-Final-Project"

[[repo]]
url = "https://github.com/joanmiespada/truly-blockchain"

[[repo]]
url = "https://github.com/joaoaccaldeira/goblinSuiWarriorNFT"
missing = true

[[repo]]
url = "https://github.com/joaoaccaldeira/nft-protocol"
missing = true

[[repo]]
url = "https://github.com/joaoaccaldeira/poolWithTransferTax"
missing = true

[[repo]]
url = "https://github.com/JoE11-y/Sui-Defi-Lottery"

[[repo]]
url = "https://github.com/joebarnacle/yummy-crypto"

[[repo]]
url = "https://github.com/joeephwild/playstore_dapp"

[[repo]]
url = "https://github.com/Joewt/learnrust"
missing = true

[[repo]]
url = "https://github.com/John-Atha/sui-dev-forum"

[[repo]]
url = "https://github.com/John-Atha/sui-intro"

[[repo]]
url = "https://github.com/johnilizy17/alpha"

[[repo]]
url = "https://github.com/JohnPaulPabelico/Sui-Bootcamp"

[[repo]]
url = "https://github.com/JohnRoosevelt/web3Bridge"

[[repo]]
url = "https://github.com/jolleyjoe/crowdcoin-vue2"

[[repo]]
url = "https://github.com/Jordan-Mysten/sui-merger"

[[repo]]
url = "https://github.com/Jorropo/web"

[[repo]]
url = "https://github.com/josemvcerqueira/hello-kitty"

[[repo]]
url = "https://github.com/josemvcerqueira/marc.ee-gilder"

[[repo]]
url = "https://github.com/josemvcerqueira/max-tps"

[[repo]]
url = "https://github.com/josemvcerqueira/metaschool"

[[repo]]
url = "https://github.com/josemvcerqueira/sui"

[[repo]]
url = "https://github.com/josemvcerqueira/sui-dex-v2"

[[repo]]
url = "https://github.com/josemvcerqueira/sui-dex-v2.1"

[[repo]]
url = "https://github.com/joshma91/ol-bug-reprod"

[[repo]]
url = "https://github.com/jovicheng/sui"

[[repo]]
url = "https://github.com/jovicheng/sui-zklogin-demo"

[[repo]]
url = "https://github.com/jovinlidan/sui-faucet-nextjs"

[[repo]]
url = "https://github.com/jovinlidan/suiversary-nft-mining"

[[repo]]
url = "https://github.com/jpmcb/web"

[[repo]]
url = "https://github.com/jpw993/sui-overflow-alphadao"

[[repo]]
url = "https://github.com/jrkosinski/soundbeats-sui"
missing = true

[[repo]]
url = "https://github.com/jsoneaday/dechatexpo"
missing = true

[[repo]]
url = "https://github.com/jsrzx/sui"

[[repo]]
url = "https://github.com/jstphani2/sui"

[[repo]]
url = "https://github.com/judesw/sixwoods"
missing = true

[[repo]]
url = "https://github.com/julialifestar/sui"

[[repo]]
url = "https://github.com/jumde/svbh"

[[repo]]
url = "https://github.com/junchenxia37/Ecosystem-Data-Retrival"

[[repo]]
url = "https://github.com/juner83/hospital_round"

[[repo]]
url = "https://github.com/junhoyeo/sui"

[[repo]]
url = "https://github.com/junjie9021/simple-airdrop-demo"

[[repo]]
url = "https://github.com/junkil-park/sui"

[[repo]]
url = "https://github.com/just-in-chang/sui"

[[repo]]
url = "https://github.com/justadude12/move_final"

[[repo]]
url = "https://github.com/JustaLiang/aptos-ctf-2022"

[[repo]]
url = "https://github.com/JustaLiang/bucket-protocol"
missing = true

[[repo]]
url = "https://github.com/JustaLiang/coin-issuer"

[[repo]]
url = "https://github.com/JustaLiang/movebit-ctf-solution-2022"

[[repo]]
url = "https://github.com/justcatthefish/justctf-2023"

[[repo]]
url = "https://github.com/JUSTConnect/ursus-planet-client"

[[repo]]
url = "https://github.com/juzybits/e2e-latency-bench"

[[repo]]
url = "https://github.com/juzybits/gotbeef"

[[repo]]
url = "https://github.com/juzybits/polymedia-chat"

[[repo]]
url = "https://github.com/juzybits/polymedia-coinmeta"

[[repo]]
url = "https://github.com/juzybits/polymedia-commando"

[[repo]]
url = "https://github.com/juzybits/polymedia-explorer"

[[repo]]
url = "https://github.com/juzybits/polymedia-gotbeef"

[[repo]]
url = "https://github.com/juzybits/polymedia-profile"

[[repo]]
url = "https://github.com/juzybits/polymedia-send"

[[repo]]
url = "https://github.com/juzybits/polymedia-socialbots"

[[repo]]
url = "https://github.com/juzybits/polymedia-spam"

[[repo]]
url = "https://github.com/juzybits/polymedia-suitcase"

[[repo]]
url = "https://github.com/juzybits/polymedia-suits"

[[repo]]
url = "https://github.com/juzybits/polymedia-vanity"

[[repo]]
url = "https://github.com/juzybits/polymedia-zklogin-demo"

[[repo]]
url = "https://github.com/juzybits/sui-demo"
missing = true

[[repo]]
url = "https://github.com/jymchng/suicertification"

[[repo]]
url = "https://github.com/kabut000/CTF"

[[repo]]
url = "https://github.com/kadena-io/crowdfunding-demo"

[[repo]]
url = "https://github.com/kadjit228/Sui-Move-Learning"
missing = true

[[repo]]
url = "https://github.com/kai63001/wildcard-game"

[[repo]]
url = "https://github.com/kaipeek/emirhan"

[[repo]]
url = "https://github.com/kaiweicai/sui"

[[repo]]
url = "https://github.com/kaleido-io/kaleido-iden3-samples"

[[repo]]
url = "https://github.com/kali60420/memefactory"

[[repo]]
url = "https://github.com/KaliMakali/sui"

[[repo]]
url = "https://github.com/kamalbuilds/1clickSuiDefi"
missing = true

[[repo]]
url = "https://github.com/kamalbuilds/knft"

[[repo]]
url = "https://github.com/kamalbuilds/suiet-with-wormhole"

[[repo]]
url = "https://github.com/kanalabs/aggregator-example"

[[repo]]
url = "https://github.com/kangrongji/auction"

[[repo]]
url = "https://github.com/kangsangsoo/CTF-Writeups"

[[repo]]
url = "https://github.com/KAOZUOI/SPL_Compiler"

[[repo]]
url = "https://github.com/karangoraniya/sui"

[[repo]]
url = "https://github.com/karangoraniya/sui-nfts"

[[repo]]
url = "https://github.com/karangoraniya/sui-pyth"

[[repo]]
url = "https://github.com/karthikscale3/sui"

[[repo]]
url = "https://github.com/kastyn/sui"

[[repo]]
url = "https://github.com/kavinm/ConsensusGuessWho"

[[repo]]
url = "https://github.com/kawaii-islands/kawaiiverse-bittorrent-be"

[[repo]]
url = "https://github.com/kazunetakeda25/button-wrappers-contracts-move"

[[repo]]
url = "https://github.com/KazuyukiFukuda/test_swanky"

[[repo]]
url = "https://github.com/KeepsakeMarketplace/alchemy_move"

[[repo]]
url = "https://github.com/KeepsakeMarketplace/keepsake-contracts"

[[repo]]
url = "https://github.com/kekeho/sui"

[[repo]]
url = "https://github.com/kekeho/sui-move-example"

[[repo]]
url = "https://github.com/KelvinThai/SuiToken"

[[repo]]
url = "https://github.com/kemargrant/soltalk"

[[repo]]
url = "https://github.com/kentaroh-toyoda/private_ethereum_performance_analysisa"

[[repo]]
url = "https://github.com/Kessyboy/sui"

[[repo]]
url = "https://github.com/kevinomiya/Library_marketplace"

[[repo]]
url = "https://github.com/KevL-99/sui"

[[repo]]
url = "https://github.com/keyboord01/sui-suiga"

[[repo]]
url = "https://github.com/KeystoneHQ/keystone-sdk-web-demo"

[[repo]]
url = "https://github.com/KeystoneHQ/sui"

[[repo]]
url = "https://github.com/kf702/suichat"

[[repo]]
url = "https://github.com/khafidprayoga/web-1"
missing = true

[[repo]]
url = "https://github.com/khatriamit/example_one"

[[repo]]
url = "https://github.com/khatriamit/hello-sui"

[[repo]]
url = "https://github.com/khatriamit/sui-testNFT"

[[repo]]
url = "https://github.com/KiChjang/web"

[[repo]]
url = "https://github.com/kigor1998/NFT-CardGame"

[[repo]]
url = "https://github.com/kinoa911/EZ-Finance-Aptos-Sui"

[[repo]]
url = "https://github.com/kirill-m21/fungible_token"

[[repo]]
url = "https://github.com/Kirito-Excalibur/sui"

[[repo]]
url = "https://github.com/kiryavadimch/sui"

[[repo]]
url = "https://github.com/KishorNaik/Sol_Aptos_HD_Wallet_Path_Typescript"

[[repo]]
url = "https://github.com/KishorNaik/Sol_Sui_HD_Wallet_Typescript"

[[repo]]
url = "https://github.com/KishorNaik/Sol_Sui_Wallet_Connect_NextJs"

[[repo]]
url = "https://github.com/kiyoshitaro/tech_training"

[[repo]]
url = "https://github.com/kklas/token-mint-lock-example"

[[repo]]
url = "https://github.com/kkomelin/sui-dapp-starter"

[[repo]]
url = "https://github.com/kkontheway/Awesome-BlockchainCTF"

[[repo]]
url = "https://github.com/kkontheway/BlazCTF2023-Solutions"

[[repo]]
url = "https://github.com/klaytn/tx-latency-measurement"

[[repo]]
url = "https://github.com/klren0312/sui-nft-dapp-muyu"

[[repo]]
url = "https://github.com/KoaPoa/SuiNFTMarket"

[[repo]]
url = "https://github.com/koltigin/Sui-Devnet-Fullnode-Turkce-Kurulum-Rehberi"

[[repo]]
url = "https://github.com/konsortech/sui"

[[repo]]
url = "https://github.com/kostiantyn98x/ZKSockAirdrop"

[[repo]]
url = "https://github.com/krishna-p060/Khelo_Lelo_web3_Game"

[[repo]]
url = "https://github.com/krishna-p060/Sui_web3Game"

[[repo]]
url = "https://github.com/ksdumont/supra_sui_vrf"

[[repo]]
url = "https://github.com/ksin751119/MetaTrustLab-CTF-2023-Writeup"

[[repo]]
url = "https://github.com/ksuhara/pansy"

[[repo]]
url = "https://github.com/KTruong008/sui-cturd"

[[repo]]
url = "https://github.com/KTruong008/sui-svelte-playground"

[[repo]]
url = "https://github.com/kunalabs-io/sui-client-gen"

[[repo]]
url = "https://github.com/kunalabs-io/sui-smart-contracts"

[[repo]]
url = "https://github.com/kunalabs-io/sui-snap"

[[repo]]
url = "https://github.com/kundajelab/atac_dnase_pipelines"

[[repo]]
url = "https://github.com/kunta-labs/Kunta-Protocol"

[[repo]]
url = "https://github.com/KyrieHuang/sui-official"

[[repo]]
url = "https://github.com/KyrinCode/sui-move-amm-uniswapV2"

[[repo]]
url = "https://github.com/Lafiagi/refined-mobile"
missing = true

[[repo]]
url = "https://github.com/Lafiagi/surprise"

[[repo]]
url = "https://github.com/laflareSzn/Sui"

[[repo]]
url = "https://github.com/laishawadhwa/zk-dapp"

[[repo]]
url = "https://github.com/LaiTanTai/NFT-Marketplace"

[[repo]]
url = "https://github.com/laohanlinux/lulu-bot-web3"

[[repo]]
url = "https://github.com/latin-ocr/MN5032ucmf_2"

[[repo]]
url = "https://github.com/latin-ocr/patrologiaecurs02unkngoog"

[[repo]]
url = "https://github.com/latin-ocr/patrologiaecurs128unkngoog"

[[repo]]
url = "https://github.com/laurentroque/encode-sui-educate"

[[repo]]
url = "https://github.com/laurentroque/SuixBSA_hackathon"

[[repo]]
url = "https://github.com/lcmmhcc/nextjs-bounty-hunter"

[[repo]]
url = "https://github.com/Le4kno3/ZKP-Projects"

[[repo]]
url = "https://github.com/Learning-Tech-Workspace/Move-on-Sui"
missing = true

[[repo]]
url = "https://github.com/Lee-WonJun/Dethon"

[[repo]]
url = "https://github.com/Legend-of-Arcadia/ARCA"

[[repo]]
url = "https://github.com/Legend-of-Arcadia/Multisig"

[[repo]]
url = "https://github.com/legend524/avvy-fantom"

[[repo]]
url = "https://github.com/LegendaryDeveloper32/ClaimIsland"

[[repo]]
url = "https://github.com/Legendexo/Web-master"

[[repo]]
url = "https://github.com/lemanh99/slot-machine-move"

[[repo]]
url = "https://github.com/lemanh99/sui-bootcamp-project"

[[repo]]
url = "https://github.com/leofisG/movemate"

[[repo]]
url = "https://github.com/leon0x01/Sui_SealedBid_Auction"

[[repo]]
url = "https://github.com/leonemunyao/SUI_Development"

[[repo]]
url = "https://github.com/leonemunyao/SUI_Metaverse_DeFi"

[[repo]]
url = "https://github.com/LeoQ7/MoveCTF-2024-Writeup"

[[repo]]
url = "https://github.com/LeoSagittarius27/Astro-SUI"

[[repo]]
url = "https://github.com/lerry/sui-nova"

[[repo]]
url = "https://github.com/Lets-coD/Sui-Bootcamp-Final-Project"

[[repo]]
url = "https://github.com/LeTsC0D/Sui-Bootcamp-Final-Project"

[[repo]]
url = "https://github.com/letterking/sui"

[[repo]]
url = "https://github.com/Libor-DAO/libor-oracle"

[[repo]]
url = "https://github.com/Libor-DAO/libor-protocol"

[[repo]]
url = "https://github.com/Libor-DAO/sui-ft-token"

[[repo]]
url = "https://github.com/lidatong/sui"

[[repo]]
url = "https://github.com/lilPlumberBoy/paradigm-ctf-2022"

[[repo]]
url = "https://github.com/lindaZX/demo_sui"

[[repo]]
url = "https://github.com/lindaZX/Demo_Sui-nfts_0914"

[[repo]]
url = "https://github.com/lindividual/sui"

[[repo]]
url = "https://github.com/LinkLoom-Sui-Hackathon-2023/LinkLoom-Smart-Contracts"
missing = true

[[repo]]
url = "https://github.com/linnefromice/move_practice_first"

[[repo]]
url = "https://github.com/liquality/sui-wallet"

[[repo]]
url = "https://github.com/liquidify-protocol/liquidify-staking-contract"

[[repo]]
url = "https://github.com/LiquidLogic-Tech/LiquidLink"

[[repo]]
url = "https://github.com/LiquidLogic-Tech/LiquidLink-Dapp-Score-Event-Puller"

[[repo]]
url = "https://github.com/lisuify/lisuify"

[[repo]]
url = "https://github.com/LIT-Protocol/js-sdk"

[[repo]]
url = "https://github.com/liteprotocol/sol-network"

[[repo]]
url = "https://github.com/litrane/cosmos_experiment_file"

[[repo]]
url = "https://github.com/litrane/docker_experiment_environent"

[[repo]]
url = "https://github.com/liziopizio/sui"

[[repo]]
url = "https://github.com/ljshwyykl/sui-transfer"
missing = true

[[repo]]
url = "https://github.com/LNSwap/lnstxbridge-client"

[[repo]]
url = "https://github.com/lollobene/AlgoMove"

[[repo]]
url = "https://github.com/lollobene/aptos-test"

[[repo]]
url = "https://github.com/lollobene/Move2Algo"

[[repo]]
url = "https://github.com/longbowlu/movemate"

[[repo]]
url = "https://github.com/Loris-EPFL/sui-frontend-template"

[[repo]]
url = "https://github.com/Loris-EPFL/zkloginFront"

[[repo]]
url = "https://github.com/lovesui/originmate"

[[repo]]
url = "https://github.com/LoyaltyGM/holasui-contract"

[[repo]]
url = "https://github.com/LoyaltyGM/holasui-website"

[[repo]]
url = "https://github.com/LoyaltyGM/sui-contracts"

[[repo]]
url = "https://github.com/LoyaltyGM/sui-lootbox"

[[repo]]
url = "https://github.com/LoyaltyGM/website"
missing = true

[[repo]]
url = "https://github.com/lshoo/suiromance"

[[repo]]
url = "https://github.com/luckychacha/movefuns_usdt"

[[repo]]
url = "https://github.com/luckychacha/my-first-sui-dapp"

[[repo]]
url = "https://github.com/luckychacha/my_first_package"

[[repo]]
url = "https://github.com/lucy0526/eth_purse"

[[repo]]
url = "https://github.com/lucyxliu/sui"

[[repo]]
url = "https://github.com/luisvid/openlaw-sale-agreement"

[[repo]]
url = "https://github.com/lukeajtodd/starport-hello-world"

[[repo]]
url = "https://github.com/lukema95/sui"

[[repo]]
url = "https://github.com/lukezann/mysten-hackathon"

[[repo]]
url = "https://github.com/lukrycyfa/micro_finance_lender"

[[repo]]
url = "https://github.com/LumiWave/inno-contract"

[[repo]]
url = "https://github.com/lutianzhou001/move-a-cribtbit-tree"

[[repo]]
url = "https://github.com/Lutwidse/dexbot-sui"

[[repo]]
url = "https://github.com/LVM-org/Backend"

[[repo]]
url = "https://github.com/lvshiling/Fgame"

[[repo]]
url = "https://github.com/lxsvn/sui"

[[repo]]
url = "https://github.com/lzpap/move-alias"

[[repo]]
url = "https://github.com/m-coleman/perpetuality"
missing = true

[[repo]]
url = "https://github.com/M-Jibran/sui.repo"

[[repo]]
url = "https://github.com/m00zh33/Challenges_2022_Public"

[[repo]]
url = "https://github.com/m4rcrich/new-orderbook"
missing = true

[[repo]]
url = "https://github.com/m4sk93/movectf"

[[repo]]
url = "https://github.com/ma3332/fidec"

[[repo]]
url = "https://github.com/MacOS/blockchain-oracles-data-collection"

[[repo]]
url = "https://github.com/MacPhersonui/abyx"

[[repo]]
url = "https://github.com/madeinfree/sui-onchain-ecdh"

[[repo]]
url = "https://github.com/madeinfree/sui_ape_fight"

[[repo]]
url = "https://github.com/mademike0/sui-move"

[[repo]]
url = "https://github.com/madfish-solutions/tezos-sapling-js"

[[repo]]
url = "https://github.com/MadGhorban/sui-111"

[[repo]]
url = "https://github.com/maggietech/Energy-Marketplace"

[[repo]]
url = "https://github.com/MagicGordon/riddle_board"

[[repo]]
url = "https://github.com/magpex13/geo_vali_chain"

[[repo]]
url = "https://github.com/magpex13/geoblockchain"

[[repo]]
url = "https://github.com/mak925/sui-swap"

[[repo]]
url = "https://github.com/makstl/suinotifierbot"

[[repo]]
url = "https://github.com/Mamoru-Foundation/contracts"

[[repo]]
url = "https://github.com/Mamoru-Foundation/incident-relay-contracts"

[[repo]]
url = "https://github.com/Mamoru-Foundation/playground"

[[repo]]
url = "https://github.com/Man-from-earth25/termux-realme-trash"
missing = true

[[repo]]
url = "https://github.com/mangekyou-network/tengai-shinsei"

[[repo]]
url = "https://github.com/MangoNet-Labs/mango"

[[repo]]
url = "https://github.com/mangozila/sui"

[[repo]]
url = "https://github.com/mannyformanny/sui_cockfight"

[[repo]]
url = "https://github.com/manolisliolios/suizino"

[[repo]]
url = "https://github.com/mantis0331/NFT-sui"

[[repo]]
url = "https://github.com/mapachurro/OpenLease"

[[repo]]
url = "https://github.com/marcinek89xl/zkuniversity"

[[repo]]
url = "https://github.com/mario4tier/Move-Bootcamp-FinalProject"

[[repo]]
url = "https://github.com/mario4tier/wba-sui"

[[repo]]
url = "https://github.com/markany-lab/bigchain"

[[repo]]
url = "https://github.com/markotonic/crumb-finance"

[[repo]]
url = "https://github.com/marmeladnaaV/sui"

[[repo]]
url = "https://github.com/Marten1995/sui"

[[repo]]
url = "https://github.com/martian-dao/sui-wallet-adapter"

[[repo]]
url = "https://github.com/martian-dao/sui-web3.js"

[[repo]]
url = "https://github.com/MartinYeung5/20240506_move_digital_contract_verification"

[[repo]]
url = "https://github.com/masaun/stor-demo-v1"

[[repo]]
url = "https://github.com/mashharuki/Sui-NFT-Dapp"

[[repo]]
url = "https://github.com/mashharuki/suitter-mvp"

[[repo]]
url = "https://github.com/mashharuki/test_project"

[[repo]]
url = "https://github.com/mason0510/certificate-SBT"

[[repo]]
url = "https://github.com/mason0510/Dmens"

[[repo]]
url = "https://github.com/mason0510/learn-move"

[[repo]]
url = "https://github.com/mason0510/mason-sui"

[[repo]]
url = "https://github.com/mason0510/movefuns"

[[repo]]
url = "https://github.com/mason0510/Sui-AMM-swap"

[[repo]]
url = "https://github.com/mason0510/sui-stake-protocol"

[[repo]]
url = "https://github.com/mason0510/sui-swap-course"

[[repo]]
url = "https://github.com/mason0510/Web3-dApp-Camp"

[[repo]]
url = "https://github.com/matheuslenke/tonto-catalog"

[[repo]]
url = "https://github.com/mathisrgt/defraud"

[[repo]]
url = "https://github.com/mathisrgt/defraud-hackathon"

[[repo]]
url = "https://github.com/mathisrgt/orchid"

[[repo]]
url = "https://github.com/MatrixLabsTech/MatrixUnityTool"

[[repo]]
url = "https://github.com/matt33n/Flock"

[[repo]]
url = "https://github.com/mattjurenka/connectfour-move"

[[repo]]
url = "https://github.com/mattjurenka/connectfour-ui"

[[repo]]
url = "https://github.com/mattjurenka/propshark-contracts"

[[repo]]
url = "https://github.com/mattjurenka/suiplace"

[[repo]]
url = "https://github.com/mattsu2020/sui"

[[repo]]
url = "https://github.com/mauricewbr/sui-overflow-lootboxer"

[[repo]]
url = "https://github.com/maxallat/sui"

[[repo]]
url = "https://github.com/maxwell-martin/amazon-daily-deals-scraper"

[[repo]]
url = "https://github.com/maxxbw54/SmartContract-Fuzzer"

[[repo]]
url = "https://github.com/mayank1811/Snarky-Voting-System"

[[repo]]
url = "https://github.com/mceyhan/sui"

[[repo]]
url = "https://github.com/mculp/gotbeef"

[[repo]]
url = "https://github.com/MdRahi99/Al-Quran---The-Light-House"

[[repo]]
url = "https://github.com/Mean-Finance/defillama-server"

[[repo]]
url = "https://github.com/Meharab/Sui-NFT-Mint"

[[repo]]
url = "https://github.com/mekaneeky/btt_neurons"

[[repo]]
url = "https://github.com/mellis1010/sui-apps"

[[repo]]
url = "https://github.com/memechan-gg/memechain-frontend"
missing = true

[[repo]]
url = "https://github.com/memenow/open-content-protocol"

[[repo]]
url = "https://github.com/meng-xu-cs/sui"

[[repo]]
url = "https://github.com/MentalistTR/Move-Projects"

[[repo]]
url = "https://github.com/MentalistTR/Projects"

[[repo]]
url = "https://github.com/MentalistTR/WBA_CapStone"

[[repo]]
url = "https://github.com/meowment/testnet_tutorial"

[[repo]]
url = "https://github.com/mergd/sui-starter"

[[repo]]
url = "https://github.com/meshach5667/sui-stackup"

[[repo]]
url = "https://github.com/MesonFi/meson-contracts-solidity"

[[repo]]
url = "https://github.com/MesonFi/meson-explorer"
missing = true

[[repo]]
url = "https://github.com/MesonFi/meson-to"

[[repo]]
url = "https://github.com/Meta-Pool/staking-pool-sui"

[[repo]]
url = "https://github.com/metabasenet/panda"
missing = true

[[repo]]
url = "https://github.com/MetaPlayVerse/sui-app"

[[repo]]
url = "https://github.com/MetaTrustLabs/ctf"

[[repo]]
url = "https://github.com/mhui-po/share-button"

[[repo]]
url = "https://github.com/michaela012/shootoff"

[[repo]]
url = "https://github.com/michaelliao/avatar-nft"

[[repo]]
url = "https://github.com/micheal1472/sui"

[[repo]]
url = "https://github.com/michealkeines/Rust"

[[repo]]
url = "https://github.com/mickey951112/nftcardgame"

[[repo]]
url = "https://github.com/microgift/Bobyard-Marketplace-Contract"

[[repo]]
url = "https://github.com/microgift/microgift"
missing = true

[[repo]]
url = "https://github.com/microgift/nft-protocol-sui"

[[repo]]
url = "https://github.com/MicroMoveLab/gameofmove"

[[repo]]
url = "https://github.com/midenaio/web"

[[repo]]
url = "https://github.com/migcien/Flow_Hackathon"

[[repo]]
url = "https://github.com/mikepsinn/gitcoin-web"

[[repo]]
url = "https://github.com/mikespux/provJewellery"

[[repo]]
url = "https://github.com/mikh2ahani/sui"

[[repo]]
url = "https://github.com/minaminao/ctf-blockchain"

[[repo]]
url = "https://github.com/minimalsm/web"

[[repo]]
url = "https://github.com/mirai-labs/prime-machin-contracts"

[[repo]]
url = "https://github.com/mirpuicor/AutoUpdates"
missing = true

[[repo]]
url = "https://github.com/mirpuicor/LinuxAutoUpdates"
missing = true

[[repo]]
url = "https://github.com/mirpuicor/TestingAutoUpdates"
missing = true

[[repo]]
url = "https://github.com/MistDAO/Sui-Ecosystem"

[[repo]]
url = "https://github.com/mixbe/web3_script"

[[repo]]
url = "https://github.com/mjjjhs/fxt_ticker"

[[repo]]
url = "https://github.com/mlaws21/Snar-Delivery"

[[repo]]
url = "https://github.com/mofalabs/sui"

[[repo]]
url = "https://github.com/mogascan/sui"

[[repo]]
url = "https://github.com/mohaijiang/my-sui-nft-project"

[[repo]]
url = "https://github.com/mohamadchehab/bitepass_code"
missing = true

[[repo]]
url = "https://github.com/MohamadSafi/move-icons"

[[repo]]
url = "https://github.com/MohamadSafi/Sui-Overflow-Hackathon"

[[repo]]
url = "https://github.com/mohammadreza-ashouri/suiguild"

[[repo]]
url = "https://github.com/mohammadreza-ashouri/SuiHub-DecentralizedGamingForum"

[[repo]]
url = "https://github.com/mohsen158/smartIdentity"

[[repo]]
url = "https://github.com/Mohsinsiddi/omnione-ui"

[[repo]]
url = "https://github.com/mokdarren/sui"

[[repo]]
url = "https://github.com/mokokostudio/swapTestSui"

[[repo]]
url = "https://github.com/Moleruco/JT"

[[repo]]
url = "https://github.com/Momentum-Safe/mpay-example"

[[repo]]
url = "https://github.com/Momentum-Safe/mpay-sdk-sui"

[[repo]]
url = "https://github.com/Momentum-Safe/msafe-sui-app-arbitrary-transaction"

[[repo]]
url = "https://github.com/Momentum-Safe/msafe-sui-app-store"

[[repo]]
url = "https://github.com/Momentum-Safe/sui-demo"

[[repo]]
url = "https://github.com/monicasjsu/License-Plate-Recognition-Using-Deep-Learning"

[[repo]]
url = "https://github.com/MonkeyGLuffy/suino"

[[repo]]
url = "https://github.com/monkygo/Sui-Bootcamp-Final-Project"

[[repo]]
url = "https://github.com/monterail/onemind-sui-node"

[[repo]]
url = "https://github.com/Morgandri1/suipy"

[[repo]]
url = "https://github.com/morigs/sui"

[[repo]]
url = "https://github.com/MorphisWallet/chrome-extension"

[[repo]]
url = "https://github.com/MorphisWallet/morphis-wallet-adapter"

[[repo]]
url = "https://github.com/morphysm/Famed-test-paradigm-ctf-2022"
missing = true

[[repo]]
url = "https://github.com/mostwanted7/zero"

[[repo]]
url = "https://github.com/MountainGold/sui-samm"

[[repo]]
url = "https://github.com/move-cn/letsmove"

[[repo]]
url = "https://github.com/move-cn/letsmove-ctf"

[[repo]]
url = "https://github.com/move-cn/letswap"

[[repo]]
url = "https://github.com/move-cn/tintin-bootcamp"

[[repo]]
url = "https://github.com/move-dao/move_tutorial"

[[repo]]
url = "https://github.com/move-dao/movedao"

[[repo]]
url = "https://github.com/move-for/suiromance"

[[repo]]
url = "https://github.com/move-language/move-sui"

[[repo]]
url = "https://github.com/Movebase/sui-dapp"

[[repo]]
url = "https://github.com/movebit/ctfmovement-2"

[[repo]]
url = "https://github.com/movebit/ctfmovement-challenges"

[[repo]]
url = "https://github.com/movebit/movectf-1"

[[repo]]
url = "https://github.com/movebit/movectf-4"

[[repo]]
url = "https://github.com/movebit/movectf-5"

[[repo]]
url = "https://github.com/movebit/movectf-6"

[[repo]]
url = "https://github.com/movebit/movectf-sample"

[[repo]]
url = "https://github.com/movebit/movectf-vietnam-2"

[[repo]]
url = "https://github.com/movebit/movectf-vietnam-3"

[[repo]]
url = "https://github.com/movebit/movectf-vietnam-4"

[[repo]]
url = "https://github.com/movebit/movectf2024-day1"

[[repo]]
url = "https://github.com/movebit/movectf2024-day2"

[[repo]]
url = "https://github.com/movebit/movefmt"

[[repo]]
url = "https://github.com/movebit/sui"

[[repo]]
url = "https://github.com/movebit/sui-move-analyzer"

[[repo]]
url = "https://github.com/movectf/MoveCTF-1st-Challenge"

[[repo]]
url = "https://github.com/MoveDapps/Bank"

[[repo]]
url = "https://github.com/movefuns/move-by-example"

[[repo]]
url = "https://github.com/movefuns/movefuns"

[[repo]]
url = "https://github.com/movefuns/sui-dapp-scaffold"

[[repo]]
url = "https://github.com/movefuns/sui-ido"

[[repo]]
url = "https://github.com/movefuns/sui-red-packet"

[[repo]]
url = "https://github.com/movefuns/sui-swap-course"

[[repo]]
url = "https://github.com/movefuns/SuiStartrek"

[[repo]]
url = "https://github.com/movefuns/vue-sui-dapp-kit"

[[repo]]
url = "https://github.com/movementlabsxyz/create-sui-dapp-starter-template"

[[repo]]
url = "https://github.com/movementlabsxyz/movement-dapp-workshop"

[[repo]]
url = "https://github.com/movementlabsxyz/TraderMoe"

[[repo]]
url = "https://github.com/movemntdev/movement-hack"
missing = true

[[repo]]
url = "https://github.com/movernance/movernance-core"

[[repo]]
url = "https://github.com/movescriptions/auto_mint"

[[repo]]
url = "https://github.com/movescriptions/market"

[[repo]]
url = "https://github.com/movescriptions/movescriptions"

[[repo]]
url = "https://github.com/movescriptions/mrc20"

[[repo]]
url = "https://github.com/movescriptions/tools"

[[repo]]
url = "https://github.com/MoveStudioIDE/mono-repo-old"

[[repo]]
url = "https://github.com/movet0n/sui-testnet-phase-2"

[[repo]]
url = "https://github.com/mrgnresearch/sui"

[[repo]]
url = "https://github.com/mrgnresearch/sui-cookbook"

[[repo]]
url = "https://github.com/mrtonyhuynh/sample-for-review"
missing = true

[[repo]]
url = "https://github.com/MsLolita/QuestPassClaimer"

[[repo]]
url = "https://github.com/mucks/sui-calendar"

[[repo]]
url = "https://github.com/muhamadjnq/Pacto"

[[repo]]
url = "https://github.com/Muhindo-Galien/valuefy"

[[repo]]
url = "https://github.com/must479/gitcoinclaim"

[[repo]]
url = "https://github.com/Mustafa-Agha/BitGoJS-bitgo-19.20.0"

[[repo]]
url = "https://github.com/mustafaberk-ay/SUI_SmartContract"

[[repo]]
url = "https://github.com/mustafakilic097/hackathonContract"

[[repo]]
url = "https://github.com/mustafamoradi73/sunswap"

[[repo]]
url = "https://github.com/mwtian/sui"

[[repo]]
url = "https://github.com/mxnster/sui-devnet-nft-bot"

[[repo]]
url = "https://github.com/mxnster/sui-form-submit"

[[repo]]
url = "https://github.com/mxnster/sui-mint-testnet-2"

[[repo]]
url = "https://github.com/mxnster/sui-testnet-nft-bot"

[[repo]]
url = "https://github.com/mycel-domain/mycel-widget"

[[repo]]
url = "https://github.com/mycel-labs/mycel-widget"

[[repo]]
url = "https://github.com/MyDreamStarter/Dreamstarter_Sui"

[[repo]]
url = "https://github.com/myedupal/edupals-flutter"
missing = true

[[repo]]
url = "https://github.com/mymiracle0118/Wallet-Web"

[[repo]]
url = "https://github.com/Mynft/momentx-sui-contracts"

[[repo]]
url = "https://github.com/Mynft/SocialCoin"

[[repo]]
url = "https://github.com/Mynft/suia"

[[repo]]
url = "https://github.com/MystenLab/sui"

[[repo]]
url = "https://github.com/MystenLabs/anemo"
tags = ["Protocol"]

[[repo]]
url = "https://github.com/MystenLabs/apps"
tags = ["Protocol"]

[[repo]]
url = "https://github.com/MystenLabs/asset-tokenization"

[[repo]]
url = "https://github.com/MystenLabs/awesome-move"
tags = ["Protocol"]

[[repo]]
url = "https://github.com/MystenLabs/base64pemkey"
tags = ["Protocol"]

[[repo]]
url = "https://github.com/MystenLabs/blackjack-sui"

[[repo]]
url = "https://github.com/MystenLabs/BugPub"

[[repo]]
url = "https://github.com/MystenLabs/capybot"
tags = ["Protocol"]

[[repo]]
url = "https://github.com/MystenLabs/capybot-monitor"
tags = ["Protocol"]

[[repo]]
url = "https://github.com/MystenLabs/cargo-deny-action"
tags = ["Protocol"]

[[repo]]
url = "https://github.com/MystenLabs/controlled-treasury"

[[repo]]
url = "https://github.com/MystenLabs/dapol"
tags = ["Protocol"]

[[repo]]
url = "https://github.com/MystenLabs/deepbookv3"

[[repo]]
url = "https://github.com/MystenLabs/demo-package-for-testing"

[[repo]]
url = "https://github.com/MystenLabs/dhat-rs"
tags = ["Protocol"]

[[repo]]
url = "https://github.com/MystenLabs/earth"

[[repo]]
url = "https://github.com/MystenLabs/ed25519-unsafe-libs"
tags = ["Protocol"]

[[repo]]
url = "https://github.com/MystenLabs/encrypted-nft-poc"

[[repo]]
url = "https://github.com/MystenLabs/encryption-public-key"

[[repo]]
url = "https://github.com/MystenLabs/enoki-sdk"
tags = ["Protocol"]
missing = true

[[repo]]
url = "https://github.com/MystenLabs/eth-sui-bridge"

[[repo]]
url = "https://github.com/MystenLabs/evm-sui-bridge"

[[repo]]
url = "https://github.com/MystenLabs/example-walrus-sites"

[[repo]]
url = "https://github.com/MystenLabs/fastcrypto"
tags = ["Protocol"]

[[repo]]
url = "https://github.com/MystenLabs/goldsky"

[[repo]]
url = "https://github.com/MystenLabs/graphql-benchmark"

[[repo]]
url = "https://github.com/MystenLabs/groth16-arkworks"

[[repo]]
url = "https://github.com/MystenLabs/hacker-house-examples"
tags = ["Protocol"]

[[repo]]
url = "https://github.com/MystenLabs/historical-jwks-zklogin"

[[repo]]
url = "https://github.com/MystenLabs/homebrew-tap"
tags = ["Protocol"]

[[repo]]
url = "https://github.com/MystenLabs/kelp-me"

[[repo]]
url = "https://github.com/MystenLabs/mini-games-app-examples"

[[repo]]
url = "https://github.com/MystenLabs/mini-games-spa"
missing = true

[[repo]]
url = "https://github.com/MystenLabs/minting-server"

[[repo]]
url = "https://github.com/MystenLabs/mock-blst"
tags = ["Protocol"]

[[repo]]
url = "https://github.com/MystenLabs/move-book"

[[repo]]
url = "https://github.com/MystenLabs/move-extend-test"
tags = ["Protocol"]
missing = true

[[repo]]
url = "https://github.com/MystenLabs/Move-Workshop-GR"
tags = ["Protocol"]

[[repo]]
url = "https://github.com/MystenLabs/move-zed-extension"

[[repo]]
url = "https://github.com/MystenLabs/multisig-move"

[[repo]]
url = "https://github.com/MystenLabs/multisig_tic-tac-toe"

[[repo]]
url = "https://github.com/MystenLabs/mysten-app-docs"
tags = ["Protocol"]

[[repo]]
url = "https://github.com/MystenLabs/mysten-infra"
tags = ["Protocol"]

[[repo]]
url = "https://github.com/MystenLabs/mysten-sim"
tags = ["Protocol"]

[[repo]]
url = "https://github.com/MystenLabs/mysticeti"
tags = ["Protocol"]

[[repo]]
url = "https://github.com/MystenLabs/mysticon-legends"

[[repo]]
url = "https://github.com/MystenLabs/narwhal"
tags = ["Protocol"]

[[repo]]
url = "https://github.com/MystenLabs/ocaml-tree-sitter-semgrep_clean"

[[repo]]
url = "https://github.com/MystenLabs/onenet-bushi"

[[repo]]
url = "https://github.com/MystenLabs/papers-bibtex"
tags = ["Protocol"]

[[repo]]
url = "https://github.com/MystenLabs/phase2-bn254"
tags = ["Protocol"]

[[repo]]
url = "https://github.com/MystenLabs/plinko-poc"

[[repo]]
url = "https://github.com/MystenLabs/polydiv"

[[repo]]
url = "https://github.com/MystenLabs/polymedia-zklogin-multisig-demo"

[[repo]]
url = "https://github.com/MystenLabs/poseidon-ark"
tags = ["Protocol"]
missing = true

[[repo]]
url = "https://github.com/MystenLabs/range-proof-benches"

[[repo]]
url = "https://github.com/MystenLabs/rapidsnark"
tags = ["Protocol"]

[[repo]]
url = "https://github.com/MystenLabs/react-native-zklogin-poc"

[[repo]]
url = "https://github.com/MystenLabs/regulated-coin-sample"

[[repo]]
url = "https://github.com/MystenLabs/research"
tags = ["Protocol"]

[[repo]]
url = "https://github.com/MystenLabs/reviews-ratings-poc"

[[repo]]
url = "https://github.com/MystenLabs/rust-rocksdb"
tags = ["Protocol"]

[[repo]]
url = "https://github.com/MystenLabs/satoshi-coin-flip"
tags = ["Protocol"]
missing = true

[[repo]]
url = "https://github.com/MystenLabs/scion-rs"

[[repo]]
url = "https://github.com/MystenLabs/scion-sui-deploy"

[[repo]]
url = "https://github.com/MystenLabs/semgrep-rules"

[[repo]]
url = "https://github.com/MystenLabs/shared-space-poc"

[[repo]]
url = "https://github.com/MystenLabs/snarkjs"
tags = ["Protocol"]

[[repo]]
url = "https://github.com/MystenLabs/solitaire"

[[repo]]
url = "https://github.com/MystenLabs/solvency-proofs"
tags = ["Protocol"]

[[repo]]
url = "https://github.com/MystenLabs/soulbound_kelp"

[[repo]]
url = "https://github.com/MystenLabs/sparse-nodes"
missing = true

[[repo]]
url = "https://github.com/MystenLabs/sui"
tags = ["Protocol"]

[[repo]]
url = "https://github.com/MystenLabs/sui-axelar"
tags = ["Protocol"]

[[repo]]
url = "https://github.com/MystenLabs/sui-circulation-api"
tags = ["Protocol"]

[[repo]]
url = "https://github.com/MystenLabs/sui-colors"
tags = ["Protocol"]

[[repo]]
url = "https://github.com/MystenLabs/sui-dev-newsletter"

[[repo]]
url = "https://github.com/MystenLabs/sui-doctor"
tags = ["Protocol"]

[[repo]]
url = "https://github.com/MystenLabs/sui-explorer"

[[repo]]
url = "https://github.com/MystenLabs/sui-fantasy"
tags = ["Protocol"]

[[repo]]
url = "https://github.com/MystenLabs/sui-gas-pool"

[[repo]]
url = "https://github.com/MystenLabs/sui-genesis"
tags = ["Protocol"]

[[repo]]
url = "https://github.com/MystenLabs/sui-native-randomness"

[[repo]]
url = "https://github.com/MystenLabs/sui-nft-rental"
missing = true

[[repo]]
url = "https://github.com/MystenLabs/sui-rust-sdk"

[[repo]]
url = "https://github.com/MystenLabs/sui-sdk-native"
missing = true

[[repo]]
url = "https://github.com/MystenLabs/sui-temptest"
tags = ["Protocol"]
missing = true

[[repo]]
url = "https://github.com/MystenLabs/sui-ts-benchmark"

[[repo]]
url = "https://github.com/MystenLabs/Sui-Unity"
tags = ["Protocol"]

[[repo]]
url = "https://github.com/MystenLabs/Sui_Owned_Object_Pools"

[[repo]]
url = "https://github.com/MystenLabs/suifrens-display-system"

[[repo]]
url = "https://github.com/MystenLabs/suins-contracts"

[[repo]]
url = "https://github.com/MystenLabs/suins-docs"
tags = ["Protocol"]

[[repo]]
url = "https://github.com/MystenLabs/telemetry-subscribers"
tags = ["Protocol"]

[[repo]]
url = "https://github.com/MystenLabs/truncator"
tags = ["Protocol"]

[[repo]]
url = "https://github.com/MystenLabs/walrus-docs"

[[repo]]
url = "https://github.com/MystenLabs/walrus-sites"

[[repo]]
url = "https://github.com/MystenLabs/yubigen"

[[repo]]
url = "https://github.com/MystenLabs/zklogin-verifier"
tags = ["Protocol"]

[[repo]]
url = "https://github.com/MystenLabs/zksend-wallet-demo"

[[repo]]
url = "https://github.com/naiba-archived/paradigm-ctf-2022"

[[repo]]
url = "https://github.com/nam3t/sui-address-gen"

[[repo]]
url = "https://github.com/namanbansal02/c83q2"

[[repo]]
url = "https://github.com/name-anastasia/sui"

[[repo]]
url = "https://github.com/Nameless-Coin/nameless-fe"

[[repo]]
url = "https://github.com/nan-agr/sui"

[[repo]]
url = "https://github.com/nanthanwa/sui_workshop"

[[repo]]
url = "https://github.com/narasim-teja/SuipersConsensys2024"

[[repo]]
url = "https://github.com/NataliePersik/sui"

[[repo]]
url = "https://github.com/natecable/NateCable"

[[repo]]
url = "https://github.com/nathaniel-security/telperium-tezos"

[[repo]]
url = "https://github.com/nathanramli/dynamic-oracle-adapter"

[[repo]]
url = "https://github.com/nathanramli/sui-escrow"

[[repo]]
url = "https://github.com/nathanramli/sui-vanity-tools"

[[repo]]
url = "https://github.com/nathanramli/suiversary"

[[repo]]
url = "https://github.com/nathanrchn/guava_order"

[[repo]]
url = "https://github.com/nathanrchn/ubereats"
missing = true

[[repo]]
url = "https://github.com/NavaFee/Move-fcc"

[[repo]]
url = "https://github.com/Naveentechie/EduArtsChain-with-Hedera"

[[repo]]
url = "https://github.com/naviprotocol/examples"

[[repo]]
url = "https://github.com/naviprotocol/NAVI-Hackathon"

[[repo]]
url = "https://github.com/naviprotocol/navi-sdk"

[[repo]]
url = "https://github.com/naviprotocol/protocol-example"

[[repo]]
url = "https://github.com/naviprotocol/protocol-interface"

[[repo]]
url = "https://github.com/naviprotocol/toolSet"

[[repo]]
url = "https://github.com/nayakly/Sui-DAO"

[[repo]]
url = "https://github.com/nayakly/Sui-Todolist"

[[repo]]
url = "https://github.com/ncitron/sui-practice"

[[repo]]
url = "https://github.com/ndtr2000/coin_test"
missing = true

[[repo]]
url = "https://github.com/ne-manya/smart-bench"

[[repo]]
url = "https://github.com/NEARBuilders/bos-sui-webcomponent"

[[repo]]
url = "https://github.com/NEARBuilders/trysui.near"

[[repo]]
url = "https://github.com/NedenSinir/SuiHackathon"

[[repo]]
url = "https://github.com/nesimozgun/MoveOnSui-Bootcamp-FinalCase"
missing = true

[[repo]]
url = "https://github.com/NetSepio/erebrus-frontend"

[[repo]]
url = "https://github.com/neutron-org/neutron-worm-relay"

[[repo]]
url = "https://github.com/nextart-io/letscoloring"

[[repo]]
url = "https://github.com/nextstep11/ChimpanSui-contract"
missing = true

[[repo]]
url = "https://github.com/nftbigdev/rn-bump-web3"

[[repo]]
url = "https://github.com/ngheanquynhoa/sui"

[[repo]]
url = "https://github.com/nghialmgcd201527/FirstSmartContract-SuiMove"

[[repo]]
url = "https://github.com/nhatlapross/SuiMoveExcercise"

[[repo]]
url = "https://github.com/NhatTan2803/petshop"

[[repo]]
url = "https://github.com/nhoclove9x/sui"

[[repo]]
url = "https://github.com/Ni8crawler18/Flow"

[[repo]]
url = "https://github.com/nicetomeetyou1/scallop-leverage-tool"

[[repo]]
url = "https://github.com/nicetomeetyou1/spam-sui"

[[repo]]
url = "https://github.com/NickFlach/collaborateESCO"

[[repo]]
url = "https://github.com/nickmura/.stream.gift"

[[repo]]
url = "https://github.com/nickmura/stream.gift"
missing = true

[[repo]]
url = "https://github.com/Nikhil7174/sui"

[[repo]]
url = "https://github.com/nikita-riversidelabs/sui"

[[repo]]
url = "https://github.com/nikos-terzo/zklogin-test"

[[repo]]
url = "https://github.com/Nilay27/BioWallet"

[[repo]]
url = "https://github.com/nilaysaha/cardano-scripts"

[[repo]]
url = "https://github.com/nilz3ro/suimon"

[[repo]]
url = "https://github.com/nimi-app/zkMaps"

[[repo]]
url = "https://github.com/nisargap/ioblock"

[[repo]]
url = "https://github.com/nixjs/wallet-adapter"

[[repo]]
url = "https://github.com/nlyrthiia/sui"

[[repo]]
url = "https://github.com/nmboavida/capybytes"

[[repo]]
url = "https://github.com/nmboavida/sui"

[[repo]]
url = "https://github.com/nmboavida/suinami-book"

[[repo]]
url = "https://github.com/no2chem/sui"

[[repo]]
url = "https://github.com/node-real/community_kb"

[[repo]]
url = "https://github.com/node101-io/sui"

[[repo]]
url = "https://github.com/Nodeist/sui"

[[repo]]
url = "https://github.com/nodejumper-org/sui"

[[repo]]
url = "https://github.com/Nomzegh/Sui2048"

[[repo]]
url = "https://github.com/NonceGeek/MoveDID"

[[repo]]
url = "https://github.com/NonceGeek/scaffold-sui"

[[repo]]
url = "https://github.com/NonceGeek/scaffold-sui-based-on-AI"

[[repo]]
url = "https://github.com/NonceGeek/Web3-dApp-Camp"

[[repo]]
url = "https://github.com/NonceGeek/web3_mud_ex"

[[repo]]
url = "https://github.com/NonceGeek/web3_sui_ex"

[[repo]]
url = "https://github.com/nonfungiblehayor/sui-token"

[[repo]]
url = "https://github.com/nonstopcoderaxw/zk-electronic-signature"

[[repo]]
url = "https://github.com/nopa706/sui"

[[repo]]
url = "https://github.com/nopslip/web"

[[repo]]
url = "https://github.com/Norbaeocystin/sui"

[[repo]]
url = "https://github.com/norbertfadden/sui"

[[repo]]
url = "https://github.com/notifi-network/notifi-parser-sdk"

[[repo]]
url = "https://github.com/notpritam/frontend-sui"

[[repo]]
url = "https://github.com/notus-labs/patara-dca"
missing = true

[[repo]]
url = "https://github.com/notus-labs/portfolio-patara-app"

[[repo]]
url = "https://github.com/npv2k1/learn-sui"

[[repo]]
url = "https://github.com/nseguias/WBA"

[[repo]]
url = "https://github.com/nsolomatin/sui"

[[repo]]
url = "https://github.com/ntluongdev95/sui_move_hackathon"

[[repo]]
url = "https://github.com/nttrilongxuyen/rnd"
missing = true

[[repo]]
url = "https://github.com/Nui-finance/nui-finance"

[[repo]]
url = "https://github.com/null-ref-ex/sui"

[[repo]]
url = "https://github.com/nullbitx8/wormhole-jito-signer"

[[repo]]
url = "https://github.com/numencyber/NumenCTF_2023"

[[repo]]
url = "https://github.com/nuwanarti/ad-recommendation-latest"

[[repo]]
url = "https://github.com/NuxTijNhaX/transui"

[[repo]]
url = "https://github.com/ny423/Pyth-Oracle"

[[repo]]
url = "https://github.com/nyfair/sui-trpgtool"

[[repo]]
url = "https://github.com/o216/Med-ETrack-WebApp"

[[repo]]
url = "https://github.com/oasisMystre/solocker-streamflow"

[[repo]]
url = "https://github.com/objectsDAO/objects-monorepo"

[[repo]]
url = "https://github.com/obsidiansystems/sui"

[[repo]]
url = "https://github.com/Oduoronyina/sui_dex"

[[repo]]
url = "https://github.com/oeeckhoutte/leandeep.com"

[[repo]]
url = "https://github.com/oguzhaniptes/Sui-Bootcamp-Final-Project"

[[repo]]
url = "https://github.com/ohJohanZ/sui"

[[repo]]
url = "https://github.com/ohstackoverflow/ohstackoverflow.github.io"
missing = true

[[repo]]
url = "https://github.com/oJshua/sui"

[[repo]]
url = "https://github.com/OKEAMAH/animated-guide"

[[repo]]
url = "https://github.com/okeyzero/mrc20"

[[repo]]
url = "https://github.com/okeyzero/suiProject"

[[repo]]
url = "https://github.com/oksa1133/sui-arbitrage-strategy"

[[repo]]
url = "https://github.com/oldewa/sui"

[[repo]]
url = "https://github.com/Oleg153562/sui"

[[repo]]
url = "https://github.com/olym3ai/SUI_OLYMPIA_COMPETITION"

[[repo]]
url = "https://github.com/Omkar-Ghongade/Move-It-With-Aptos"

[[repo]]
url = "https://github.com/Omkar-Ghongade/Web3Verse"

[[repo]]
url = "https://github.com/OnenessLabs/ethbridge_contract"

[[repo]]
url = "https://github.com/onesyah05/suiOcean"

[[repo]]
url = "https://github.com/Onlyforking/NumenCTF_2023"
missing = true

[[repo]]
url = "https://github.com/onyedikachi-david/KriyaBot"

[[repo]]
url = "https://github.com/open-move/tonal"

[[repo]]
url = "https://github.com/Open-Sourced-Olaf/NalaNet"

[[repo]]
url = "https://github.com/openartmarket/sui-move"

[[repo]]
url = "https://github.com/OpenDive/capybot"

[[repo]]
url = "https://github.com/OpenDive/sbq-client"

[[repo]]
url = "https://github.com/OpenDive/sui-gpt"

[[repo]]
url = "https://github.com/OpenDive/SuiBattleQuest"

[[repo]]
url = "https://github.com/OpenDive/SuiKit"

[[repo]]
url = "https://github.com/openedu101/sui-bootcamp-defi"

[[repo]]
url = "https://github.com/openlawteam/Openlaw-Api-Tutorial-public"

[[repo]]
url = "https://github.com/OpenPad-Labs/openpad-contract"

[[repo]]
url = "https://github.com/opentensor/subtensor-api"

[[repo]]
url = "https://github.com/optke3/sui"

[[repo]]
url = "https://github.com/OrangeComet/nft-protocol"

[[repo]]
url = "https://github.com/origamiethers/Origami-Web3-Sxft"
missing = true

[[repo]]
url = "https://github.com/Origin-Byte/0xtron"

[[repo]]
url = "https://github.com/Origin-Byte/byte-cli"

[[repo]]
url = "https://github.com/Origin-Byte/gutenberg"

[[repo]]
url = "https://github.com/Origin-Byte/movemate"

[[repo]]
url = "https://github.com/Origin-Byte/nft-protocol"

[[repo]]
url = "https://github.com/Origin-Byte/originbyte-js-sdk"

[[repo]]
url = "https://github.com/Origin-Byte/originmate"

[[repo]]
url = "https://github.com/Origin-Byte/sui"

[[repo]]
url = "https://github.com/Origin-Byte/sui-unity-sdk"

[[repo]]
url = "https://github.com/Origin-Byte/suinet"

[[repo]]
url = "https://github.com/Origin-Byte/syrup"

[[repo]]
url = "https://github.com/Ornythoma/NewsForTrust"

[[repo]]
url = "https://github.com/Ororo34/dappstest"

[[repo]]
url = "https://github.com/OryzaTron/study_sui"

[[repo]]
url = "https://github.com/osarukun/web"

[[repo]]
url = "https://github.com/oshied/protocol-forge"

[[repo]]
url = "https://github.com/osmantuzcu2/asuoki-marketplace"

[[repo]]
url = "https://github.com/osmantuzcu2/sui-example-contracts"

[[repo]]
url = "https://github.com/otter-sec/sui-ctf-framework"

[[repo]]
url = "https://github.com/otter-sec/SuiTF"

[[repo]]
url = "https://github.com/ouroboroscoding/contact"

[[repo]]
url = "https://github.com/outaidage/sui"

[[repo]]
url = "https://github.com/overmind-xyz/cash-flow"

[[repo]]
url = "https://github.com/overmind-xyz/jpeg-jackpot"

[[repo]]
url = "https://github.com/overmind-xyz/nft-creator"

[[repo]]
url = "https://github.com/overmind-xyz/pool-party"

[[repo]]
url = "https://github.com/overmind-xyz/sui-marketplace"

[[repo]]
url = "https://github.com/overmind-xyz/suiss-bank"

[[repo]]
url = "https://github.com/overmind-xyz/vector-utils"

[[repo]]
url = "https://github.com/Ovodo/suigram_smart_contract"

[[repo]]
url = "https://github.com/OwlitLabs/sui-amm"

[[repo]]
url = "https://github.com/oxlime/sui"
missing = true

[[repo]]
url = "https://github.com/ozo-vehe/dacade-sui"

[[repo]]
url = "https://github.com/ozo-vehe/sui-move-deepbook"

[[repo]]
url = "https://github.com/ozzzvet/test-SuiMove-NftMint"

[[repo]]
url = "https://github.com/p-shubh/sui_overflow_hack"

[[repo]]
url = "https://github.com/pacheco2126/overmind"

[[repo]]
url = "https://github.com/packetstracer/grofi"

[[repo]]
url = "https://github.com/PacktPublishing/Docker-for-Serverless-Applications"

[[repo]]
url = "https://github.com/Pan-chao/sui"

[[repo]]
url = "https://github.com/panda-suite/pandacash-cli"

[[repo]]
url = "https://github.com/paradigmxyz/paradigm-ctf-2022"

[[repo]]
url = "https://github.com/Params10/Block-Cover"

[[repo]]
url = "https://github.com/parity-asia/hackathon-2022-winter"

[[repo]]
url = "https://github.com/Parsa-JF/sui"

[[repo]]
url = "https://github.com/parsaaba/WildCard-Game"

[[repo]]
url = "https://github.com/PascalPrecht/sui"
missing = true

[[repo]]
url = "https://github.com/paschal533/crowdflow"

[[repo]]
url = "https://github.com/patcarrasco/accesshackathon"

[[repo]]
url = "https://github.com/patrykmaj/connect-zadanie-rekrutacyjne"

[[repo]]
url = "https://github.com/PaulFidika/Steve-Coding-Drills"

[[repo]]
url = "https://github.com/PaulFidika/sui"

[[repo]]
url = "https://github.com/pavlo-u/fungible_tokens"

[[repo]]
url = "https://github.com/Paznah123/Metadecentraland"

[[repo]]
url = "https://github.com/pedrocruzio/move-monsters"

[[repo]]
url = "https://github.com/peeranha/peeranha-move"
missing = true

[[repo]]
url = "https://github.com/peeranha/peeranha-query-index"

[[repo]]
url = "https://github.com/peeranha/peeranha-web"

[[repo]]
url = "https://github.com/peeyush2552/DAOS-Master"

[[repo]]
url = "https://github.com/peng-huang-ch/blockchain-notes"

[[repo]]
url = "https://github.com/pentagonxyz/xyk-amm-move"

[[repo]]
url = "https://github.com/Penton7/node-run"

[[repo]]
url = "https://github.com/pepijnolivier/sui"

[[repo]]
url = "https://github.com/petzofficial/petz-aptos-web-app"

[[repo]]
url = "https://github.com/pfolegmalkov/idle-blocks"
missing = true

[[repo]]
url = "https://github.com/phamdat721101/asset_protocol_ui"

[[repo]]
url = "https://github.com/phamdat721101/dgt-be"

[[repo]]
url = "https://github.com/phamdat721101/dgt_sui_app"

[[repo]]
url = "https://github.com/phamdat721101/digitrust_sui_overflow"

[[repo]]
url = "https://github.com/phanbinhgiang/init-node-typescript"

[[repo]]
url = "https://github.com/phanker/game2048_frontend"

[[repo]]
url = "https://github.com/phanker/sui"

[[repo]]
url = "https://github.com/phanker/sui_ai_nft_generator"

[[repo]]
url = "https://github.com/phanker/sui_game2048"

[[repo]]
url = "https://github.com/PhantomOz/Dao_sui"

[[repo]]
url = "https://github.com/philipglazman/cyberspace"

[[repo]]
url = "https://github.com/philosup/sui"

[[repo]]
url = "https://github.com/phoenix-o/sui"

[[repo]]
url = "https://github.com/Phonbopit/try-sui"

[[repo]]
url = "https://github.com/phuong1492/ocean_claim"

[[repo]]
url = "https://github.com/phuongpd2k/bot-claim-ocean"

[[repo]]
url = "https://github.com/piavgh/sui-playground-js"

[[repo]]
url = "https://github.com/pichtranst123/lets-sui-move-vn"

[[repo]]
url = "https://github.com/pichtranst123/move-vietnam"

[[repo]]
url = "https://github.com/pichtranst123/sui-swap"

[[repo]]
url = "https://github.com/PineStreetLabs/sui"

[[repo]]
url = "https://github.com/PinkDiamond1/movefuns"

[[repo]]
url = "https://github.com/pinrocks/sui"

[[repo]]
url = "https://github.com/piotr-roslaniec/solana-riptide-2022"

[[repo]]
url = "https://github.com/PiotrApriasz/MetaAuth"

[[repo]]
url = "https://github.com/piotrwawrzyn/ethlounge"
missing = true

[[repo]]
url = "https://github.com/Pixelsoulgg/pixelSoul"

[[repo]]
url = "https://github.com/pjhnocegood/Suirang"

[[repo]]
url = "https://github.com/placeholder-soft/storytime"

[[repo]]
url = "https://github.com/PlanemoMaxim/simple-sui-project"

[[repo]]
url = "https://github.com/plap004421/suitea"

[[repo]]
url = "https://github.com/plats-network/SUI-hackathon"
missing = true

[[repo]]
url = "https://github.com/plats-network/Sui-Overflow"
missing = true

[[repo]]
url = "https://github.com/Plor3r/foxgame-contracts"

[[repo]]
url = "https://github.com/Plor3r/foxgame-interface"

[[repo]]
url = "https://github.com/plugin-org/pliblockathon_22"

[[repo]]
url = "https://github.com/PlutoXGanz/Omni"

[[repo]]
url = "https://github.com/polkaworld-org/PolkaCar"

[[repo]]
url = "https://github.com/pondev1031/SUI-wallet-adapter-main"
missing = true

[[repo]]
url = "https://github.com/pontem-network/intellij-move"

[[repo]]
url = "https://github.com/poomstas/DL_practice"

[[repo]]
url = "https://github.com/poomstas/sensor-fusion-team"

[[repo]]
url = "https://github.com/poppyseedDev/ai-governance"

[[repo]]
url = "https://github.com/Porfo-Foundation/SuiBot"
missing = true

[[repo]]
url = "https://github.com/porkbrain/mint.onsui.gg"

[[repo]]
url = "https://github.com/PorticoExchange/PorticoExchange-client"
missing = true

[[repo]]
url = "https://github.com/pppppqa/Poetry-Contract-Audit"
missing = true

[[repo]]
url = "https://github.com/ppsimatikas/hydro-ai"

[[repo]]
url = "https://github.com/prakhar728/SUI_GPT"

[[repo]]
url = "https://github.com/pranavmittal1977/SUINFTMarketplace_Hack"

[[repo]]
url = "https://github.com/PranavPillai/Ujo-Fan-Cave"

[[repo]]
url = "https://github.com/PravicaInc/S3.MONEY"

[[repo]]
url = "https://github.com/predyprotocol/defillama-server"

[[repo]]
url = "https://github.com/prettyirrelevant/abeg"
missing = true

[[repo]]
url = "https://github.com/Prince3087/hackathon"

[[repo]]
url = "https://github.com/ProiProtocol/ProiProtocol"

[[repo]]
url = "https://github.com/pseudozach/lnstxbridge-client"

[[repo]]
url = "https://github.com/PUBG8619/sui"

[[repo]]
url = "https://github.com/publicqi/ctf_movement_writeup"

[[repo]]
url = "https://github.com/Puja8094/Rakathan2022"

[[repo]]
url = "https://github.com/pulkitnsit/deepbook-maxi"

[[repo]]
url = "https://github.com/pulse-network/erigon-pulse"

[[repo]]
url = "https://github.com/puneetsingh166/tm-load-test-test"

[[repo]]
url = "https://github.com/punwai/sui-wallet-adapter"

[[repo]]
url = "https://github.com/PuppyGamingDev/SuiRPC-Bot"

[[repo]]
url = "https://github.com/purusang/zkp-voting4"

[[repo]]
url = "https://github.com/pyati-vinay/Smart-Replenishment-Box"

[[repo]]
url = "https://github.com/pynchmeister/move-oracles"

[[repo]]
url = "https://github.com/pynchmeister/movemate"

[[repo]]
url = "https://github.com/pynchmeister/sui"

[[repo]]
url = "https://github.com/pynchmeister/xyk-amm-move"

[[repo]]
url = "https://github.com/pyth-network/grant-program"

[[repo]]
url = "https://github.com/pytorch/FBGEMM"

[[repo]]
url = "https://github.com/QavurDagli/sui-fullnode-turkce-kurulum-rehberi"

[[repo]]
url = "https://github.com/QiLOL/sui"

[[repo]]
url = "https://github.com/qpb8023/example-sui"
missing = true

[[repo]]
url = "https://github.com/qpb8023/sui"

[[repo]]
url = "https://github.com/qqq2qqq2/sui"

[[repo]]
url = "https://github.com/quangkeu95/besui"

[[repo]]
url = "https://github.com/quanhea/suins-js-test"
missing = true

[[repo]]
url = "https://github.com/Quasilius-Starlord/Tezverse"

[[repo]]
url = "https://github.com/QUBUHUB/sui"
missing = true

[[repo]]
url = "https://github.com/quigiaosu103/sui-weather-oracle"

[[repo]]
url = "https://github.com/raajgupta/Blockchain-Based-Healthcare-System"

[[repo]]
url = "https://github.com/radiusxyz/hermeznetwork"

[[repo]]
url = "https://github.com/RadulDev/CED-B3-G08-Blood-Block-"

[[repo]]
url = "https://github.com/rafaeleth/commune"
missing = true

[[repo]]
url = "https://github.com/rafaelreyesgarcia/educational-resources"

[[repo]]
url = "https://github.com/raghav-rathi/SuiConsensus2024"

[[repo]]
url = "https://github.com/ragib70/zk-gate"

[[repo]]
url = "https://github.com/RajatBhaskare7/SUI-Hackathon"

[[repo]]
url = "https://github.com/rajpalpagare/sui"

[[repo]]
url = "https://github.com/RakeshSingh38/Coding"
missing = true

[[repo]]
url = "https://github.com/ram200009/sui"

[[repo]]
url = "https://github.com/ramonbrugman/web-1"

[[repo]]
url = "https://github.com/RandyPen/certificate-SBT"

[[repo]]
url = "https://github.com/RandyPen/sui-move-intro-course-zh"

[[repo]]
url = "https://github.com/Rarugg/sui"

[[repo]]
url = "https://github.com/Ratimon/forge-contracts-bedrock"

[[repo]]
url = "https://github.com/raznorabochiy/wallets-tools"
missing = true

[[repo]]
url = "https://github.com/razorlabsorg/razor-m2-wallet-sdk"

[[repo]]
url = "https://github.com/razorlabsorg/razor-wallet-kit"

[[repo]]
url = "https://github.com/razorlabsorg/razor-wallet-sdk"

[[repo]]
url = "https://github.com/razorlabsorg/wallet-kit-vite-example"

[[repo]]
url = "https://github.com/razorlabsorg/wallet-standard"

[[repo]]
url = "https://github.com/rdleonhard/client"

[[repo]]
url = "https://github.com/rdpnd/cosmos-poc"

[[repo]]
url = "https://github.com/readygo67/paradigm-ctf-2022"

[[repo]]
url = "https://github.com/RealityNearFoundation2022/Nuruk-Unity3D"

[[repo]]
url = "https://github.com/realtakahashi/presentation"

[[repo]]
url = "https://github.com/RealUnlucky/connect4sui"

[[repo]]
url = "https://github.com/Rearden-AI/web"

[[repo]]
url = "https://github.com/Rearden-AI/web3-agent"

[[repo]]
url = "https://github.com/Red-Pirates/near-plugin-ue"

[[repo]]
url = "https://github.com/RedBird96/MoveCTF"

[[repo]]
url = "https://github.com/RedBird96/sui-zombie-house"

[[repo]]
url = "https://github.com/reg60/SUI-F"
missing = true

[[repo]]
url = "https://github.com/reginaldshub/Accion"

[[repo]]
url = "https://github.com/Rei-ne/g5Casino-move"

[[repo]]
url = "https://github.com/ReleapIO/sui"

[[repo]]
url = "https://github.com/releapprotocol/releap-protocol"

[[repo]]
url = "https://github.com/releapxyz/releap-protocol"

[[repo]]
url = "https://github.com/releapxyz/releap-token"

[[repo]]
url = "https://github.com/renthog/sui-telegram-framework"

[[repo]]
url = "https://github.com/repobali/swap-sdk"

[[repo]]
url = "https://github.com/restake/stake.js"

[[repo]]
url = "https://github.com/restake/sui-toolkit"

[[repo]]
url = "https://github.com/RevanthGundala/Bullshark-Battlegrounds"

[[repo]]
url = "https://github.com/RevanthGundala/Terraform-Move"

[[repo]]
url = "https://github.com/RevanthGundala/zk_tcg_sui"

[[repo]]
url = "https://github.com/RevanthGundala/zomdev"

[[repo]]
url = "https://github.com/reza1mahb/sui"

[[repo]]
url = "https://github.com/rfvygv/sui"

[[repo]]
url = "https://github.com/richauto/SuiDeveloperInfrastructureSetUp"

[[repo]]
url = "https://github.com/RichAyotte/odroid-n2-tezos-deb"

[[repo]]
url = "https://github.com/rickiey/sui-ez-wallet"

[[repo]]
url = "https://github.com/RickYoon/overflow_suistack"

[[repo]]
url = "https://github.com/ridhisikaria/RedDart"

[[repo]]
url = "https://github.com/RiP3rQ/Synthetify_zadanie_rekrutacyjne"

[[repo]]
url = "https://github.com/Rise-In/Move-on-Sui-Bootcamp-Project-Template"

[[repo]]
url = "https://github.com/rishabh0x00/artfi-nft-sui"

[[repo]]
url = "https://github.com/RisingStar522/CasinoGame-Vue"
missing = true

[[repo]]
url = "https://github.com/Rita94105/NFT_SUI"

[[repo]]
url = "https://github.com/rize-protocol/scallop-math"

[[repo]]
url = "https://github.com/rmcsharry/sui-one"

[[repo]]
url = "https://github.com/rmcsharry/sui-two"

[[repo]]
url = "https://github.com/rmcsharry/wba-bootcamp"

[[repo]]
url = "https://github.com/rmerzak/Zksudoku"

[[repo]]
url = "https://github.com/rminami/aptos-lessons"
missing = true

[[repo]]
url = "https://github.com/robinkriver/akashlytics-deploy"

[[repo]]
url = "https://github.com/rockbmb/sui"

[[repo]]
url = "https://github.com/rohan-patra/omni-lend-contracts"

[[repo]]
url = "https://github.com/RohanGlitched/SeiPepe"

[[repo]]
url = "https://github.com/rollandlau/sui"

[[repo]]
url = "https://github.com/Romainua/sui-val-bot"

[[repo]]
url = "https://github.com/roman1e2f5p8s/sui-rust-sdk-ptb-example"

[[repo]]
url = "https://github.com/roman1e2f5p8s/sui-shared-object-density"
missing = true

[[repo]]
url = "https://github.com/roman1e2f5p8s/sui-shared-objects"

[[repo]]
url = "https://github.com/ronanyeah/mineral"

[[repo]]
url = "https://github.com/ronanyeah/mineral-app"

[[repo]]
url = "https://github.com/ronanyeah/sui-zk-wallet"

[[repo]]
url = "https://github.com/ronanyeah/time-locked-balance"

[[repo]]
url = "https://github.com/rotcan/sui-zk-login"

[[repo]]
url = "https://github.com/royalhaison86/Sui_fish_next"

[[repo]]
url = "https://github.com/rpalakkal/seas-chatbot"

[[repo]]
url = "https://github.com/rstkey/various-smart-contracts"

[[repo]]
url = "https://github.com/rtmtree/longshot-jackpot-contract-sui"

[[repo]]
url = "https://github.com/Rubel5670/sui"

[[repo]]
url = "https://github.com/rupansh/sui-ex"

[[repo]]
url = "https://github.com/rupc/DaPoA"

[[repo]]
url = "https://github.com/rupc/solidity-narwhal"

[[repo]]
url = "https://github.com/Russeevich/sui"

[[repo]]
url = "https://github.com/russell-brouillard-pomerene/sui"

[[repo]]
url = "https://github.com/RustOverflow/sui-swap"

[[repo]]
url = "https://github.com/ruux2/AMM-swap"

[[repo]]
url = "https://github.com/ruux2/sui"

[[repo]]
url = "https://github.com/rvantonder/move-scip-test"

[[repo]]
url = "https://github.com/ryan19910912/dapp_demo"

[[repo]]
url = "https://github.com/Ryanshuai/English_Chinese_online_dictionary_crawler"

[[repo]]
url = "https://github.com/ryorod/NoboriFT_koinobori-contracts"

[[repo]]
url = "https://github.com/Ryscokisetzy/suizy"

[[repo]]
url = "https://github.com/s-alad/punch-starter"

[[repo]]
url = "https://github.com/s0crates-eth/NFT_TEMPLATE"
missing = true

[[repo]]
url = "https://github.com/s2048/sui2048"

[[repo]]
url = "https://github.com/s2k211/sui"

[[repo]]
url = "https://github.com/Sa7cez/addresses-generator"

[[repo]]
url = "https://github.com/Sa7cez/sui-testnet-activity"

[[repo]]
url = "https://github.com/Safeheron/safeheron-offline-recovery-tool"

[[repo]]
url = "https://github.com/sagacards/chaos-deck-nft"

[[repo]]
url = "https://github.com/sagred/overdoze"

[[repo]]
url = "https://github.com/saheelwagh/unfold2023-swagh"

[[repo]]
url = "https://github.com/sajjadium/ctf-archives"

[[repo]]
url = "https://github.com/Saksham-Gupta-30/FIRSaathi"

[[repo]]
url = "https://github.com/Salvatorenodes/Hello-SUI"

[[repo]]
url = "https://github.com/sambacha/smart_contract_security"

[[repo]]
url = "https://github.com/samkenxstream/SAMkenXAsseT"

[[repo]]
url = "https://github.com/samsends/move-oracle"

[[repo]]
url = "https://github.com/SamuelEbite/sui-marketplace"

[[repo]]
url = "https://github.com/sandrogomes94/sui_contracts"
missing = true

[[repo]]
url = "https://github.com/saruman9/move_ctf_writeup"

[[repo]]
url = "https://github.com/satay-protocol/satay-sui"
missing = true

[[repo]]
url = "https://github.com/Satish-k9/Javascript-Practice"

[[repo]]
url = "https://github.com/SatoshiBlock/proto1"

[[repo]]
url = "https://github.com/satyvm/move-bootcamp"
missing = true

[[repo]]
url = "https://github.com/saumili435/Mini-voter"

[[repo]]
url = "https://github.com/sblackshear/movemate"

[[repo]]
url = "https://github.com/Scale3-Labs/zklogin-demo"

[[repo]]
url = "https://github.com/scallop-io/borrow-incentive-interface"

[[repo]]
url = "https://github.com/scallop-io/pyth-airdrop-random"

[[repo]]
url = "https://github.com/scallop-io/sca"

[[repo]]
url = "https://github.com/scallop-io/scallop-mini-wallet"

[[repo]]
url = "https://github.com/scallop-io/spool-contract-interface"

[[repo]]
url = "https://github.com/scallop-io/sui-escrow"

[[repo]]
url = "https://github.com/scallop-io/sui-kit"

[[repo]]
url = "https://github.com/scallop-io/sui-kit-plugins"

[[repo]]
url = "https://github.com/scallop-io/sui-lending-protocol"
missing = true

[[repo]]
url = "https://github.com/scallop-io/sui-package-kit"

[[repo]]
url = "https://github.com/scallop-io/sui-scallop-indexer"

[[repo]]
url = "https://github.com/scallop-io/sui-scallop-sdk"

[[repo]]
url = "https://github.com/scallop-io/sui-x-oracle"

[[repo]]
url = "https://github.com/scallop-io/supra-sample"

[[repo]]
url = "https://github.com/scallop-io/ve-sca-interface"

[[repo]]
url = "https://github.com/Sceat/coin-faucet"

[[repo]]
url = "https://github.com/Sceat/flowx-pegg"

[[repo]]
url = "https://github.com/Sceat/sui"

[[repo]]
url = "https://github.com/Sceat/sui-arb"

[[repo]]
url = "https://github.com/Sceat/vaporeon-nft"

[[repo]]
url = "https://github.com/scifi-holic/kwz"

[[repo]]
url = "https://github.com/sdn0303/learning-sui"

[[repo]]
url = "https://github.com/seapad-fund/seapad-gift"
missing = true

[[repo]]
url = "https://github.com/seapad-fund/seapad-sdk"
missing = true

[[repo]]
url = "https://github.com/seapad-fund/sui-contracts"
missing = true

[[repo]]
url = "https://github.com/Seascape-Foundation/miner-sui-smartcontracts"

[[repo]]
url = "https://github.com/sebastianscatularo/portal-bridge-ga"

[[repo]]
url = "https://github.com/sebsadface/learn_move"

[[repo]]
url = "https://github.com/sebsadface/move"

[[repo]]
url = "https://github.com/sec-study-dev/dos-tool"

[[repo]]
url = "https://github.com/SecorD0/py-sui"

[[repo]]
url = "https://github.com/SecorD0/py-sui-async"

[[repo]]
url = "https://github.com/seerxlabs/janus-wallet"

[[repo]]
url = "https://github.com/seetadev/Eth-Maintenance"

[[repo]]
url = "https://github.com/seetadev/RoadOps"

[[repo]]
url = "https://github.com/seiyaseiyaseiya/sui"

[[repo]]
url = "https://github.com/sensati0n/Ethereum-4-Decentralized-Control"

[[repo]]
url = "https://github.com/seratio/sourcecode"

[[repo]]
url = "https://github.com/serhaton/serhaton.github.io"

[[repo]]
url = "https://github.com/serverum/sui"

[[repo]]
url = "https://github.com/sfter/move-mrc20-mint"

[[repo]]
url = "https://github.com/ShakeShock/ShakeShock"

[[repo]]
url = "https://github.com/ShallWeMove/Overflow2024"

[[repo]]
url = "https://github.com/ShallWeMove/ShallWeMove4Paris"

[[repo]]
url = "https://github.com/ShallWeMove/SuiMove-Blackjack"

[[repo]]
url = "https://github.com/Shanni/sui-defi"

[[repo]]
url = "https://github.com/ShantanuK86/Fuel-Sui-campaign"

[[repo]]
url = "https://github.com/shaokun11/move-sui-me"

[[repo]]
url = "https://github.com/shaokun11/movesui"

[[repo]]
url = "https://github.com/shashank-yadav/demopoly_sui"

[[repo]]
url = "https://github.com/ShashvatS/anonstake"

[[repo]]
url = "https://github.com/shawnlauzon/suikula"

[[repo]]
url = "https://github.com/ShazXVII/ShazXVII.github.io"
missing = true

[[repo]]
url = "https://github.com/sherwinvishesh/PennyPro"

[[repo]]
url = "https://github.com/shidenggui/sui"

[[repo]]
url = "https://github.com/Shigoto-dev19/ZK-Battleships-Solana"

[[repo]]
url = "https://github.com/shinamicorp/account-graph"

[[repo]]
url = "https://github.com/shinamicorp/shinami-demo-app"

[[repo]]
url = "https://github.com/shinamicorp/shinami-examples"

[[repo]]
url = "https://github.com/shinamicorp/shinami-typescript-sdk"

[[repo]]
url = "https://github.com/shio-coder/sui"

[[repo]]
url = "https://github.com/ShivamAgarwal-code/SuiVerse"
missing = true

[[repo]]
url = "https://github.com/shoshinsquare/contract"
missing = true

[[repo]]
url = "https://github.com/Shoukozumi/Refract-Playbook-PoC"

[[repo]]
url = "https://github.com/shreyas0924/SushiState"
missing = true

[[repo]]
url = "https://github.com/shubhamkashyapdev/solana-anchor-counter-app"

[[repo]]
url = "https://github.com/ShubhamKrSingh21/Apna_Chunav"

[[repo]]
url = "https://github.com/ShuiGame/CoreCode"

[[repo]]
url = "https://github.com/shunkakinoki/AlloPay"

[[repo]]
url = "https://github.com/shuoer86/sui"

[[repo]]
url = "https://github.com/shyam-patel-kira/Bright-Forest"

[[repo]]
url = "https://github.com/shyam-patel-kira/cuperfluid-ZKP"

[[repo]]
url = "https://github.com/shyam-patel-kira/ZKU-Assignments"

[[repo]]
url = "https://github.com/Sigma2345/Sui_Cert"

[[repo]]
url = "https://github.com/sigridjineth/awesome-web3dev"

[[repo]]
url = "https://github.com/sigridjineth/ZKU-assignment"

[[repo]]
url = "https://github.com/silverwolfceh/autoclaimocean"
missing = true

[[repo]]
url = "https://github.com/simoneparisotto/anisotropic-osmosis-filter"

[[repo]]
url = "https://github.com/sinanyilmaz0/Move-on-Sui-Game-Item-Market"

[[repo]]
url = "https://github.com/singds/sui-use-cases"

[[repo]]
url = "https://github.com/Siunami/uPort-live"

[[repo]]
url = "https://github.com/sivaram-undefy/sui"

[[repo]]
url = "https://github.com/skonto11/sui"

[[repo]]
url = "https://github.com/SkullJohn/solo"

[[repo]]
url = "https://github.com/Skylock-ai/modified-erigon"

[[repo]]
url = "https://github.com/slideloft/sui"

[[repo]]
url = "https://github.com/SmallSpider0/erigon-trace"
missing = true

[[repo]]
url = "https://github.com/smartcoder1224/web3-claimisland"

[[repo]]
url = "https://github.com/smartcontractkit/foundry-chainlink-toolkit"

[[repo]]
url = "https://github.com/smartdev1102/LambSwap-Frontend"
missing = true

[[repo]]
url = "https://github.com/smartdev1102/stostudio-webapp"
missing = true

[[repo]]
url = "https://github.com/SnickerdoodleLabs/protocol"

[[repo]]
url = "https://github.com/snsdomains/js"
missing = true

[[repo]]
url = "https://github.com/soaryong/2024-sui-hacker-house"

[[repo]]
url = "https://github.com/sobhanb-eth/EthBerlin-LOYAR"

[[repo]]
url = "https://github.com/socialsister/sui"

[[repo]]
url = "https://github.com/softstackhq/Smart-Contract-Security-Audits"

[[repo]]
url = "https://github.com/softwarepublico/oasis"

[[repo]]
url = "https://github.com/solendprotocol/suilend-public"

[[repo]]
url = "https://github.com/solide-project/movide"

[[repo]]
url = "https://github.com/solroma/wallet"

[[repo]]
url = "https://github.com/SomisXYZ/somis-studio"

[[repo]]
url = "https://github.com/sonarwatch/portfolio"

[[repo]]
url = "https://github.com/sonarwatch/token-lists"

[[repo]]
url = "https://github.com/Soonogo/sui"

[[repo]]
url = "https://github.com/Sotatek-TruongNguyen2/Pancake-clone"

[[repo]]
url = "https://github.com/soumalya340/DreamStarter_thinkSui"

[[repo]]
url = "https://github.com/souzifleur/sui"

[[repo]]
url = "https://github.com/Sparkling-Finance/contract"

[[repo]]
url = "https://github.com/SpartanLabsXyz/spartanlabs-contracts-sui"

[[repo]]
url = "https://github.com/Spgood21/sui"

[[repo]]
url = "https://github.com/splabs-info/sui-landing"

[[repo]]
url = "https://github.com/spo0ds/RPS"

[[repo]]
url = "https://github.com/spo0ds/Sui-Kiosk"

[[repo]]
url = "https://github.com/spo0ds/Sui-Kiosk-Extension"

[[repo]]
url = "https://github.com/spo0ds/SuiTsForge"

[[repo]]
url = "https://github.com/Spydiecy/SUI-Dacade-submission"

[[repo]]
url = "https://github.com/SQLDay/SQLDay-2019"

[[repo]]
url = "https://github.com/squidmoonfanboy/SquidMask"

[[repo]]
url = "https://github.com/ssd39/galacticwar-sol"

[[repo]]
url = "https://github.com/ssocolow/sui-interest-coin"

[[repo]]
url = "https://github.com/stackup-dev/sui-marketplace-dapp"

[[repo]]
url = "https://github.com/stader-labs/Sui-Contracts"

[[repo]]
url = "https://github.com/Staketab/sui"

[[repo]]
url = "https://github.com/stardust-gg/stardust-custodial-sdk"

[[repo]]
url = "https://github.com/stardust-gg/ts-custodial-sdk"

[[repo]]
url = "https://github.com/stardust-gg/ts-waas-server-sdk"

[[repo]]
url = "https://github.com/starry/web3"

[[repo]]
url = "https://github.com/StarryNift/move-soulbound-token"
missing = true

[[repo]]
url = "https://github.com/StarryNift/starrynift_nft_box"

[[repo]]
url = "https://github.com/start-funding/start-funding-app"

[[repo]]
url = "https://github.com/stayforward09/Sui_fish_next"

[[repo]]
url = "https://github.com/stefan-mysten/sui"

[[repo]]
url = "https://github.com/StefPler/Phygicar"

[[repo]]
url = "https://github.com/steppegras/sui"

[[repo]]
url = "https://github.com/StevenMia/sui"

[[repo]]
url = "https://github.com/stevenplatt/web3-application-architecture"

[[repo]]
url = "https://github.com/Stihami/sui"

[[repo]]
url = "https://github.com/Stork-Oracle/stork-contracts-pub"

[[repo]]
url = "https://github.com/straitfoundation/worldcup"

[[repo]]
url = "https://github.com/Strater-sui/cetus-lp-vault"

[[repo]]
url = "https://github.com/Strater-sui/Strater"
missing = true

[[repo]]
url = "https://github.com/StrawberryChocolateFudge/Bunny-Notes"

[[repo]]
url = "https://github.com/StrawberryChocolateFudge/ZkTickets"

[[repo]]
url = "https://github.com/streamflow-finance/bulk-streams-cli"

[[repo]]
url = "https://github.com/streamflow-finance/js-sdk"

[[repo]]
url = "https://github.com/strellic/my-ctf-challenges"

[[repo]]
url = "https://github.com/Stulcy/sui_tinkering"

[[repo]]
url = "https://github.com/styu12/suimove-blackjack"

[[repo]]
url = "https://github.com/Subaashgautam/sui-candymachine"

[[repo]]
url = "https://github.com/SubCli/sui-overflow-2024"
missing = true

[[repo]]
url = "https://github.com/suchit41/Equikey"

[[repo]]
url = "https://github.com/sudofina/sudo-contracts"
missing = true

[[repo]]
url = "https://github.com/suhwanggyu/store-fabric"

[[repo]]
url = "https://github.com/sui-base/sui-base"

[[repo]]
url = "https://github.com/SUI-coupons/contracts"

[[repo]]
url = "https://github.com/SUI-coupons/frontend"

[[repo]]
url = "https://github.com/sui-foundation/attendance-nft"

[[repo]]
url = "https://github.com/sui-foundation/encode-sui-educate"

[[repo]]
url = "https://github.com/sui-foundation/overflow-voting-app"

[[repo]]
url = "https://github.com/sui-foundation/satoshi-coin-flip-frontend-example"

[[repo]]
url = "https://github.com/sui-foundation/sui-docs"
missing = true

[[repo]]
url = "https://github.com/sui-foundation/sui-move-intro-course"

[[repo]]
url = "https://github.com/sui-foundation/zk-ceremony-client"

[[repo]]
url = "https://github.com/Sui-Gallery/capywitter"

[[repo]]
url = "https://github.com/Sui-Gallery/minting-contracts"

[[repo]]
url = "https://github.com/Sui-Gallery/sui"

[[repo]]
url = "https://github.com/sui-lightning/sui-lightning"

[[repo]]
url = "https://github.com/sui-love/suilove"

[[repo]]
url = "https://github.com/sui-love/suilove_contracts"

[[repo]]
url = "https://github.com/sui-overflow-2024/higan.fun-backend"

[[repo]]
url = "https://github.com/sui-overflow-2024/higan.fun-contracts"

[[repo]]
url = "https://github.com/sui-overflow-2024/higan.fun-frontend"

[[repo]]
url = "https://github.com/sui-potatoes/app"

[[repo]]
url = "https://github.com/sui-potatoes/capy-fighter"

[[repo]]
url = "https://github.com/sui-potatoes/pokemon"

[[repo]]
url = "https://github.com/sui-stake-protocol/sui-stake-protocol"

[[repo]]
url = "https://github.com/Sui-Volo/volo-liquid-staking-contracts"

[[repo]]
url = "https://github.com/Suia2023/momentx-sui-contracts"

[[repo]]
url = "https://github.com/Suia2023/SocialCoin"

[[repo]]
url = "https://github.com/Suia2023/suia"

[[repo]]
url = "https://github.com/SuiCityNFT/move"

[[repo]]
url = "https://github.com/SuiCraftTeam/Sui-dApp-Kit-Vue"

[[repo]]
url = "https://github.com/suidouble/suidouble"

[[repo]]
url = "https://github.com/suidouble/suidouble-bot-score"

[[repo]]
url = "https://github.com/suidouble/suidouble-sample-app"

[[repo]]
url = "https://github.com/suidouble/suidouble-sample-color"

[[repo]]
url = "https://github.com/suidouble/suidouble-zklogin"

[[repo]]
url = "https://github.com/suidouble/suidouble8192"

[[repo]]
url = "https://github.com/suidouble/suidouble_metadata"

[[repo]]
url = "https://github.com/suidouble/timecapsule"

[[repo]]
url = "https://github.com/suidouble/vue-sui"

[[repo]]
url = "https://github.com/suifans/sui-marketplaces"

[[repo]]
url = "https://github.com/SuiFansCN/suiue"

[[repo]]
url = "https://github.com/Suigar-Gaming/suigar-webui"
missing = true

[[repo]]
url = "https://github.com/SuiLotto/suilotto-contracts"

[[repo]]
url = "https://github.com/SuiLotto/suilotto-frontend"

[[repo]]
url = "https://github.com/suilovers/sui-init"

[[repo]]
url = "https://github.com/SuiMate-trade/sui-spot-trades-indexer"
missing = true

[[repo]]
url = "https://github.com/SuiMate-trade/suimate-defi-helper-bot"
missing = true

[[repo]]
url = "https://github.com/SuiMate-trade/suimate-lp-trades-frontend"
missing = true

[[repo]]
url = "https://github.com/SuiMate-trade/suimate-spot-frontend"
missing = true

[[repo]]
url = "https://github.com/SuiMate-trade/suimate-spot-lp-backend"
missing = true

[[repo]]
url = "https://github.com/suimurai11/airdnb"

[[repo]]
url = "https://github.com/SuiNSdapp/docs"

[[repo]]
url = "https://github.com/SuiNSdapp/toolkit"

[[repo]]
url = "https://github.com/SuiPad/suipad-contract"
missing = true

[[repo]]
url = "https://github.com/SuiPass/suipass-api"

[[repo]]
url = "https://github.com/SuiRobots/website"

[[repo]]
url = "https://github.com/Suiroll/suiroll-dapp"

[[repo]]
url = "https://github.com/SuiSec/DryRunTransactionBlockResponsePlus"

[[repo]]
url = "https://github.com/SuiSec/SuiSecToolkit"

[[repo]]
url = "https://github.com/SuiSec/SuiSecWebsite"

[[repo]]
url = "https://github.com/suistart/suis-move-contract"

[[repo]]
url = "https://github.com/suistart/suis-move-staking-contract"

[[repo]]
url = "https://github.com/SuiSunbeam/sui-nft-rental"

[[repo]]
url = "https://github.com/SuiTechStreams/sui-tech-stream-app"

[[repo]]
url = "https://github.com/SuiTechStreams/SuiContarcts"

[[repo]]
url = "https://github.com/Suitters/pysui-flask"

[[repo]]
url = "https://github.com/SuiWorld/sui_tutorial"

[[repo]]
url = "https://github.com/Suizzle/new-puzzle-mint"

[[repo]]
url = "https://github.com/Suizzle/sui-8192-may-4-2023"

[[repo]]
url = "https://github.com/Suizzle/suizzle-sprint"
missing = true

[[repo]]
url = "https://github.com/sukrit1234/HopeverseNFTSuit-SUI"

[[repo]]
url = "https://github.com/sumitchoudharySEM/nextjs_sui_frontend_walletconnect"

[[repo]]
url = "https://github.com/sumitchoudharySEM/sui_place"

[[repo]]
url = "https://github.com/sumitchoudharySEM/wizz-onchain-sui"
missing = true

[[repo]]
url = "https://github.com/summertoo/sui"

[[repo]]
url = "https://github.com/superclassiceth/web"

[[repo]]
url = "https://github.com/superdev0527/sui_contracts"

[[repo]]
url = "https://github.com/supernovahs/Board-Game"

[[repo]]
url = "https://github.com/SurfingFinance/surfing-v0"

[[repo]]
url = "https://github.com/surflabs/sui-multisig"

[[repo]]
url = "https://github.com/surflabs/surf-extension"

[[repo]]
url = "https://github.com/surkovv/SuiShare"

[[repo]]
url = "https://github.com/sushmitsarmah/sushmit.Q1.Sui.PreR"

[[repo]]
url = "https://github.com/suuuuuuli/sui"

[[repo]]
url = "https://github.com/suvrajeet01/lw3_nft"

[[repo]]
url = "https://github.com/Swader/associator"

[[repo]]
url = "https://github.com/swift-mx/sui"

[[repo]]
url = "https://github.com/swift-mx/suinftmarket"

[[repo]]
url = "https://github.com/SwiftNFT/SuiNFTMarket"

[[repo]]
url = "https://github.com/switchboard-xyz/sbv2-sui"

[[repo]]
url = "https://github.com/switchboard-xyz/sui-sdk"

[[repo]]
url = "https://github.com/Syazaaulia/node-sui"
missing = true

[[repo]]
url = "https://github.com/sycute/sui-card-battle"

[[repo]]
url = "https://github.com/sycute/sui-zkredpack"

[[repo]]
url = "https://github.com/sycute/web3-tour"

[[repo]]
url = "https://github.com/Sylvan-Network/Sylvan-Protocol"

[[repo]]
url = "https://github.com/syncswap/core-contracts"

[[repo]]
url = "https://github.com/SynoCommunity/spksrc"

[[repo]]
url = "https://github.com/syvita/explorer"

[[repo]]
url = "https://github.com/szymcio32/blockchain-projects"

[[repo]]
url = "https://github.com/t-kinomura/sui-dapp-example"

[[repo]]
url = "https://github.com/Tahlil/sui-fullstack-boilerplate"

[[repo]]
url = "https://github.com/Tahlil/sui-fungible-token"

[[repo]]
url = "https://github.com/Tahlil/sui-move-devhub"

[[repo]]
url = "https://github.com/TalDerei/ZKU"

[[repo]]
url = "https://github.com/tamago-labs/legato-finance"

[[repo]]
url = "https://github.com/tamago-labs/stakedsui-info"

[[repo]]
url = "https://github.com/Tanmay53/sui-nft"

[[repo]]
url = "https://github.com/TARUN2K3/Emotion-Detection-CNN"

[[repo]]
url = "https://github.com/TaThasi/ReiseDapp"

[[repo]]
url = "https://github.com/TaThasi/sui-move-nft"

[[repo]]
url = "https://github.com/TaThasi/suipay"

[[repo]]
url = "https://github.com/tayjaf/Portfolio"

[[repo]]
url = "https://github.com/taylor-lepper/BlockChainMod4"

[[repo]]
url = "https://github.com/taylorabbey/sui"

[[repo]]
url = "https://github.com/tbook-dev/tbook-fe"

[[repo]]
url = "https://github.com/TDCQZD/BlockChainDev"

[[repo]]
url = "https://github.com/TDCQZD/Programmer"

[[repo]]
url = "https://github.com/Team-Hack-IT/OmniAuth"

[[repo]]
url = "https://github.com/techdebt-99/sui"

[[repo]]
url = "https://github.com/techtrust0x0/suidouble"
missing = true

[[repo]]
url = "https://github.com/TeddyLin1997/sui-mint-token"

[[repo]]
url = "https://github.com/tedks/sui"

[[repo]]
url = "https://github.com/tedwuusa/zkuw7"
missing = true

[[repo]]
url = "https://github.com/Tejaaswini/sui_surfers"

[[repo]]
url = "https://github.com/Tejas-3098/cryptopolis"

[[repo]]
url = "https://github.com/telescolawrence/coke_crypto_rewards"

[[repo]]
url = "https://github.com/temptemp3/web"

[[repo]]
url = "https://github.com/teohaik/move-typescript-sdk-examples"

[[repo]]
url = "https://github.com/teohaik/poc-zklogin"

[[repo]]
url = "https://github.com/Tevin-Isaac/sui-marketplace-move"

[[repo]]
url = "https://github.com/Tevstark/voting-system"

[[repo]]
url = "https://github.com/ThalaLabs/pyth-crosschain"

[[repo]]
url = "https://github.com/thanhlmm/web"

[[repo]]
url = "https://github.com/thanhnhaapac/sui_move_bootcamp"

[[repo]]
url = "https://github.com/thanhtoantnt/sui"

[[repo]]
url = "https://github.com/Tharaniesh3/Move"

[[repo]]
url = "https://github.com/Tharaniesh3/suivent"

[[repo]]
url = "https://github.com/TheArcadiaGroup/AMM-for-SUI-contracts"

[[repo]]
url = "https://github.com/TheArcadiaGroup/Stake-farm-SUI-contracts"

[[repo]]
url = "https://github.com/theblokc/sui-dev-bootcamp-reference"

[[repo]]
url = "https://github.com/TheLazyIndianTechie/Blade-Experiment"

[[repo]]
url = "https://github.com/TheLedgerOfJoudi/move_ecdsa_trial"

[[repo]]
url = "https://github.com/themanavshah/YouChain"

[[repo]]
url = "https://github.com/theritalin/Sui-Bootcamp_Homework"

[[repo]]
url = "https://github.com/thilylinh/SUI"

[[repo]]
url = "https://github.com/thinhnguyen897/sui_nft"

[[repo]]
url = "https://github.com/think-in-universe/web"

[[repo]]
url = "https://github.com/thinkAfCod/battleship"

[[repo]]
url = "https://github.com/thinkAfCod/zk_nft"

[[repo]]
url = "https://github.com/thounyy/sui"

[[repo]]
url = "https://github.com/thounyy/sui-fi-ptbs"

[[repo]]
url = "https://github.com/thounyy/sui-interaction-scripts"

[[repo]]
url = "https://github.com/thounyy/sui-multisig"

[[repo]]
url = "https://github.com/thousandtomilli/Sui-Tac-Toe"

[[repo]]
url = "https://github.com/ThriveCoin/thc-smart-contracts-reward-move"

[[repo]]
url = "https://github.com/ThriveCoin/thc-smart-contracts-reward-receipt-move"

[[repo]]
url = "https://github.com/thryec/sui-move-scaffold"

[[repo]]
url = "https://github.com/Thycrescendo/eagles-wing"

[[repo]]
url = "https://github.com/tianzedavid/sui"

[[repo]]
url = "https://github.com/Tiaotiaoeth/Sourcedao.io"

[[repo]]
url = "https://github.com/ticketland-io/ticket-verification-widget"

[[repo]]
url = "https://github.com/ticketland-io/wallet"

[[repo]]
url = "https://github.com/tiendv89/sui-liquidity-pool"

[[repo]]
url = "https://github.com/tiennguyen-ftu-k52/flowx-ts-sdk"

[[repo]]
url = "https://github.com/Tiffsimin/Furies"

[[repo]]
url = "https://github.com/TIHBS/BAL-Tests"

[[repo]]
url = "https://github.com/timbrinded/beno"

[[repo]]
url = "https://github.com/tinamilki/sui"

[[repo]]
url = "https://github.com/TinchoM11/newBlockChainsSpike"

[[repo]]
url = "https://github.com/TinchoM11/sui-research"

[[repo]]
url = "https://github.com/tirsobponce/sui-composables"

[[repo]]
url = "https://github.com/titan-foundation/titan"
missing = true

[[repo]]
url = "https://github.com/tiwaki4236/mirai-trading"

[[repo]]
url = "https://github.com/TLSingh1/sui_place"

[[repo]]
url = "https://github.com/tmark447/sui"

[[repo]]
url = "https://github.com/tnowacki/sui"

[[repo]]
url = "https://github.com/tobias-rothmann/Challenge_Response_Kiosk"

[[repo]]
url = "https://github.com/TokenUtility/frontend"
missing = true

[[repo]]
url = "https://github.com/tokihita/sui-nft-smartcontract"

[[repo]]
url = "https://github.com/tomfurrier/on-chain-gaming"
missing = true

[[repo]]
url = "https://github.com/tomfurrier/origin-byte-tron"
missing = true

[[repo]]
url = "https://github.com/TomLeel/sui"

[[repo]]
url = "https://github.com/tomott12345/deoxy.org-mirror"

[[repo]]
url = "https://github.com/TomSmail/legIDTempFrontend"

[[repo]]
url = "https://github.com/TomTuanAn/SUI"

[[repo]]
url = "https://github.com/tonychan524/avvy-fantom"

[[repo]]
url = "https://github.com/topflocka/sui"

[[repo]]
url = "https://github.com/torohash/sui_counter_devnet"

[[repo]]
url = "https://github.com/torohash/sui_devnet_nft"

[[repo]]
url = "https://github.com/torohash/sui_devnet_token"

[[repo]]
url = "https://github.com/torohash/sui_faucet_devnet"

[[repo]]
url = "https://github.com/Touch-n-Heart/Touch-n-Heart"

[[repo]]
url = "https://github.com/touhonoob/memefactory"

[[repo]]
url = "https://github.com/touqeerShah/DVS-Marketplace"

[[repo]]
url = "https://github.com/TP-Lab/key-generator"

[[repo]]
url = "https://github.com/traitmeta/move"

[[repo]]
url = "https://github.com/Trantor-DAO/move-soulbound-token"
missing = true

[[repo]]
url = "https://github.com/trilecmt/airdrop_telegram"

[[repo]]
url = "https://github.com/trillionxdev/suilette"

[[repo]]
url = "https://github.com/TripppleFi/hackathon"
missing = true

[[repo]]
url = "https://github.com/trivip2000/blockchain"

[[repo]]
url = "https://github.com/TronCryptoProject/TNSWeb"

[[repo]]
url = "https://github.com/truest422/coinflip_brawler"

[[repo]]
url = "https://github.com/truonggau/sui-create-sword"

[[repo]]
url = "https://github.com/trustprotocol/trust-extension"

[[repo]]
url = "https://github.com/tryanything-ai/agent_marketplace"

[[repo]]
url = "https://github.com/tsukipond8531/sui-fuzzer"

[[repo]]
url = "https://github.com/ttimmatti/sui"

[[repo]]
url = "https://github.com/tudorpintea999/suiDevnetFullNode"

[[repo]]
url = "https://github.com/tuler/cryptopolis"

[[repo]]
url = "https://github.com/TUM-Blockchain-Club/SuiSeal"

[[repo]]
url = "https://github.com/tungtobe/sui-move-bootcamp"

[[repo]]
url = "https://github.com/turbos-finance/turbos-clmm-sdk"

[[repo]]
url = "https://github.com/turbos-finance/turbos-move-contracts"
missing = true

[[repo]]
url = "https://github.com/turbos-finance/turbos-oracle"

[[repo]]
url = "https://github.com/turbos-finance/turbos-sdk-js"

[[repo]]
url = "https://github.com/turbos-finance/turbos-sui-move-interface"

[[repo]]
url = "https://github.com/turrisxyz/web"

[[repo]]
url = "https://github.com/tx-tomcat/sui-network"

[[repo]]
url = "https://github.com/tx-tomcat/sui-zkpayment"

[[repo]]
url = "https://github.com/tx-tomcat/zkocean-zkp2p-frontend"

[[repo]]
url = "https://github.com/tx-tomcat/zkp2p-backend"

[[repo]]
url = "https://github.com/Typus-Lab/sentio-processors"

[[repo]]
url = "https://github.com/Tzal3x/lorawan-webhook"

[[repo]]
url = "https://github.com/TzannetosGiannis/Socituri_Decentralot"

[[repo]]
url = "https://github.com/u2789011/suiHackthon"

[[repo]]
url = "https://github.com/uinb/clover"
missing = true

[[repo]]
url = "https://github.com/UltimateRoman/NexaLink"
missing = true

[[repo]]
url = "https://github.com/umarluqman/memefactory"

[[repo]]
url = "https://github.com/umbrelchee/sui"

[[repo]]
url = "https://github.com/umi-ag/did-safe-hack"

[[repo]]
url = "https://github.com/umi-ag/frostend"

[[repo]]
url = "https://github.com/umi-ag/sion"

[[repo]]
url = "https://github.com/umi-ag/sui-aggregator-interface"

[[repo]]
url = "https://github.com/umi-ag/sui-coin-list"

[[repo]]
url = "https://github.com/umi-ag/sui-poap"

[[repo]]
url = "https://github.com/umi-ag/suitter"

[[repo]]
url = "https://github.com/umi-ag/umi-sdk"

[[repo]]
url = "https://github.com/umi-ag/umi-terminal"

[[repo]]
url = "https://github.com/umjinsun12/zq-demo"

[[repo]]
url = "https://github.com/UniPortbridge/uniport-contracts-sui"

[[repo]]
url = "https://github.com/Unnimaya6122004/FOSS-website"

[[repo]]
url = "https://github.com/unopatient/arbisui"
missing = true

[[repo]]
url = "https://github.com/unpWn4bL3/defi-dapp"

[[repo]]
url = "https://github.com/upendra-eth/disperse-sui-token"

[[repo]]
url = "https://github.com/upupnoah/move-x"

[[repo]]
url = "https://github.com/UranusLin/Hunter-Meetup"

[[repo]]
url = "https://github.com/urmaliyadivyanshu31/DIV-SWAP"

[[repo]]
url = "https://github.com/urse-hsp/Plugins_infte-components"

[[repo]]
url = "https://github.com/uvd/start-sui-move"

[[repo]]
url = "https://github.com/uvd/sui-move-book"

[[repo]]
url = "https://github.com/uvd/sui-swap-course"

[[repo]]
url = "https://github.com/v1xingyue/happyfarm"

[[repo]]
url = "https://github.com/v1xingyue/move-co-learn"

[[repo]]
url = "https://github.com/v1xingyue/scaffold-sui"

[[repo]]
url = "https://github.com/v1xingyue/sui"

[[repo]]
url = "https://github.com/v1xingyue/sui-rust-operator"

[[repo]]
url = "https://github.com/v1xingyue/sui-shell"

[[repo]]
url = "https://github.com/v1xingyue/sui-signer"

[[repo]]
url = "https://github.com/v1xingyue/sui-todo"

[[repo]]
url = "https://github.com/v1xingyue/sui-zk-qa"

[[repo]]
url = "https://github.com/v1xingyue/suipress"

[[repo]]
url = "https://github.com/VaibhavR0071/sui"

[[repo]]
url = "https://github.com/VaithiSniper/sui-place"

[[repo]]
url = "https://github.com/valekar/sui-test-package"

[[repo]]
url = "https://github.com/valentinoConti/wormholescan-utils"
missing = true

[[repo]]
url = "https://github.com/valour01/paradigm-ctf-2022"

[[repo]]
url = "https://github.com/vaughanlove/sui-move_marketplace"
missing = true

[[repo]]
url = "https://github.com/vchs1v/react-sui-wallets"

[[repo]]
url = "https://github.com/vectorisvector/apocalypse"

[[repo]]
url = "https://github.com/VedantaHazra/AR_Cards_Game"

[[repo]]
url = "https://github.com/vedthakur5/Flipkart-Grid"

[[repo]]
url = "https://github.com/Veenoway/wormhole-bridge"

[[repo]]
url = "https://github.com/velyar/sui"

[[repo]]
url = "https://github.com/venture-23/localcoin-contract"

[[repo]]
url = "https://github.com/venture-23/suiperks"

[[repo]]
url = "https://github.com/venture-23/suiperks-be"

[[repo]]
url = "https://github.com/venture-23/suiperks-fe"

[[repo]]
url = "https://github.com/verif-ed/verifed"
missing = true

[[repo]]
url = "https://github.com/Vesnushkin/nft_project_sample"

[[repo]]
url = "https://github.com/veyselank/devhub"

[[repo]]
url = "https://github.com/VICT256/Mintbeat"

[[repo]]
url = "https://github.com/VictorKwasara/move_one"

[[repo]]
url = "https://github.com/VincentXXJ/Vince666Sui"

[[repo]]
url = "https://github.com/vinhyenvodoi98/Liquidity-garden"

[[repo]]
url = "https://github.com/vinnoo/healthcare"

[[repo]]
url = "https://github.com/VintageWander/sui-lesson5-6"

[[repo]]
url = "https://github.com/Virus-Axel/grizzly"

[[repo]]
url = "https://github.com/VitalikButerinEth/sui"

[[repo]]
url = "https://github.com/vividnetwork/suiswap-contract"

[[repo]]
url = "https://github.com/vladilen11/sui"

[[repo]]
url = "https://github.com/VMETA3/Idea-Pitching"

[[repo]]
url = "https://github.com/VMETA3/metaverse-contracts-move"

[[repo]]
url = "https://github.com/vmundhra/eos-bit-property"

[[repo]]
url = "https://github.com/void-tech-art/buidl-week-2023"

[[repo]]
url = "https://github.com/void-tech-art/capsules"

[[repo]]
url = "https://github.com/void-tech-art/carton"

[[repo]]
url = "https://github.com/void-tech-art/experiments"

[[repo]]
url = "https://github.com/void-tech-art/sui-playground"

[[repo]]
url = "https://github.com/Volthai7us/sui-place"
missing = true

[[repo]]
url = "https://github.com/vonernue/OOP_NFTMinter"

[[repo]]
url = "https://github.com/vueadmin/sui"

[[repo]]
url = "https://github.com/vuittont60/sui"

[[repo]]
url = "https://github.com/vunguyen9404/Sui-AMM-swap"

[[repo]]
url = "https://github.com/vuyen/All_Node"

[[repo]]
url = "https://github.com/vv1133/fox_swap"

[[repo]]
url = "https://github.com/wahello/sui"

[[repo]]
url = "https://github.com/waibot/digital-passport"

[[repo]]
url = "https://github.com/waibot/wkey"

[[repo]]
url = "https://github.com/walidmujahid/web"

[[repo]]
url = "https://github.com/wang111111/sui"

[[repo]]
url = "https://github.com/warrenshiv/dex"

[[repo]]
url = "https://github.com/warrenshiv/farm-work-chain-move"

[[repo]]
url = "https://github.com/wasabijiro/data_liquidity"

[[repo]]
url = "https://github.com/wasabijiro/enn-drive"

[[repo]]
url = "https://github.com/wasabijiro/ref_zklogin"

[[repo]]
url = "https://github.com/wasabijiro/sui_dynamic_nft"

[[repo]]
url = "https://github.com/wasabijiro/sui_poap"
missing = true

[[repo]]
url = "https://github.com/wasabijiro/sui_zklogin_demo"

[[repo]]
url = "https://github.com/wasabijiro/sui_zkp_question"

[[repo]]
url = "https://github.com/wasabijiro/zkTCR"

[[repo]]
url = "https://github.com/wdshin/rust-sui-examples"

[[repo]]
url = "https://github.com/wdshin/sui"

[[repo]]
url = "https://github.com/Web3-Builders-Alliance/atomicdev_SUI_1Q24"

[[repo]]
url = "https://github.com/Web3-Builders-Alliance/BrandonCoreyEngstrom_Sui_1Q24"

[[repo]]
url = "https://github.com/Web3-Builders-Alliance/MarioFortier_Sui_1Q24"

[[repo]]
url = "https://github.com/Web3-Builders-Alliance/Nahem_Sui_1Q24"

[[repo]]
url = "https://github.com/Web3-Builders-Alliance/Stanislav_Sui_1Q24"

[[repo]]
url = "https://github.com/Web3-Builders-Alliance/sui-course"

[[repo]]
url = "https://github.com/Web3-Builders-Alliance/warrior"

[[repo]]
url = "https://github.com/Web3-Builders-Alliance/Wulabalabo_SUI_1Q24"

[[repo]]
url = "https://github.com/web3-lab-dao/move-tutorial"

[[repo]]
url = "https://github.com/Web3Auth/web3auth-pnp-examples"

[[repo]]
url = "https://github.com/web3helpers/web3helpers"

[[repo]]
url = "https://github.com/web3Linh/sui-dapp-scaffold"

[[repo]]
url = "https://github.com/web3pancake/sui"

[[repo]]
url = "https://github.com/welldonestudio/sui-explorer"

[[repo]]
url = "https://github.com/welldonestudio/welldonestudio.github.io"

[[repo]]
url = "https://github.com/welldonestudio/zkWallet"

[[repo]]
url = "https://github.com/Weminal-labs/code-coin-flipv2"

[[repo]]
url = "https://github.com/Weminal-labs/sui-simulator-vscode"

[[repo]]
url = "https://github.com/Weminal-labs/webio"

[[repo]]
url = "https://github.com/Weminal-labs/wecastle-contract"

[[repo]]
url = "https://github.com/Weminal-labs/wemical-recipe-defi"

[[repo]]
url = "https://github.com/wensenhh/dandelion"

[[repo]]
url = "https://github.com/West-Campus-Coders/sui-hackathon"

[[repo]]
url = "https://github.com/WGB5445/Sui-NFT-Startrek"

[[repo]]
url = "https://github.com/WhiskeyRomeoTango/slimez-apply"
missing = true

[[repo]]
url = "https://github.com/Whitehare2023/sui_codes"

[[repo]]
url = "https://github.com/WhiteMatrixTech/move-castle-contract"

[[repo]]
url = "https://github.com/WhiteMatrixTech/movecastle-sui-demo-frontend"

[[repo]]
url = "https://github.com/whoabuddy/lnstxbridge-client"

[[repo]]
url = "https://github.com/williamwang1/mypost-pages"
missing = true

[[repo]]
url = "https://github.com/williamwang1/next-context"

[[repo]]
url = "https://github.com/williamwang1/truefans-full"

[[repo]]
url = "https://github.com/williamwang1/WANG-LEI-Final-Project"

[[repo]]
url = "https://github.com/williamwang1/zklongin-approuter"

[[repo]]
url = "https://github.com/willrnch/sui"

[[repo]]
url = "https://github.com/Windrist/Civilization-VI-Vietnamese-Language-Pack"

[[repo]]
url = "https://github.com/windwinding/AmateurChat"

[[repo]]
url = "https://github.com/windyund/sui"

[[repo]]
url = "https://github.com/wishmelu/sui"

[[repo]]
url = "https://github.com/wispswap-labs/wisp-lsdfi-contract"

[[repo]]
url = "https://github.com/withinfinity/withinfinity"

[[repo]]
url = "https://github.com/wizardfiction/sui-validator-ops"

[[repo]]
url = "https://github.com/wm-team/WMCTF-2023"

[[repo]]
url = "https://github.com/wmitsuda/one-liner-archive"

[[repo]]
url = "https://github.com/Worldlens/asset-smc"

[[repo]]
url = "https://github.com/wormholelabs-xyz/example-queries-solana-pda"

[[repo]]
url = "https://github.com/wormholelabs-xyz/example-queries-solana-stake-pool"

[[repo]]
url = "https://github.com/wowok-ai/sdk"

[[repo]]
url = "https://github.com/wowok-ai/sdk-examples"

[[repo]]
url = "https://github.com/wubuku/Dapp-LCDP-Demo"

[[repo]]
url = "https://github.com/wubuku/infinite-sea"

[[repo]]
url = "https://github.com/wubuku/StarcoinNSDemo"

[[repo]]
url = "https://github.com/Wulabalabo/693Master"

[[repo]]
url = "https://github.com/Wulabalabo/enrollment"

[[repo]]
url = "https://github.com/Wulabalabo/learning_sui_move"

[[repo]]
url = "https://github.com/Wulabalabo/suibounty"

[[repo]]
url = "https://github.com/Wulabalabo/wba"

[[repo]]
url = "https://github.com/WumiDev/stackup-sui-2"

[[repo]]
url = "https://github.com/wuwentao123/sui"

[[repo]]
url = "https://github.com/wyf-ACCEPT/meson-contracts-sui"

[[repo]]
url = "https://github.com/wyf-ACCEPT/payment-protocol-sui"

[[repo]]
url = "https://github.com/xa0cc/pure-wallet"

[[repo]]
url = "https://github.com/xalexec/sui"

[[repo]]
url = "https://github.com/Xalmon/sui"

[[repo]]
url = "https://github.com/xander988/flashload"
missing = true

[[repo]]
url = "https://github.com/xander988/sui-nft-market"

[[repo]]
url = "https://github.com/xander988/test4"
missing = true

[[repo]]
url = "https://github.com/Xiahuahui/BlockchainDCC"
missing = true

[[repo]]
url = "https://github.com/xiaodi007/random-x"

[[repo]]
url = "https://github.com/xiyu1984/sui-cook"

[[repo]]
url = "https://github.com/xmrjun/sui"

[[repo]]
url = "https://github.com/XoL1507/sui"

[[repo]]
url = "https://github.com/XoL1507/Xpi"

[[repo]]
url = "https://github.com/xoxlabs-io/front-end-v1"
missing = true

[[repo]]
url = "https://github.com/xplodde/Xplodde"

[[repo]]
url = "https://github.com/xrexy/vuiet"

[[repo]]
url = "https://github.com/xstarjx/sui"

[[repo]]
url = "https://github.com/xuantruongdiahai/sui"

[[repo]]
url = "https://github.com/xushizhao/Sui_INFT"

[[repo]]
url = "https://github.com/xxxxxchan/cosmosSDK-development"
missing = true

[[repo]]
url = "https://github.com/Xycloo/tmyxer"

[[repo]]
url = "https://github.com/xydas97/Move-Workshop-GR"

[[repo]]
url = "https://github.com/y4z1c1/Sui-Punks-Minting-Test-Website"
missing = true

[[repo]]
url = "https://github.com/yalcinahmett/suimovehackathon"

[[repo]]
url = "https://github.com/yambodev/yambo-sui"

[[repo]]
url = "https://github.com/yanukadeneth99/WC-NFT-FANTASY-VALIST"

[[repo]]
url = "https://github.com/YasirNiazai/healthcare"

[[repo]]
url = "https://github.com/YasuBlockchain/sui"

[[repo]]
url = "https://github.com/yh0sh/Annotation2EarnOnSuiChain"
missing = true

[[repo]]
url = "https://github.com/yhl125/pkp-sui"

[[repo]]
url = "https://github.com/YieldHarbor/defi-app"

[[repo]]
url = "https://github.com/yigitayaz/defreelance"

[[repo]]
url = "https://github.com/yjshi2015/sui"

[[repo]]
url = "https://github.com/ymc182/nft-protocol-sui"

[[repo]]
url = "https://github.com/ynikitenko/lena"

[[repo]]
url = "https://github.com/yonnie-park/DID-You-Eat"

[[repo]]
url = "https://github.com/Yoon-Suji/sui-counter-example"

[[repo]]
url = "https://github.com/Yosuke-Nishizawa/shareable-coupon"

[[repo]]
url = "https://github.com/youtpout/SuiNet"

[[repo]]
url = "https://github.com/yubing744/movectf-4"

[[repo]]
url = "https://github.com/yubing744/movectf-4-wcw"

[[repo]]
url = "https://github.com/yubing744/movectf-5"

[[repo]]
url = "https://github.com/yubing744/movectf-5-wcw"

[[repo]]
url = "https://github.com/yubing744/movectf-6"

[[repo]]
url = "https://github.com/yubing744/movectf-6-wcw"

[[repo]]
url = "https://github.com/yubing744/movemate"

[[repo]]
url = "https://github.com/Yureien/Nexus"

[[repo]]
url = "https://github.com/YuseiWhite/zk-otp-escrow-for-w3b-sui-Hackathon"

[[repo]]
url = "https://github.com/YusongWang/drand-sui-game"

[[repo]]
url = "https://github.com/yzhengchao/solana"
missing = true

[[repo]]
url = "https://github.com/z330789559/nft-observer"

[[repo]]
url = "https://github.com/Zaggro/zaggro-sui-contracts"
missing = true

[[repo]]
url = "https://github.com/Zauktion/zauktion-core"

[[repo]]
url = "https://github.com/zcy1024/mine-clearance"

[[repo]]
url = "https://github.com/zcy1024/SuiStudy"

[[repo]]
url = "https://github.com/ZedexPoisson/sui"

[[repo]]
url = "https://github.com/zenbitETH/Bright-Forest"

[[repo]]
url = "https://github.com/zengxinhai/batch-blockchain-accounts"

[[repo]]
url = "https://github.com/zengxinhai/mobius-sui"
missing = true

[[repo]]
url = "https://github.com/zengxinhai/move-to-ts"

[[repo]]
url = "https://github.com/zengxinhai/movectf"

[[repo]]
url = "https://github.com/zengxinhai/movefuns"

[[repo]]
url = "https://github.com/zengxinhai/sui"

[[repo]]
url = "https://github.com/zengxinhai/Sui-AMM-swap"

[[repo]]
url = "https://github.com/zengxinhai/sui-mobius-fe"

[[repo]]
url = "https://github.com/zengxinhai/sui-stake-protocol"

[[repo]]
url = "https://github.com/zengxinhai/sui-swap-course"

[[repo]]
url = "https://github.com/zengxinhai/sui-typescript-examples"

[[repo]]
url = "https://github.com/zengxinhai/sui-typescript-tutorial"

[[repo]]
url = "https://github.com/zengxinhai/sui-typescript-workspace"

[[repo]]
url = "https://github.com/zengxinhai/Sui8192"

[[repo]]
url = "https://github.com/zengxinhai/Web3-dApp-Camp"

[[repo]]
url = "https://github.com/Zeroc0077/Sui-Basecamp-WriteUp"

[[repo]]
url = "https://github.com/zetacomponents/Template"

[[repo]]
url = "https://github.com/zgfzgf/sui-deepbook"

[[repo]]
url = "https://github.com/zhenfeng-zhu/move-colearning"

[[repo]]
url = "https://github.com/zhenfeng-zhu/MoveDID"

[[repo]]
url = "https://github.com/zhengzhanye/atac_dnase_pipelines"

[[repo]]
url = "https://github.com/zihehuang/sui-kiosk-demo-frontend"

[[repo]]
url = "https://github.com/zimovane/sui-gobang-game"

[[repo]]
url = "https://github.com/zircon-tech/sui-login-demo"

[[repo]]
url = "https://github.com/zk-Lokomotive/zk-lokomotive-sui"

[[repo]]
url = "https://github.com/zkMaps/zkMaps"

[[repo]]
url = "https://github.com/zkporker/zkPokerdot"

[[repo]]
url = "https://github.com/ZKSAFE/all-contracts"

[[repo]]
url = "https://github.com/ZKSocialLabs/zkp-verifier"

[[repo]]
url = "https://github.com/zktx-io/wormhole-kit-monorepo"

[[repo]]
url = "https://github.com/zktx-io/zklogin-webauthn-poc"

[[repo]]
url = "https://github.com/zmovane/sui-gobang-game"

[[repo]]
url = "https://github.com/Zorag44/hello_sui"

[[repo]]
url = "https://github.com/Zorag44/navi-integration"

[[repo]]
url = "https://github.com/zzh156/chainchat"<|MERGE_RESOLUTION|>--- conflicted
+++ resolved
@@ -36,12 +36,8 @@
   "Switchboard",
   "Turbo Finance",
   "Typus Lab",
-<<<<<<< HEAD
   "Walrus",
-  "Wormhole",
-=======
   "Volo",
->>>>>>> 6f78ab43
 ]
 
 github_organizations = ["https://github.com/MystenLabs"]
