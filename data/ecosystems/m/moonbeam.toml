--- conflicted
+++ resolved
@@ -36,11 +36,8 @@
   "Galxe",
   "Huckleberry",
   "IBetYou",
-<<<<<<< HEAD
   "Impossible Finance",
-=======
   "Karma HQ",
->>>>>>> 522cc63f
   "Klever",
   "Kodadot",
   "Lucky Friday",
