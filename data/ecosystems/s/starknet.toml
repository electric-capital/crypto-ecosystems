# Ecosystem Level Information
title = "Starknet"

sub_ecosystems = [
  "10K Swap",
<<<<<<< HEAD
  "Argent",
  "AVNU",
=======
>>>>>>> 9c236855
  "Anima Protocol",
  "Astarion",
  "Argent",
  "Bibliotheca DAO",
  "Braavos",
  "cartridge-gg",
  "Deth",
  "EXOTHIUM",
  "Hashstack",
  "IBetYou",
  "JediSwap",
  "Mint Square",
  "Only Dust",
  "OpenOcean",
  "Orbiter Finance",
  "Paradex",
  "Playmint",
  "StarkDeFi",
  "StarkWare",
  "ViewBlock",
  "Yet Another Company",
  "Node Guardians",
]

github_organizations = [
  "https://github.com/CairOpen",
  "https://github.com/dojoengine",
  "https://github.com/EkuboProtocol",
  "https://github.com/Early-Starkers",
  "https://github.com/gizatechxyz",
  "https://github.com/HerodotusDev",
  "https://github.com/keep-starknet-strange",
  "https://github.com/kkrt-labs",
  "https://github.com/starknet-edu",
  "https://github.com/starknet-io",
  "https://github.com/StarknetAstro",
  "https://github.com/exothium",
  "https://github.com/z-korp/",
  "https://github.com/Early-Starkers",
  "https://github.com/starkware-libs",
]

# Repositories
[[repo]]
url = "https://github.com/08351ty/CRISP-cairo"

[[repo]]
url = "https://github.com/093b/generated"

[[repo]]
url = "https://github.com/0abst/Paris_Hackhaton"

[[repo]]
url = "https://github.com/0abst/Solidity-Cairo-codes"

[[repo]]
url = "https://github.com/0x-blockchain/trade.zigzag.exchange"

[[repo]]
url = "https://github.com/0x-bridge-lending/0x-bridge-contracts"

[[repo]]
url = "https://github.com/0x3327/Starknet-SKProof"

[[repo]]
url = "https://github.com/0x3327/starknet-zkfloat"

[[repo]]
url = "https://github.com/0x3327/ticking-madara"

[[repo]]
url = "https://github.com/0x4satoshi/starknet"

[[repo]]
url = "https://github.com/0xandee/starknet-nft-holder-check"

[[repo]]
url = "https://github.com/0xAsten/dojo-quest"

[[repo]]
url = "https://github.com/0xAsten/dojo-xyz"
missing = true

[[repo]]
url = "https://github.com/0xAsten/madara-cli"

[[repo]]
url = "https://github.com/0xAsten/Starknet-Tech-Stacks-Mindmap"

[[repo]]
url = "https://github.com/0xAurelou/Cairo_AMM"

[[repo]]
url = "https://github.com/0xAurelou/flash-loan-starknet"

[[repo]]
url = "https://github.com/0xAurelou/my_starklings"

[[repo]]
url = "https://github.com/0xAurelou/Starknet-flash-loan"

[[repo]]
url = "https://github.com/0xbohu/starkpass"

[[repo]]
url = "https://github.com/0xbohu/starkworld_hackathon"

[[repo]]
url = "https://github.com/0xCorolaire/Starknet-Cairo-EnvironmentTemplate"

[[repo]]
url = "https://github.com/0xd3bs/Starknet-Basecamp"

[[repo]]
url = "https://github.com/0xDatapunk/aave-starknet-bridge"

[[repo]]
url = "https://github.com/0xdineshkumarsm/paradigm-ctf-2022"

[[repo]]
url = "https://github.com/0xdineshkumarsm/ZK-Bootcamp-EncodeClub"

[[repo]]
url = "https://github.com/0xEniotna/cairo_analyzooor"
missing = true

[[repo]]
url = "https://github.com/0xEniotna/Starkeye"

[[repo]]
url = "https://github.com/0xEniotna/starknet-cairo-ctf"
missing = true

[[repo]]
url = "https://github.com/0xethsign/stark-pay"

[[repo]]
url = "https://github.com/0xgun/hello-cairo"

[[repo]]
url = "https://github.com/0xHashiras/Starknet_variable_reader"

[[repo]]
url = "https://github.com/0xHashstack/hashstatic"

[[repo]]
url = "https://github.com/0xisk/exploring-cairo"

[[repo]]
url = "https://github.com/0xJuancito/0xJuancito"

[[repo]]
url = "https://github.com/0xJuancito/ZeroKnowledgeBootcamp"

[[repo]]
url = "https://github.com/0xKawaka/BlockHeroesCairo"

[[repo]]
url = "https://github.com/0xKermo/Arcticium"

[[repo]]
url = "https://github.com/0xKermo/Cairo-NFT-Lending-Auction"

[[repo]]
url = "https://github.com/0xKermo/Solidity-vs-Cairo"

[[repo]]
url = "https://github.com/0xKermo/cairo1-erc721"

[[repo]]
url = "https://github.com/0xKubitus/avnu-workshop-starknetcc"

[[repo]]
url = "https://github.com/0xKubitus/Cairo-Loto_PoC_frontend"

[[repo]]
url = "https://github.com/0xKubitus/Cairo-Loto_PoC_frontend_DRAFT"

[[repo]]
url = "https://github.com/0xKubitus/deploy-cairo1-demo"

[[repo]]
url = "https://github.com/0xKubitus/starknet-erc721-cairo-v0"

[[repo]]
url = "https://github.com/0xluen/Starknet-ERC721"

[[repo]]
url = "https://github.com/0xluen/Starknet-ERC721-Balance"

[[repo]]
url = "https://github.com/0xmetaschool/erc20-starknet-cairo-boilerplate"

[[repo]]
url = "https://github.com/0xMyst-eth/ProjectStargate"

[[repo]]
url = "https://github.com/0xNonCents/cairo-bls12-381"

[[repo]]
url = "https://github.com/0xNonCents/Drand-to-StarkNet"

[[repo]]
url = "https://github.com/0xNonCents/OhmCairo"

[[repo]]
url = "https://github.com/0xRockW3/hello_starknet"

[[repo]]
url = "https://github.com/0xroot-bf/paradigm-ctf-2022"

[[repo]]
url = "https://github.com/0xs34n/ERC721-StarkNet-workshop"

[[repo]]
url = "https://github.com/0xs34n/starknet.js"

[[repo]]
url = "https://github.com/0xs34n/starknet.js-account"

[[repo]]
url = "https://github.com/0xs34n/starknet.js-workshop"

[[repo]]
url = "https://github.com/0xSacha/debtAllocatorLendingVaultV3"

[[repo]]
url = "https://github.com/0xSacha/Magnety-dev-js-scripts"

[[repo]]
url = "https://github.com/0xSacha/Magnety-frontend"

[[repo]]
url = "https://github.com/0xSacha/scaffold"

[[repo]]
url = "https://github.com/0xSacha/StarkYV3"

[[repo]]
url = "https://github.com/0xSachinK/cairo-exercises"

[[repo]]
url = "https://github.com/0xSpaceShard/cairo-cli-docker"

[[repo]]
url = "https://github.com/0xSpaceShard/Keccak_example"

[[repo]]
url = "https://github.com/0xSpaceShard/multicall-example"

[[repo]]
url = "https://github.com/0xSpaceShard/Nimbora-SDK-4626"

[[repo]]
url = "https://github.com/0xSpaceShard/starknet-bridge-relayer-public"

[[repo]]
url = "https://github.com/0xSpaceShard/starknet-bridge-relayer-tools"

[[repo]]
url = "https://github.com/0xSpaceShard/starknet-devnet"

[[repo]]
url = "https://github.com/0xSpaceShard/starknet-devnet-rs"

[[repo]]
url = "https://github.com/0xSpaceShard/starknet-hardhat-example"

[[repo]]
url = "https://github.com/0xSpaceShard/starknet-hardhat-plugin"

[[repo]]
url = "https://github.com/0xStarkWheel/starknet.py"

[[repo]]
url = "https://github.com/0xSuku/starknet-basecamp"

[[repo]]
url = "https://github.com/0xtonysprocket/fixed_point"

[[repo]]
url = "https://github.com/0xtonysprocket/mammoth_pool"

[[repo]]
url = "https://github.com/0xUniko/starknet-demo-app"

[[repo]]
url = "https://github.com/0xVlaviosin/Starknet"

[[repo]]
url = "https://github.com/0xvv/ctf-archive"

[[repo]]
url = "https://github.com/10k-swap/10k_swap-contracts"

[[repo]]
url = "https://github.com/10k-swap/10k_swap-frontend"

[[repo]]
url = "https://github.com/10k-swap/10k_swap-seabed"

[[repo]]
url = "https://github.com/10k-swap/10k_swap-widgets"

[[repo]]
url = "https://github.com/22388o/starknet-devnet"

[[repo]]
url = "https://github.com/419Labs/access-controller-contracts"
missing = true

[[repo]]
url = "https://github.com/419Labs/starknet-cc-tdd"
missing = true

[[repo]]
url = "https://github.com/419Labs/starknet-ecosystem.com"
missing = true

[[repo]]
url = "https://github.com/42labs/call-me-maybe"

[[repo]]
url = "https://github.com/42labs/Empiric-Guides"

[[repo]]
url = "https://github.com/42labs/SNS"

[[repo]]
url = "https://github.com/42labs/starknet-interface-checker-gha"

[[repo]]
url = "https://github.com/42labs/StarkNet-Open-Oracle"
missing = true

[[repo]]
url = "https://github.com/4rgorok/starknet-swift-devnet"

[[repo]]
url = "https://github.com/4sm-ops/starknet-fun"

[[repo]]
url = "https://github.com/4sm-ops/starknet-tutorial-erc20"

[[repo]]
url = "https://github.com/4sm-ops/starknet-tutorial-erc721"

[[repo]]
url = "https://github.com/4sm-ops/starknet-tutorial-l1-l2-messaging"

[[repo]]
url = "https://github.com/4sm-ops/zkgraph-demo-app"

[[repo]]
url = "https://github.com/519swap/starknetProject"

[[repo]]
url = "https://github.com/7finney/starkode"

[[repo]]
url = "https://github.com/a2468834/ERC721A-cairo"

[[repo]]
url = "https://github.com/a42io/StarkLock"

[[repo]]
url = "https://github.com/aalimsahin/cairo-frontend"

[[repo]]
url = "https://github.com/aalimsahin/cairo-projects"

[[repo]]
url = "https://github.com/aave-starknet-project/aave-starknet-bridge"

[[repo]]
url = "https://github.com/aave-starknet-project/aave-starknet-core"
missing = true

[[repo]]
url = "https://github.com/aave-starknet-project/aave-starknet-periphery"

[[repo]]
url = "https://github.com/aave-starknet-project/starknet-aave-bridge-js"

[[repo]]
url = "https://github.com/abdelhamidbakhta/howmuch-rs"

[[repo]]
url = "https://github.com/abdelhamidbakhta/kickstart-starknet"

[[repo]]
url = "https://github.com/abdelhamidbakhta/poh-starknet-bridge-l1"

[[repo]]
url = "https://github.com/abdelhamidbakhta/poh-starknet-bridge-l2"

[[repo]]
url = "https://github.com/abdelhamidbakhta/starklings"

[[repo]]
url = "https://github.com/abdelhamidbakhta/starknet-foundry-bugs"

[[repo]]
url = "https://github.com/abdelhamidbakhta/starkvest"
missing = true

[[repo]]
url = "https://github.com/abdelhamidbakhta/tokei"

[[repo]]
url = "https://github.com/abdelhamidbakhta/za-warudo"

[[repo]]
url = "https://github.com/abhi3700/cairo-playground"

[[repo]]
url = "https://github.com/abing258/aaaa"
missing = true

[[repo]]
url = "https://github.com/abstractnull/specialfunctions_cairo"

[[repo]]
url = "https://github.com/AceLuodan/paradigm-ctf-2022"

[[repo]]
url = "https://github.com/achab/use-starknet-multisig"

[[repo]]
url = "https://github.com/acollette/diode_starknet"

[[repo]]
url = "https://github.com/acollette/Starknet-ERC20"

[[repo]]
url = "https://github.com/acollette/starknet-messaging-bridge"

[[repo]]
url = "https://github.com/actions-marketplace-validations/42labs_starknet-interface-checker-gha"

[[repo]]
url = "https://github.com/AdeptusDigitales/Commercium-Contracts"
missing = true

[[repo]]
url = "https://github.com/AdeptusDigitales/MatchBox-Hackathon-StarkDeck"

[[repo]]
url = "https://github.com/AdeptusDigitales/shortest-path-faster-cairo"

[[repo]]
url = "https://github.com/adityakaklij/Cairo1.0_hack"

[[repo]]
url = "https://github.com/adityakaklij/starknet_Payment_Infra"

[[repo]]
url = "https://github.com/adityakaklij/Starknet_React"

[[repo]]
url = "https://github.com/adolyb/stark"

[[repo]]
url = "https://github.com/aedjoel/metamundi"

[[repo]]
url = "https://github.com/aelfsoleil/cairo"

[[repo]]
url = "https://github.com/Aeonflux058/starknet"

[[repo]]
url = "https://github.com/Aero25x/starknet-test-contract"

[[repo]]
url = "https://github.com/age-of-eykar/contract"

[[repo]]
url = "https://github.com/age-of-eykar/eykache"

[[repo]]
url = "https://github.com/agolajko/ghost_token"

[[repo]]
url = "https://github.com/agolajko/suez"

[[repo]]
url = "https://github.com/ahmetakgul844/StarknetSpeed"

[[repo]]
url = "https://github.com/ahmetoznar/astraly-contracts"

[[repo]]
url = "https://github.com/ahmetoznar/on-chain-advanced-governance"

[[repo]]
url = "https://github.com/ahmetoznar/random-number-xoroshiro-cairo"

[[repo]]
url = "https://github.com/ahmetoznar/starknet-social"

[[repo]]
url = "https://github.com/ahmetoznar/starknet-social-indexer"

[[repo]]
url = "https://github.com/ak1rahunt3r/eth-airdrop-warmup"

[[repo]]
url = "https://github.com/Akagi201/cairo-workshop"

[[repo]]
url = "https://github.com/AkashBalasubramani/Starknet-js-Web3-Interactions"

[[repo]]
url = "https://github.com/akegaviar/Create-and-deploy-a-smart-contract-on-StarkNet"

[[repo]]
url = "https://github.com/akhercha/starkmeet"
missing = true

[[repo]]
url = "https://github.com/Alanle1011/starknet-hardhat-plugin-pratice"

[[repo]]
url = "https://github.com/alethiometer/governor-bravo-cairo"

[[repo]]
url = "https://github.com/alex-sumner/bit-store"

[[repo]]
url = "https://github.com/alexandertat/tatstarknet"

[[repo]]
url = "https://github.com/alexhaloETH/Skirmish-The-Game-React"

[[repo]]
url = "https://github.com/AlexHunter3115/Skirmish"

[[repo]]
url = "https://github.com/Alextnetto/synthetic-assets-ethlisbon22"

[[repo]]
url = "https://github.com/Aliceonly/Starknet-Dapp"

[[repo]]
url = "https://github.com/alonfalsing/richmetas"

[[repo]]
url = "https://github.com/alphaticks/starknet-utils"

[[repo]]
url = "https://github.com/amanusk/cairo-paradigm-ctf"

[[repo]]
url = "https://github.com/amanusk/cryptex"

[[repo]]
url = "https://github.com/amanusk/hello-protostart"

[[repo]]
url = "https://github.com/amanusk/scarb-contract-template"

[[repo]]
url = "https://github.com/amanusk/starknet-cli-wallet"

[[repo]]
url = "https://github.com/amanusk/starknet-devnet"

[[repo]]
url = "https://github.com/amanusk/starknet-foundry-template"

[[repo]]
url = "https://github.com/amanusk/starknet_token_remover"

[[repo]]
url = "https://github.com/AmazingAng/Dapp-Learning"

[[repo]]
url = "https://github.com/ametel01/ERC4610-Cairo"

[[repo]]
url = "https://github.com/ametel01/No-Game"

[[repo]]
url = "https://github.com/ametel01/nogame-app"

[[repo]]
url = "https://github.com/ametel01/NoGame-cairo-1"
missing = true

[[repo]]
url = "https://github.com/ametel01/nogame-indexer"
missing = true

[[repo]]
url = "https://github.com/ametel01/nogame-landing"

[[repo]]
url = "https://github.com/ametel01/nogame-starknet"
missing = true

[[repo]]
url = "https://github.com/ametel01/Ogame-Cairo"

[[repo]]
url = "https://github.com/ametel01/starknet-proof-of-attendance"

[[repo]]
url = "https://github.com/ametel01/starknet_dapp"

[[repo]]
url = "https://github.com/ametel01/tatsumaki"

[[repo]]
url = "https://github.com/AmitShah/cairo-lang-flood-fill"

[[repo]]
url = "https://github.com/AmitShah/CryptoLrd-Client"

[[repo]]
url = "https://github.com/AmitShah/snarkmerkle"

[[repo]]
url = "https://github.com/amosStarkware/starknet.py"

[[repo]]
url = "https://github.com/anandasaia/autoswapp"

[[repo]]
url = "https://github.com/Andr-And/StarkNet"

[[repo]]
url = "https://github.com/AndreaAlbertoMarchesi/FlappyBird_Starknet"

[[repo]]
url = "https://github.com/AndreaAlbertoMarchesi/Snake_Starknet"

[[repo]]
url = "https://github.com/andrejrakic/starknet-data-feeds"

[[repo]]
url = "https://github.com/andrepn/mammoth_ui"

[[repo]]
url = "https://github.com/andrew-fleming/nile-coverage"

[[repo]]
url = "https://github.com/andrew-fleming/openzeppelin-nile-upgrades"

[[repo]]
url = "https://github.com/andrewmilson/sandstorm"

[[repo]]
url = "https://github.com/andyhj/StarkNetContract"

[[repo]]
url = "https://github.com/andykamin3/dao-starknet-hackathon"
missing = true

[[repo]]
url = "https://github.com/AngelLozan/StarkNet"

[[repo]]
url = "https://github.com/AngelSanchezT/ETHDeveloperProgramV2"

[[repo]]
url = "https://github.com/anhdaits/Stark"

[[repo]]
url = "https://github.com/ankitchiplunkar/cairo-jupyter"

[[repo]]
url = "https://github.com/ankitchiplunkar/starkpunks"

[[repo]]
url = "https://github.com/anondev1993/realms-mercenary"

[[repo]]
url = "https://github.com/anoyos/starknet-cairo"

[[repo]]
url = "https://github.com/antazoey/ape-demo-project"

[[repo]]
url = "https://github.com/anthrum/astra_plani"

[[repo]]
url = "https://github.com/antiyro/pathfinder"

[[repo]]
url = "https://github.com/anzy-sg/Dapp-Learning"

[[repo]]
url = "https://github.com/apachecn-archive/Dapp-Learning"

[[repo]]
url = "https://github.com/ApeWorX/ape"

[[repo]]
url = "https://github.com/ApeWorX/ape-cairo"

[[repo]]
url = "https://github.com/ApeWorX/ape-starknet"

[[repo]]
url = "https://github.com/apibara/apibara"

[[repo]]
url = "https://github.com/apibara/encode-club-workshop-nov22"

[[repo]]
url = "https://github.com/apibara/python-indexer-template"

[[repo]]
url = "https://github.com/apibara/starknet-modular-contracts-standard"

[[repo]]
url = "https://github.com/apibara/starknet-react"

[[repo]]
url = "https://github.com/apibara/swap-graphql-example"

[[repo]]
url = "https://github.com/araghava/cairo-black-scholes"

[[repo]]
url = "https://github.com/Aram-Ara/StarkNet"

[[repo]]
url = "https://github.com/architectTINS/Masters-of-the-Realms"

[[repo]]
url = "https://github.com/Arcticae/starknet-devnet"

[[repo]]
url = "https://github.com/ArkProjectNFTs/ark-lane"

[[repo]]
url = "https://github.com/ArkProjectNFTs/ark-market"

[[repo]]
url = "https://github.com/ArkProjectNFTs/ark-project"

[[repo]]
url = "https://github.com/ArkProjectNFTs/katana-ci"

[[repo]]
url = "https://github.com/arochedy/starklings"

[[repo]]
url = "https://github.com/ArpitIngle/Library-of-Ethereum"

[[repo]]
url = "https://github.com/ArshanKhanifar/cairo-by-example"

[[repo]]
url = "https://github.com/ArshanKhanifar/hello_cairo"

[[repo]]
url = "https://github.com/ArturVargas/cairo_dca_bot"

[[repo]]
url = "https://github.com/ArturVargas/juno-dappnode"

[[repo]]
url = "https://github.com/ArturVargas/stark-vault"

[[repo]]
url = "https://github.com/ArturVargas/vault-back"

[[repo]]
url = "https://github.com/ArturVargas/vault-indexer"

[[repo]]
url = "https://github.com/Arvoitus-StarkNet/arvoitus-starknet-contracts"

[[repo]]
url = "https://github.com/ASaidOguz/Starknet-Cairo"

[[repo]]
url = "https://github.com/asgarovf/ethprague-frontend"

[[repo]]
url = "https://github.com/Ash20pk/erc20-starknet-cairo-boilerplate"

[[repo]]
url = "https://github.com/aspectco/cairo-lib"

[[repo]]
url = "https://github.com/aspectco/oasis-multi-tx"

[[repo]]
url = "https://github.com/aspectco/starknet-contracts"

[[repo]]
url = "https://github.com/asset3/Dapp-Learning"

[[repo]]
url = "https://github.com/Astraly-Labs/astraly-contracts"

[[repo]]
url = "https://github.com/Astraly-Labs/astraly-protocol"

[[repo]]
url = "https://github.com/Astraly-Labs/Empiric"

[[repo]]
url = "https://github.com/Astraly-Labs/Pragma"

[[repo]]
url = "https://github.com/Astraly-Labs/pragma-oracle"

[[repo]]
url = "https://github.com/Astraly-Labs/pragma-sdk"

[[repo]]
url = "https://github.com/Astraly-Labs/starknet-libs"

[[repo]]
url = "https://github.com/Astraly-Labs/Starknet-VRF"

[[repo]]
url = "https://github.com/Astraly-Labs/StarknetOpenOracle"

[[repo]]
url = "https://github.com/asyaasha/near-starknet-ide"

[[repo]]
url = "https://github.com/asyaasha/near-starknet-vm"

[[repo]]
url = "https://github.com/Atlendis/schre"

[[repo]]
url = "https://github.com/atorasi/starknet_domain"

[[repo]]
url = "https://github.com/attendify-poap/prezent_starknet_contract"

[[repo]]
url = "https://github.com/auditless/cairo-erc4626"

[[repo]]
url = "https://github.com/auditless/cairo-template"

[[repo]]
url = "https://github.com/auditless/suna"

[[repo]]
url = "https://github.com/austin-fleming/refound-demo"
missing = true

[[repo]]
url = "https://github.com/austin-fleming/refound-near-comp"

[[repo]]
url = "https://github.com/avishkarabhishek786/starknet_owner_manager"

[[repo]]
url = "https://github.com/avnu-labs/avnu-contracts"

[[repo]]
url = "https://github.com/avnu-labs/avnu-contracts-v2"

[[repo]]
url = "https://github.com/avnu-labs/avnu-dapp-workshop"

[[repo]]
url = "https://github.com/avnu-labs/avnu-sdk"

[[repo]]
url = "https://github.com/awesomezkp/AwesomeZKP"

[[repo]]
url = "https://github.com/awoyai/zkstark_air_test"

[[repo]]
url = "https://github.com/aymericdelab/cairo-matchbox-hackathon"

[[repo]]
url = "https://github.com/aymericdelab/matchbox-hackathon-frontend"

[[repo]]
url = "https://github.com/aymericdelab/starknet_hardhat_utils"

[[repo]]
url = "https://github.com/ayushm2003/basic-superfluid"

[[repo]]
url = "https://github.com/ayushm2003/starknet-devnet"

[[repo]]
url = "https://github.com/AzmuthSzym/learn_cairo"

[[repo]]
url = "https://github.com/azurwastaken/Cairo-Jouney"

[[repo]]
url = "https://github.com/B0R9F3D9/Starknet"

[[repo]]
url = "https://github.com/bacharif/kakashi"

[[repo]]
url = "https://github.com/bahurum/aave-starknet-bridge"

[[repo]]
url = "https://github.com/bajpai244/kakachain"

[[repo]]
url = "https://github.com/BakaOtaku/starklayer"

[[repo]]
url = "https://github.com/Bal7hazar/starklings"

[[repo]]
url = "https://github.com/banch12/Starknet-Cairo"

[[repo]]
url = "https://github.com/barbayrak/StarkYield"

[[repo]]
url = "https://github.com/bardon123/starknettransac"
missing = true

[[repo]]
url = "https://github.com/barrasso/cairo-playground"

[[repo]]
url = "https://github.com/barretodavid/starknet-erc721-workshop"

[[repo]]
url = "https://github.com/bartekryba/starknet-auction-house"

[[repo]]
url = "https://github.com/bartekryba/starknet-connect-5"

[[repo]]
url = "https://github.com/bartekryba/starknet-devnet"

[[repo]]
url = "https://github.com/baruka99/starknet"

[[repo]]
url = "https://github.com/bastien707/starknet_bootcamp_1"

[[repo]]
url = "https://github.com/batudal/deadly-games-app"

[[repo]]
url = "https://github.com/batudal/deadly-games-starknet"

[[repo]]
url = "https://github.com/bayesdj/Learning-Cairo"

[[repo]]
url = "https://github.com/bbayazit16/project-supplement"

[[repo]]
url = "https://github.com/beeinger/eth-warsaw"

[[repo]]
url = "https://github.com/bellem3re/vlq-felt-lib"

[[repo]]
url = "https://github.com/bellissimogiorno/cairo-integer-types"

[[repo]]
url = "https://github.com/bellissimogiorno/cairotest"

[[repo]]
url = "https://github.com/ben-natan/cairosha256"

[[repo]]
url = "https://github.com/BenBro4Web3/Benji"

[[repo]]
url = "https://github.com/BEON-Tech/poi-starknet"

[[repo]]
url = "https://github.com/Bernardstanislas/protostar"

[[repo]]
url = "https://github.com/Bernardstanislas/starklings"

[[repo]]
url = "https://github.com/BerzanXYZ/starknet_counter_contract"

[[repo]]
url = "https://github.com/BerzanXYZ/starknet_message_contract"

[[repo]]
url = "https://github.com/bestxeosx-gm/protostar"

[[repo]]
url = "https://github.com/bhchiang/cairo-tutorials"

[[repo]]
url = "https://github.com/BibliothecaDAO/Atlas"

[[repo]]
url = "https://github.com/BibliothecaDAO/cairo-erc4626"

[[repo]]
url = "https://github.com/BibliothecaDAO/InstaSwap"

[[repo]]
url = "https://github.com/BibliothecaDAO/loot-survivor"

[[repo]]
url = "https://github.com/BibliothecaDAO/realms-contracts"

[[repo]]
url = "https://github.com/BibliothecaDAO/Starknet-ERC20-bridge"

[[repo]]
url = "https://github.com/BibliothecaForAdventurers/cairo-base64"
missing = true

[[repo]]
url = "https://github.com/bigsky77/ajax"

[[repo]]
url = "https://github.com/bigsky77/death-machine"

[[repo]]
url = "https://github.com/bigsky77/death-machine-contracts"

[[repo]]
url = "https://github.com/bigsky77/hyperion"

[[repo]]
url = "https://github.com/bigsky77/tempest"

[[repo]]
url = "https://github.com/bigsmile0128/gen-starknet-wallet"

[[repo]]
url = "https://github.com/BilkentCrypto/mikro-veri"

[[repo]]
url = "https://github.com/bingcicle/hello-cairo"

[[repo]]
url = "https://github.com/bingcicle/kickstark"

[[repo]]
url = "https://github.com/BisonLabs/BisonCairoVerifier"

[[repo]]
url = "https://github.com/BisonLabs/CarioSwapAMM"

[[repo]]
url = "https://github.com/BitanDor/NIT-ZKP"

[[repo]]
url = "https://github.com/BitBaseBit/starknet-devnet"

[[repo]]
url = "https://github.com/bitcoin-stark/khepri"

[[repo]]
url = "https://github.com/bksvc/pathfinder"

[[repo]]
url = "https://github.com/blablalf/cairo_warmup"

[[repo]]
url = "https://github.com/blablalf/starknet-101"

[[repo]]
url = "https://github.com/blablalf/straknet-1.0-exploration"

[[repo]]
url = "https://github.com/BlakeMScurr/snuggly"

[[repo]]
url = "https://github.com/BlathanAevon/starknet_dmail"

[[repo]]
url = "https://github.com/BlathanAevon/starknet_wallets_generator"

[[repo]]
url = "https://github.com/BlessingEmah/starknet-contracts"

[[repo]]
url = "https://github.com/bliz-io/bidding-system"

[[repo]]
url = "https://github.com/bllu404/genesis"

[[repo]]
url = "https://github.com/block-base/amsterdam-starknet-hackathon"

[[repo]]
url = "https://github.com/Block-Developers/NFT_Craft"

[[repo]]
url = "https://github.com/blockchain-Bitcion/Dapp-Learning"

[[repo]]
url = "https://github.com/BlockchainAsset/cairo-contracts"

[[repo]]
url = "https://github.com/Blockchainpartner/ENCODE-HACKATON-KPMG"

[[repo]]
url = "https://github.com/Blockchainpartner/scaling-hackathon"

[[repo]]
url = "https://github.com/Blockchainpartner/scaling-hackathon-backend"

[[repo]]
url = "https://github.com/Blockchainpartner/scaling-hackathon-contract"

[[repo]]
url = "https://github.com/Blockchainpartner/Starknet-Multisig-Version1"

[[repo]]
url = "https://github.com/Bloinx/bloinx_stark"

[[repo]]
url = "https://github.com/bonedaddy/cairosploit"

[[repo]]
url = "https://github.com/bonedaddy/nile-template"

[[repo]]
url = "https://github.com/bonedaddy/protostar"

[[repo]]
url = "https://github.com/bonedaddy/shartnet"

[[repo]]
url = "https://github.com/bonedaddy/shartnet_startkit"

[[repo]]
url = "https://github.com/BoredLabsHQ/Horus"
missing = true

[[repo]]
url = "https://github.com/Bountive/bountive-contracts"

[[repo]]
url = "https://github.com/BourneNeo/Dapp-Learning"

[[repo]]
url = "https://github.com/brahmapsen/data-vault"

[[repo]]
url = "https://github.com/BraianVaylet/starknet-react-hardhat-example"

[[repo]]
url = "https://github.com/BrianCottrell/prime-choice-select"

[[repo]]
url = "https://github.com/brianleect/paradigm-ctf-2022"

[[repo]]
url = "https://github.com/BrilliantBlocks/brilliantblocks-starknet-diamond"

[[repo]]
url = "https://github.com/BrilliantBlocks/StarkShell"

[[repo]]
url = "https://github.com/BrilliantBlocks/zk-swap"

[[repo]]
url = "https://github.com/briqNFT/briq-api"

[[repo]]
url = "https://github.com/briqNFT/briq-builder"

[[repo]]
url = "https://github.com/briqNFT/briq-protocol"

[[repo]]
url = "https://github.com/briqNFT/k8s-chain-state"

[[repo]]
url = "https://github.com/btcdomain/giza"

[[repo]]
url = "https://github.com/buxiaozhizi/starknet"

[[repo]]
url = "https://github.com/bxdoan/Starknet-Node"

[[repo]]
url = "https://github.com/ByFishh/tictactoe-cairo"

[[repo]]
url = "https://github.com/c0smicChef/useful-links"

[[repo]]
url = "https://github.com/cairo-nix/cairo-nix"

[[repo]]
url = "https://github.com/CairOpen/cairopen-contracts"

[[repo]]
url = "https://github.com/CairOpen/cairopen-python"

[[repo]]
url = "https://github.com/cannsky/Web3-Moba-Game"

[[repo]]
url = "https://github.com/captainahab0x/CredLancer_Starknet"
missing = true

[[repo]]
url = "https://github.com/carbonable-labs/moro"

[[repo]]
url = "https://github.com/carbonable-labs/whitestark"

[[repo]]
url = "https://github.com/carbonable-protocol/carb-starknet-core"

[[repo]]
url = "https://github.com/Carbonable/bridge-juno-to-starknet-backend"

[[repo]]
url = "https://github.com/Carbonable/bridge-juno-to-starknet-frontend"

[[repo]]
url = "https://github.com/Carbonable/carbonable-dapp"

[[repo]]
url = "https://github.com/Carbonable/carbonable-indexer"

[[repo]]
url = "https://github.com/Carbonable/carbonable-starknet"

[[repo]]
url = "https://github.com/Carbonable/metadata"

[[repo]]
url = "https://github.com/Carbonable/metadata-cairo0"

[[repo]]
url = "https://github.com/Carbonable/mint-from-ethereum"

[[repo]]
url = "https://github.com/CarlosAlbaro/Dapp-Learning-main"
missing = true

[[repo]]
url = "https://github.com/CarlosBordachar/starknet-erc721"

[[repo]]
url = "https://github.com/CarmineOptions/carmine-api"

[[repo]]
url = "https://github.com/CarmineOptions/carmine-protocol"

[[repo]]
url = "https://github.com/CarmineOptions/derisk-research"

[[repo]]
url = "https://github.com/CarmineOptions/governance"

[[repo]]
url = "https://github.com/CarmineOptions/keeper-bot"

[[repo]]
url = "https://github.com/cartridge-gg/contracts"

[[repo]]
url = "https://github.com/cartridge-gg/starknet-indexer"

[[repo]]
url = "https://github.com/caseywescott/MusicTools-StarkNet"

[[repo]]
url = "https://github.com/casweeney/Cairo-Contracts---Starknet-Programs"

[[repo]]
url = "https://github.com/casweeney/Cairo-Started"

[[repo]]
url = "https://github.com/cchalop1/starknet-vote"

[[repo]]
url = "https://github.com/cchalop1/starkthon-mutlisig-wallet"

[[repo]]
url = "https://github.com/ccolorado/starknet-pioneros-2023"

[[repo]]
url = "https://github.com/cdbtc/StkContracts"

[[repo]]
url = "https://github.com/CECILIA-MULANDI/starknet-assignments"

[[repo]]
url = "https://github.com/CeliktepeMurat/Cairo_workshop"

[[repo]]
url = "https://github.com/Certora/aave-starknet-bridge"

[[repo]]
url = "https://github.com/Ch1n3du/conway"

[[repo]]
url = "https://github.com/chain-cpu/starknet-sdk"

[[repo]]
url = "https://github.com/chain-cpu/vscode-snippets"

[[repo]]
url = "https://github.com/chaingon/starknet_td"

[[repo]]
url = "https://github.com/chainstack/docs"

[[repo]]
url = "https://github.com/chainstack/starknet-cairo-odyssey"

[[repo]]
url = "https://github.com/chainstacklabs/smart-contract-on-starknet-with-protostar"

[[repo]]
url = "https://github.com/chainstacklabs/starknet-cairo-odyssey"

[[repo]]
url = "https://github.com/chainwayxyz/Paradigm-CTF-2022"

[[repo]]
url = "https://github.com/chatstarknet/ChatStarknet-Web"

[[repo]]
url = "https://github.com/checkpoint-labs/checkpoint"

[[repo]]
url = "https://github.com/checkpoint-labs/checkpoint-template"

[[repo]]
url = "https://github.com/checkpoint-labs/token-api-checkpoint"

[[repo]]
url = "https://github.com/ChecksFinance/soul-moment"

[[repo]]
url = "https://github.com/CheDAOLabs/cc-dojo-map"

[[repo]]
url = "https://github.com/CheDAOLabs/che-verse"

[[repo]]
url = "https://github.com/CheDAOLabs/CheCell"

[[repo]]
url = "https://github.com/CheDAOLabs/cryptsandcaverns"

[[repo]]
url = "https://github.com/CheDAOLabs/cryptsandcaverns-game-demo"

[[repo]]
url = "https://github.com/CheDAOLabs/talas"

[[repo]]
url = "https://github.com/CheDAOLabs/torch"

[[repo]]
url = "https://github.com/chee-chyuan/buidl_guild_cairo"

[[repo]]
url = "https://github.com/chee-chyuan/starknet-bitcoin-tx-relayer"

[[repo]]
url = "https://github.com/chee-chyuan/starknet_malaysia_workshop"

[[repo]]
url = "https://github.com/ChiHaoLu/cairo-practice"

[[repo]]
url = "https://github.com/chingunee/The-Cairo-Programming-Language"

[[repo]]
url = "https://github.com/chirag-bgh/starkpayv1"

[[repo]]
url = "https://github.com/chococrypto/17daysOfCairo"

[[repo]]
url = "https://github.com/ChoyV/DMAIL-starknet"

[[repo]]
url = "https://github.com/ChriLnth/terabethia"

[[repo]]
url = "https://github.com/chrisalexadams/basecamp7-starklings"

[[repo]]
url = "https://github.com/chriscczhou/paradigm-ctf-2022"

[[repo]]
url = "https://github.com/chyanju/__archived__Medjai"

[[repo]]
url = "https://github.com/chyanju/__archived__pip-cairo-lang"

[[repo]]
url = "https://github.com/cienicera/nft-svg-onchain-poc"

[[repo]]
url = "https://github.com/Circularise/starkdit"

[[repo]]
url = "https://github.com/clacladev/starknet-hardhat-typescript-example"

[[repo]]
url = "https://github.com/clement-ux/Poker-Stark"

[[repo]]
url = "https://github.com/ClementCauffet/deploy-cairo1"

[[repo]]
url = "https://github.com/ClementCauffet/starklings"

[[repo]]
url = "https://github.com/ClementCauffet/starknet-erc20"

[[repo]]
url = "https://github.com/clementh59/gateskeepr-contracts"

[[repo]]
url = "https://github.com/clementh59/starknet-template"

[[repo]]
url = "https://github.com/ClementWalter/degensplit"

[[repo]]
url = "https://github.com/ClementWalter/gcalls"

[[repo]]
url = "https://github.com/ClementWalter/hello-starknet"

[[repo]]
url = "https://github.com/ClementWalter/kakarot"

[[repo]]
url = "https://github.com/ClementWalter/starknet-ctf"

[[repo]]
url = "https://github.com/ClementWalter/starknet-nodes"

[[repo]]
url = "https://github.com/ClementWalter/tolomei"

[[repo]]
url = "https://github.com/cmars/salaam-cairo"

[[repo]]
url = "https://github.com/cmdsilva25/SOLIDITY-CAIRO-INTEGRATION"

[[repo]]
url = "https://github.com/cmgoes/zigzag-starknet-contract"

[[repo]]
url = "https://github.com/codeesura/Ethereum-Bridge-Transaction-Tool-zkSync-Starknet"
missing = true

[[repo]]
url = "https://github.com/codeesura/mintsquare-floor-bot"

[[repo]]
url = "https://github.com/codeesura/StarkRocks-mint"
missing = true

[[repo]]
url = "https://github.com/CodeforDAO/cairo-array-utils"

[[repo]]
url = "https://github.com/CodeforDAO/cairo-contracts"

[[repo]]
url = "https://github.com/codekaya/dojo_arena"

[[repo]]
url = "https://github.com/codemedian/starknet-cairo-util"

[[repo]]
url = "https://github.com/codeWhizperer/cairo-learning"

[[repo]]
url = "https://github.com/codeWhizperer/min-cairo"

[[repo]]
url = "https://github.com/Codiumdium/LearnCairo"
missing = true

[[repo]]
url = "https://github.com/Codiumdium/Pixelium"
missing = true

[[repo]]
url = "https://github.com/Codiumdium/SnakeTogether"
missing = true

[[repo]]
url = "https://github.com/ColinWttt/pragma-hack-cairo"
missing = true

[[repo]]
url = "https://github.com/ColinWttt/zap-mint-starknet.id-frontend"
missing = true

[[repo]]
url = "https://github.com/ConsenSys/starknet-snap"

[[repo]]
url = "https://github.com/CountryCousin/Starknet-js-frontend-interation"

[[repo]]
url = "https://github.com/cptartur/starknet-devnet"

[[repo]]
url = "https://github.com/cptartur/starknet.py"

[[repo]]
url = "https://github.com/credence0x/cairo-damn-vulnerable-defi"

[[repo]]
url = "https://github.com/CredLancer/ABCDE_ZKHack"

[[repo]]
url = "https://github.com/cruzfernan/stark-swap"

[[repo]]
url = "https://github.com/cruzfernan/starknet"

[[repo]]
url = "https://github.com/cruzfernan/swap-contract"
missing = true

[[repo]]
url = "https://github.com/crypblizz8/starknet-learning"

[[repo]]
url = "https://github.com/Crypto-happy/ZigZagExchange"
missing = true

[[repo]]
url = "https://github.com/cryptobenkei/starknet-tutorial"

[[repo]]
url = "https://github.com/cryptobuks/astraly-contracts"

[[repo]]
url = "https://github.com/cryptocaju/starknet"

[[repo]]
url = "https://github.com/CryptoLabSite/starknet-j"

[[repo]]
url = "https://github.com/cryptoleek-eth/hello-starknet-with-protostar"

[[repo]]
url = "https://github.com/cryptoleek-eth/l1-l2-messaging-example"

[[repo]]
url = "https://github.com/cryptoleek-team/starklings"

[[repo]]
url = "https://github.com/cryptoleek-team/starknet-worldmap-billboard"

[[repo]]
url = "https://github.com/cryptonerdcn/wasm-cairo"

[[repo]]
url = "https://github.com/CryptoTransformator/starknet_seed_to_private_key"

[[repo]]
url = "https://github.com/CryptoWanny/StarkNet-smart-contract"

[[repo]]
url = "https://github.com/crytic/amarna"

[[repo]]
url = "https://github.com/crytic/caracal"

[[repo]]
url = "https://github.com/crytic/tayt"

[[repo]]
url = "https://github.com/crytic/vscode-starknet-explorer"

[[repo]]
url = "https://github.com/csalvador58/encode-zk-bootcamp"

[[repo]]
url = "https://github.com/cssavi/Starktree_Cairo"

[[repo]]
url = "https://github.com/cszz12/learn-cairo"
missing = true

[[repo]]
url = "https://github.com/ctrlc03/miami-hackathon-starknet-p2e"

[[repo]]
url = "https://github.com/CuchulainX/Dapp-Learning"

[[repo]]
url = "https://github.com/CuongDuong2710/learning_starknet_cairo"

[[repo]]
url = "https://github.com/currenthandle/ng-questplay"

[[repo]]
url = "https://github.com/CursedAscent/dapp"

[[repo]]
url = "https://github.com/CursedAscent/starknet-contracts"

[[repo]]
url = "https://github.com/cwkang1998/starkstream-cairo"

[[repo]]
url = "https://github.com/cyanustech/proxyfi-l2-tests"

[[repo]]
url = "https://github.com/CygnusDAO/starknet-core"

[[repo]]
url = "https://github.com/CygnusDAO/starknet-periphery"

[[repo]]
url = "https://github.com/CygnusDAO/starknet-price-oracle"

[[repo]]
url = "https://github.com/czar0/my-starknft-world"

[[repo]]
url = "https://github.com/czbag/starknet"

[[repo]]
url = "https://github.com/d-s-i/cairo_tutorials_done"

[[repo]]
url = "https://github.com/d-s-i/hello_starknet_done"

[[repo]]
url = "https://github.com/d-s-i/nft-amm-starknet"

[[repo]]
url = "https://github.com/d-s-i/starknet-account-analyzer"

[[repo]]
url = "https://github.com/d-s-i/starknet-unpack-data"

[[repo]]
url = "https://github.com/d0ra-1h3-3xpl0ra/awesome-list-rpc-nodes-providers"

[[repo]]
url = "https://github.com/d4rk4444/starknet-bridge"

[[repo]]
url = "https://github.com/d4rk4444/starknet-wallet"

[[repo]]
url = "https://github.com/dadsec-dev/Cairo-ERC20-Contract"

[[repo]]
url = "https://github.com/daenney/linguist"

[[repo]]
url = "https://github.com/DaigaroCota/learning-starknet"

[[repo]]
url = "https://github.com/dalmasonto/starknet-learning"

[[repo]]
url = "https://github.com/daniel-savu/ng-questplay"

[[repo]]
url = "https://github.com/danielkroeni/cairo-playground"

[[repo]]
url = "https://github.com/danilowhk/cairo-contracts-test"

[[repo]]
url = "https://github.com/danilowhk/kakarot"

[[repo]]
url = "https://github.com/DappCoderr/ZK-BootCamp"

[[repo]]
url = "https://github.com/dappsar/blockchains-based-on-execution-types"

[[repo]]
url = "https://github.com/daramir/snhack-yieldbridge"

[[repo]]
url = "https://github.com/Darlington02/blog-empiric-oracle"

[[repo]]
url = "https://github.com/Darlington02/blog-first-starknet-contract"

[[repo]]
url = "https://github.com/Darlington02/CairoLearnXinYminutes"

[[repo]]
url = "https://github.com/Darlington02/Empiric"

[[repo]]
url = "https://github.com/Darlington02/flashloan"

[[repo]]
url = "https://github.com/Darlington02/L1-L2-Starknet-Messaging"

[[repo]]
url = "https://github.com/Darlington02/min-starknet"

[[repo]]
url = "https://github.com/Darlington02/NFTMarket"

[[repo]]
url = "https://github.com/Darlington02/protostar"

[[repo]]
url = "https://github.com/Darlington02/starklings-article-solutions"

[[repo]]
url = "https://github.com/Darlington02/starklings-solutions"

[[repo]]
url = "https://github.com/Darlington02/starknet-africa-week2"

[[repo]]
url = "https://github.com/Darlington02/starknet-africa-week2-feedback"

[[repo]]
url = "https://github.com/Darlington02/starknet-africa-week3-feedback"

[[repo]]
url = "https://github.com/Darlington02/starknet-edu-ERC20"

[[repo]]
url = "https://github.com/Darlington02/starknet-edu-messaging-bridge"

[[repo]]
url = "https://github.com/Darlington02/starknet-indexer"

[[repo]]
url = "https://github.com/Darlington02/starknet-js-tutorial"

[[repo]]
url = "https://github.com/Darlington02/starknetAccounts"

[[repo]]
url = "https://github.com/Darlington02/StarknetAccounts-Cairo1"

[[repo]]
url = "https://github.com/Darlington02/starknetkit-examples"

[[repo]]
url = "https://github.com/Darlington02/starknetkit-sr-template"

[[repo]]
url = "https://github.com/Darlington02/starknetkit-vanilla-template"

[[repo]]
url = "https://github.com/Darlington02/WTFAcademy"

[[repo]]
url = "https://github.com/Darlington02/zkBootcampJuly"

[[repo]]
url = "https://github.com/datben/concentrated-juice"

[[repo]]
url = "https://github.com/davidmitesh/aave-in-starknet"

[[repo]]
url = "https://github.com/davidmitesh/cairo_starknet_concepts"

[[repo]]
url = "https://github.com/davidmitesh/davidmitesh-starknetEdu-starknetERC721_solution"

[[repo]]
url = "https://github.com/davidmitesh/starknet-cairo-101"

[[repo]]
url = "https://github.com/davidmitesh/warp"

[[repo]]
url = "https://github.com/daywednes/cairo_learning"

[[repo]]
url = "https://github.com/dbejarano820/cairo_projects"

[[repo]]
url = "https://github.com/dbejarano820/madara"

[[repo]]
url = "https://github.com/dbejarano820/starknet-cairo-test"

[[repo]]
url = "https://github.com/dbejarano820/starknet_homepage"

[[repo]]
url = "https://github.com/dcbuild3r/ethereum-l2"

[[repo]]
url = "https://github.com/DDDimatestx/starknetest"

[[repo]]
url = "https://github.com/dead-mans-switch/dead-mans-switch-frontend"

[[repo]]
url = "https://github.com/deadly-games/deadly-games-app"

[[repo]]
url = "https://github.com/deadly-games/deadly-games-starknet"

[[repo]]
url = "https://github.com/deadspyexx/airdrop-hunt-bot"

[[repo]]
url = "https://github.com/DeadStarInc/NoGame-Cairo-contracts"

[[repo]]
url = "https://github.com/DeadStarInc/NoGame-frontend"

[[repo]]
url = "https://github.com/Debu976116/awesome-list-rpc-nodes-providers"

[[repo]]
url = "https://github.com/Decurity/ethdubai-ctf-infrastructure"

[[repo]]
url = "https://github.com/defi-wonderland/egyptian-nxtp"

[[repo]]
url = "https://github.com/DeLightFi/DeFi-Pooling-cairo"

[[repo]]
url = "https://github.com/DeLightFi/Morphine-contracts"

[[repo]]
url = "https://github.com/Denend/starknet10k"

[[repo]]
url = "https://github.com/Dennisic/starknet-test525-1"

[[repo]]
url = "https://github.com/Dennisic/starkwareDemo"

[[repo]]
url = "https://github.com/DeograciousAggrey/Reign"

[[repo]]
url = "https://github.com/deployerking1/test"

[[repo]]
url = "https://github.com/derr-stack/StarkConnect"

[[repo]]
url = "https://github.com/Dervoo/Starknet"

[[repo]]
url = "https://github.com/Det-Tech/Startgate-frontend"

[[repo]]
url = "https://github.com/dev-protocol/free-Web3-resources"

[[repo]]
url = "https://github.com/Dev43/starknet-bootcamp-cairo1"

[[repo]]
url = "https://github.com/develo-pera/cairo-playground"

[[repo]]
url = "https://github.com/devenmatthews/starknet-governance-docs"
missing = true

[[repo]]
url = "https://github.com/devJessy/Dapp-Learning-main"
missing = true

[[repo]]
url = "https://github.com/devnet0x/Blockchain"

[[repo]]
url = "https://github.com/devnet0x/Proto_build"

[[repo]]
url = "https://github.com/devnet0x/Starknet-Security-Challenges-Factory"

[[repo]]
url = "https://github.com/devnet0x/Starknet-Security-Challenges-Repo"

[[repo]]
url = "https://github.com/devnet0x/Starknet_basecamp_cohort2"

[[repo]]
url = "https://github.com/devnet0x/Starknet_build"

[[repo]]
url = "https://github.com/devon-n/CairoDocs"

[[repo]]
url = "https://github.com/devon-n/CairoPlayground"

[[repo]]
url = "https://github.com/dfortem/StarkTx"

[[repo]]
url = "https://github.com/dhruvkelawala/cairo-base64"

[[repo]]
url = "https://github.com/dhruvkelawala/cairo-contracts-matchboxdao"

[[repo]]
url = "https://github.com/dhruvkelawala/starknet-ledger-test"

[[repo]]
url = "https://github.com/dhruvkelawala/starknet-wasm"

[[repo]]
url = "https://github.com/dhruvkelawala/vote-on-starknet"

[[repo]]
url = "https://github.com/dhtong/starknet-erc721"

[[repo]]
url = "https://github.com/dic0de/storage_clashing"

[[repo]]
url = "https://github.com/dimanchezzz/starknet"

[[repo]]
url = "https://github.com/Dip686/pool-together-starknet"

[[repo]]
url = "https://github.com/dipdup-io/starknet-go-api"

[[repo]]
url = "https://github.com/dipdup-io/starknet-id"

[[repo]]
url = "https://github.com/dipdup-io/starknet-indexer"

[[repo]]
url = "https://github.com/distributed-lab/starknet-smart-contract"

[[repo]]
url = "https://github.com/djoio/Cairo-lang-exercsie-solutions"

[[repo]]
url = "https://github.com/Dkh999/StarkNet"

[[repo]]
url = "https://github.com/dkillen/khito"

[[repo]]
url = "https://github.com/dkillen/starknet-contracts"

[[repo]]
url = "https://github.com/dkillen/starknet-resources"

[[repo]]
url = "https://github.com/dmpierre/starkship"
missing = true

[[repo]]
url = "https://github.com/DOFYPXY/cairo-racket"

[[repo]]
url = "https://github.com/dohoiwqel/starknet_dmail"

[[repo]]
url = "https://github.com/dojoengine/.github"

[[repo]]
url = "https://github.com/dojoengine/awesome-dojo"

[[repo]]
url = "https://github.com/dojoengine/blockifier"

[[repo]]
url = "https://github.com/dojoengine/book"

[[repo]]
url = "https://github.com/dojoengine/cairo-rs"

[[repo]]
url = "https://github.com/dojoengine/create-burner"

[[repo]]
url = "https://github.com/dojoengine/dojo"

[[repo]]
url = "https://github.com/dojoengine/dojo-alpha"

[[repo]]
url = "https://github.com/dojoengine/dojo-erc"

[[repo]]
url = "https://github.com/dojoengine/dojo-examples"

[[repo]]
url = "https://github.com/dojoengine/dojo-minimal"

[[repo]]
url = "https://github.com/dojoengine/dojo-pixi-starter"

[[repo]]
url = "https://github.com/dojoengine/dojo-starter"

[[repo]]
url = "https://github.com/dojoengine/dojo-starter-godot"

[[repo]]
url = "https://github.com/dojoengine/dojo-starter-graphql"

[[repo]]
url = "https://github.com/dojoengine/dojo-starter-phaser"

[[repo]]
url = "https://github.com/dojoengine/dojo-starter-react-app"

[[repo]]
url = "https://github.com/dojoengine/dojo-starter-unity"

[[repo]]
url = "https://github.com/dojoengine/dojo-toolchain"

[[repo]]
url = "https://github.com/dojoengine/dojo.c"

[[repo]]
url = "https://github.com/dojoengine/dojo.cpp"

[[repo]]
url = "https://github.com/dojoengine/dojo.js"

[[repo]]
url = "https://github.com/dojoengine/dojo.unity"

[[repo]]
url = "https://github.com/dojoengine/emoji-man"

[[repo]]
url = "https://github.com/dojoengine/emoji-wars"

[[repo]]
url = "https://github.com/dojoengine/katana"

[[repo]]
url = "https://github.com/dojoengine/madara"

[[repo]]
url = "https://github.com/dojoengine/mud"

[[repo]]
url = "https://github.com/dojoengine/origami"

[[repo]]
url = "https://github.com/dojoengine/papyrus"

[[repo]]
url = "https://github.com/dojoengine/ryogoku"

[[repo]]
url = "https://github.com/dojoengine/stark-lander"

[[repo]]
url = "https://github.com/dojoengine/starknet-api"

[[repo]]
url = "https://github.com/dojoengine/website"

[[repo]]
url = "https://github.com/dolven-labs-catalyst/Dolven-DAO"

[[repo]]
url = "https://github.com/dolven-labs-catalyst/Dolven-Lottery"

[[repo]]
url = "https://github.com/dolven-labs-catalyst/starknet-social"

[[repo]]
url = "https://github.com/dolvin17/starklings_sol"

[[repo]]
url = "https://github.com/donatopellegrino/panda"

[[repo]]
url = "https://github.com/donex-finance/donex-contract"

[[repo]]
url = "https://github.com/dontpanicdao/caigo"

[[repo]]
url = "https://github.com/dontpanicdao/contracts"

[[repo]]
url = "https://github.com/dontpanicdao/dontpanicdao.github.io"

[[repo]]
url = "https://github.com/dontpanicdao/starknet-burner"

[[repo]]
url = "https://github.com/dontpanicdao/starknet-da"

[[repo]]
url = "https://github.com/dopedao/dope-monorepo"

[[repo]]
url = "https://github.com/dopedao/RYO"

[[repo]]
url = "https://github.com/dOrgTech/starkware-demo"

[[repo]]
url = "https://github.com/doylio/zk-bootcamp"

[[repo]]
url = "https://github.com/dpinones/battle-ship"

[[repo]]
url = "https://github.com/dpinones/hello-world-protostar"

[[repo]]
url = "https://github.com/dpinones/hello_world_starknet_forge"

[[repo]]
url = "https://github.com/dpinones/starklings"

[[repo]]
url = "https://github.com/dpinones/starknet-debug-protostar"

[[repo]]
url = "https://github.com/dpinones/starknet-erc721-protostar"

[[repo]]
url = "https://github.com/dpinones/starknet-forms"

[[repo]]
url = "https://github.com/dpinones/template-protostar-ci"

[[repo]]
url = "https://github.com/dragan2234/starknet-erc20"

[[repo]]
url = "https://github.com/dragan2234/starknet-learning"

[[repo]]
url = "https://github.com/dragan2234/starknet-voting"

[[repo]]
url = "https://github.com/drcapybara/Cairo-Lang-init"
missing = true

[[repo]]
url = "https://github.com/drknzz/starknet-devnet"
missing = true

[[repo]]
url = "https://github.com/drspacemn/wtf"

[[repo]]
url = "https://github.com/dsukruth/Layer1-to-Layer2-messaging-using-starknet"

[[repo]]
url = "https://github.com/dtdang/starknet-demo"

[[repo]]
url = "https://github.com/dubzn/data-structures-cairo"

[[repo]]
url = "https://github.com/dubzn/starknet-forge-test"

[[repo]]
url = "https://github.com/dubzn/starknet_contract_example"

[[repo]]
url = "https://github.com/dudesahn/starknet-hardhat-example"

[[repo]]
url = "https://github.com/e-kolpakov/cairo-balance"

[[repo]]
url = "https://github.com/Early-Starkers/earlystarkers-contracts"

[[repo]]
url = "https://github.com/EazyReal/starknet-contracts"

[[repo]]
url = "https://github.com/Eckmoule/SolidityCourse"

[[repo]]
url = "https://github.com/edbertkwesiek/cairo"

[[repo]]
url = "https://github.com/EdgarBarrantes/protostar"

[[repo]]
url = "https://github.com/EdgarBarrantes/starkfees"

[[repo]]
url = "https://github.com/EdoardoV97/ZK"

[[repo]]
url = "https://github.com/Eikix/kakarot"

[[repo]]
url = "https://github.com/EkuboProtocol/governance"

[[repo]]
url = "https://github.com/EkuboProtocol/indexer"

[[repo]]
url = "https://github.com/elielnfinic/learning-cairo"

[[repo]]
url = "https://github.com/elielnfinic/starknet-identity"

[[repo]]
url = "https://github.com/elielnfinic/starknet-week-ends"

[[repo]]
url = "https://github.com/elielnfinic/starknet-ztransform"

[[repo]]
url = "https://github.com/elielnfinic/starkoverflow_bot"

[[repo]]
url = "https://github.com/elielnfinic/storage-starknet"

[[repo]]
url = "https://github.com/elileinkram/carpei"

[[repo]]
url = "https://github.com/elite-128/starknet"
missing = true

[[repo]]
url = "https://github.com/Elpacos/aave-starknet-bridge"

[[repo]]
url = "https://github.com/emrecolako/starklings"

[[repo]]
url = "https://github.com/enitrat/aave-starknet-core"

[[repo]]
url = "https://github.com/enitrat/cairo-dependencies-graph"

[[repo]]
url = "https://github.com/enitrat/cairo-doc"

[[repo]]
url = "https://github.com/enitrat/cairo-graphs"

[[repo]]
url = "https://github.com/enitrat/cairo-toolkit"

[[repo]]
url = "https://github.com/enitrat/starknet-cairo-repo"

[[repo]]
url = "https://github.com/enitrat/starknetcc-workshop"

[[repo]]
url = "https://github.com/eqlabs/pathfinder"

[[repo]]
url = "https://github.com/eqlabs/starknet-multisig"

[[repo]]
url = "https://github.com/eqlabs/starknet-multisig-ui"

[[repo]]
url = "https://github.com/eqlabs/starknet-pmt"
missing = true

[[repo]]
url = "https://github.com/erayack/encode-hackathon"

[[repo]]
url = "https://github.com/ericglau/cairo-ls"

[[repo]]
url = "https://github.com/ericglau/cairo-sample"

[[repo]]
url = "https://github.com/ericglau/openzeppelin-nile-upgrades"

[[repo]]
url = "https://github.com/ericnordelo/cairo-codecov"

[[repo]]
url = "https://github.com/ericnordelo/nile-coverage"

[[repo]]
url = "https://github.com/ericnordelo/test"

[[repo]]
url = "https://github.com/eriklarson33/IntroToCairo"

[[repo]]
url = "https://github.com/ermolaeviii/starkin"

[[repo]]
url = "https://github.com/esdras-santos/Canary-Starknet"

[[repo]]
url = "https://github.com/esdras-santos/diamond-proxy-starknet"

[[repo]]
url = "https://github.com/esdras-santos/Nethermind-intrade"

[[repo]]
url = "https://github.com/ethereum-git-sync/github-issues-archive"

[[repo]]
url = "https://github.com/eugenestarchenko/awesome-list-rpc-nodes-providers"

[[repo]]
url = "https://github.com/eugenioclrc/getsponsoreth"

[[repo]]
url = "https://github.com/evolF35/Starknet_NILE"

[[repo]]
url = "https://github.com/EvolveArt/2fa-api"

[[repo]]
url = "https://github.com/EvolveArt/rpow"

[[repo]]
url = "https://github.com/EvolveArt/starkathon-zkpad"

[[repo]]
url = "https://github.com/Excloudx6/linguist"

[[repo]]
url = "https://github.com/ExoMonk/cairo-L1L2-swapper"

[[repo]]
url = "https://github.com/ExoMonk/cairo-learn"

[[repo]]
url = "https://github.com/ExoMonk/cairo-nft"

[[repo]]
url = "https://github.com/ExoMonk/cairo-timestamp-scheduler"

[[repo]]
url = "https://github.com/ExoMonk/starknet-data-bridge"

[[repo]]
url = "https://github.com/exp-table/madara"

[[repo]]
url = "https://github.com/exp-table/starknet-messaging-vyper"

[[repo]]
url = "https://github.com/exp-table/starknet-playground"

[[repo]]
url = "https://github.com/exp-table/TINIH"

[[repo]]
url = "https://github.com/exp-table/ying-yang"

[[repo]]
url = "https://github.com/extrimian/starknet-balance"

[[repo]]
url = "https://github.com/extrimian/starknet-contracts"

[[repo]]
url = "https://github.com/ExtropyIO/cairo-1-template"
missing = true

[[repo]]
url = "https://github.com/ExtropyIO/cairoWorkshop"
missing = true

[[repo]]
url = "https://github.com/ExtropyIO/ETHZurich"

[[repo]]
url = "https://github.com/ExtropyIO/ZeroKnowledgeBootcamp"

[[repo]]
url = "https://github.com/ExtropyIO/zkpBootcampJuly"
missing = true

[[repo]]
url = "https://github.com/ExyUzi/STARKNET-CAIRO-ERC721"

[[repo]]
url = "https://github.com/ExyUzi/STARKNET-MINT-DAPP"

[[repo]]
url = "https://github.com/ExyUzi/STARKNET-PHASER-GAME"

[[repo]]
url = "https://github.com/ExyUzi/YT-DEPLOY-STARKNET-CAIRO"

[[repo]]
url = "https://github.com/fabianschu/toni_starknet"

[[repo]]
url = "https://github.com/FabienCoutant/Cairo-Workshops-ERC20"

[[repo]]
url = "https://github.com/FabienCoutant/Elo.cairo"

[[repo]]
url = "https://github.com/FabienCoutant/starknet-cairo101"

[[repo]]
url = "https://github.com/fabius8/starknet_mission_check"

[[repo]]
url = "https://github.com/Fair-Raffle/fair-raffle-contracts"

[[repo]]
url = "https://github.com/Falco90/go"

[[repo]]
url = "https://github.com/fareeha25/starkNet-cairo-erc"

[[repo]]
url = "https://github.com/FawadHa1der/CairoBlackScholesUI"

[[repo]]
url = "https://github.com/FawadHa1der/cairopal"

[[repo]]
url = "https://github.com/FawadHa1der/nftoptions"

[[repo]]
url = "https://github.com/FawadHa1der/optionsui"

[[repo]]
url = "https://github.com/faytey/starknet-gasprice-gas-limit-endpoint"

[[repo]]
url = "https://github.com/fcagalj/argent-dashboard"

[[repo]]
url = "https://github.com/Felabs1/StarkDice"

[[repo]]
url = "https://github.com/Felabs1/Starknet-cohort-assignments"

[[repo]]
url = "https://github.com/Felabs1/starknet-crud-app"

[[repo]]
url = "https://github.com/FelixGibson/Dapp-Learning"

[[repo]]
url = "https://github.com/FelixGibson/starknet-accounts-cairo1"

[[repo]]
url = "https://github.com/feltroidprime/CTF-starknet-cc"

[[repo]]
url = "https://github.com/feltroidprime/empiric-twap"

[[repo]]
url = "https://github.com/feltroidprime/encodePacked-cairo"

[[repo]]
url = "https://github.com/feyzikesim/starknet-full-node"

[[repo]]
url = "https://github.com/Fibrous-Finance/pickaxe"

[[repo]]
url = "https://github.com/Fibrous-Finance/router-sdk"

[[repo]]
url = "https://github.com/Fibrous-Finance/fibrous-aggregator-contracts"

[[repo]]
url = "https://github.com/Fibrous-Finance/shovel"

[[repo]]
url = "https://github.com/Fibrous-Finance/Fibrous-Arena-Contracts"

[[repo]]
url = "https://github.com/FilipLaurentiu/cairo-graph-library"

[[repo]]
url = "https://github.com/FilipLaurentiu/starknet-event-indexer"

[[repo]]
url = "https://github.com/finiam/chicken-bonds-frontend"

[[repo]]
url = "https://github.com/finiam/matusalem"

[[repo]]
url = "https://github.com/finiam/svarknet"

[[repo]]
url = "https://github.com/flamuri-dev/zk-bootcamp"
missing = true

[[repo]]
url = "https://github.com/flavien-ro/starknet-quiz"

[[repo]]
url = "https://github.com/flexter1/starknet-grill"
missing = true

[[repo]]
url = "https://github.com/FlorianRichardSMT/caigo-bug"

[[repo]]
url = "https://github.com/Flydexo/kakarot-eth-aa"

[[repo]]
url = "https://github.com/focustree/contracts"

[[repo]]
url = "https://github.com/focustree/contracts-legacy"

[[repo]]
url = "https://github.com/focustree/starkbot"

[[repo]]
url = "https://github.com/focustree/starknet.dart"

[[repo]]
url = "https://github.com/foreverglorydev/starkgate_Frontend"

[[repo]]
url = "https://github.com/foundry-rs/starknet-foundry"

[[repo]]
url = "https://github.com/foundry-rs/starknet_forge_template"

[[repo]]
url = "https://github.com/fracek/cairo-dap"

[[repo]]
url = "https://github.com/fracek/cairo-playground"

[[repo]]
url = "https://github.com/fracek/starknet-pythonic-template"

[[repo]]
url = "https://github.com/fracek/starknet-react-workshop"

[[repo]]
url = "https://github.com/fraggdiller/generate-starknet-wallets"

[[repo]]
url = "https://github.com/franalgaba/cross-chain-nft-marketplace"

[[repo]]
url = "https://github.com/franalgaba/felucca-package-example"

[[repo]]
url = "https://github.com/franalgaba/felucca-package-template"

[[repo]]
url = "https://github.com/franalgaba/linear-regression-giza-example"

[[repo]]
url = "https://github.com/franalgaba/neural-network-cairo"

[[repo]]
url = "https://github.com/franalgaba/onnx-cairo"

[[repo]]
url = "https://github.com/franalgaba/pre-commit-cairo"

[[repo]]
url = "https://github.com/frankmurrey/starknet_drop_helper"

[[repo]]
url = "https://github.com/frankomosh/starknet-cohort"

[[repo]]
url = "https://github.com/FrensLands/FrensLands"

[[repo]]
url = "https://github.com/ftupas/starknet.py"

[[repo]]
url = "https://github.com/FuzzingLabs/cairo-fuzzer"

[[repo]]
url = "https://github.com/FuzzingLabs/thoth"

[[repo]]
url = "https://github.com/gabsn/starknet.dart"

[[repo]]
url = "https://github.com/gaetbout/stark-utils"

[[repo]]
url = "https://github.com/gaetbout/starknet-array-manipulation"

[[repo]]
url = "https://github.com/gaetbout/starknet-commit-reveal"

[[repo]]
url = "https://github.com/gaetbout/starknet-erc20-lazy-initialization"

[[repo]]
url = "https://github.com/gaetbout/starknet-felt-packing"

[[repo]]
url = "https://github.com/gaetbout/starknet-s-place"

[[repo]]
url = "https://github.com/gaetbout/starknet-stack"

[[repo]]
url = "https://github.com/gaetbout/StarkWhaleAlert"

[[repo]]
url = "https://github.com/gakonst/awesome-starknet"

[[repo]]
url = "https://github.com/gakonst/starknet-devnet"

[[repo]]
url = "https://github.com/gallop-data/starknet.py"
missing = true

[[repo]]
url = "https://github.com/Gamlet-Gam/StarkNet"

[[repo]]
url = "https://github.com/garysdevil/mysolidity"

[[repo]]
url = "https://github.com/Gaseless-liar/gaslessliar"

[[repo]]
url = "https://github.com/gateway-fm/awesome-list-rpc-nodes-providers"

[[repo]]
url = "https://github.com/GCdePaula/Neovim-config"

[[repo]]
url = "https://github.com/genius2091/starknet"

[[repo]]
url = "https://github.com/geometryresearch/starknet-signatures"

[[repo]]
url = "https://github.com/george-shammar/insignia-starknet-app"

[[repo]]
url = "https://github.com/GeraldHost/StarknetGerald"

[[repo]]
url = "https://github.com/GerGodfrey/C_Cairo_Web3"

[[repo]]
url = "https://github.com/gershon/starknet-react-cartridge-demo"

[[repo]]
url = "https://github.com/gevsimonyan/Starknet-Staking"

[[repo]]
url = "https://github.com/geyu210/starknet_Basecamp_Homework"

[[repo]]
url = "https://github.com/gg-108/first"
missing = true

[[repo]]
url = "https://github.com/gianalarcon/dojo-chess"

[[repo]]
url = "https://github.com/gianalarcon/ownable-components"

[[repo]]
url = "https://github.com/gianalarcon/Ownable-contract-snFoundry"

[[repo]]
url = "https://github.com/gianalarcon/Ownable-Starknet"

[[repo]]
url = "https://github.com/gianalarcon/SimpleStorage_Cairo1"

[[repo]]
url = "https://github.com/gianalarcon/vote-contract"

[[repo]]
url = "https://github.com/GigaHierz/sha-donnas-list"

[[repo]]
url = "https://github.com/gizatechxyz/cairo-containers"

[[repo]]
url = "https://github.com/gizatechxyz/giza-cli"

[[repo]]
url = "https://github.com/gizatechxyz/orion"

[[repo]]
url = "https://github.com/gizatechxyz/orion-benchmark"

[[repo]]
url = "https://github.com/gizatechxyz/Orion-Hub"

[[repo]]
url = "https://github.com/gizatechxyz/orion-proving-example"

[[repo]]
url = "https://github.com/gizatechxyz/orion_runner"

[[repo]]
url = "https://github.com/gizatechxyz/orion_tutorials"

[[repo]]
url = "https://github.com/gizatechxyz/osiris"

[[repo]]
url = "https://github.com/gizatechxyz/Tic-Tac-Stark"

[[repo]]
url = "https://github.com/gizemmkara/cairo_lang-exercises"

[[repo]]
url = "https://github.com/glihm/kipt"

[[repo]]
url = "https://github.com/glihm/madara"

[[repo]]
url = "https://github.com/glihm/potara-fs"

[[repo]]
url = "https://github.com/glihm/protostar-test"

[[repo]]
url = "https://github.com/glihm/starknet-abigen-rs"

[[repo]]
url = "https://github.com/glihm/starknet-messaging-dev"

[[repo]]
url = "https://github.com/Gloria6020/Starknet-cohort-assignments"

[[repo]]
url = "https://github.com/gmh5225/blockchain-ZK-EVM-kakarot"

[[repo]]
url = "https://github.com/Godspower-Eze/Full-stack-Dapp-on-StarkNet-Tutorial"

[[repo]]
url = "https://github.com/Godspower-Eze/SR-in-CAIRO"

[[repo]]
url = "https://github.com/Godspower-Eze/starklings-cairo1-solutions"

[[repo]]
url = "https://github.com/Godspower-Eze/StarkNet-Online-Class-Week-4"

[[repo]]
url = "https://github.com/Godspower-Eze/starknet-superfluidv2-demo-backend"

[[repo]]
url = "https://github.com/Godspower-Eze/starknet-superfluidv2-demo-ui"

[[repo]]
url = "https://github.com/goge-goge/stark-nftflow"

[[repo]]
url = "https://github.com/goksualc/Cairo_Giris"

[[repo]]
url = "https://github.com/goswamig/blockchain-development-guide"

[[repo]]
url = "https://github.com/grallc/starklings"

[[repo]]
url = "https://github.com/greenlucid/chess-cairo"

[[repo]]
url = "https://github.com/greenlucid/gol-cairo"

[[repo]]
url = "https://github.com/greged93/blake2f"

[[repo]]
url = "https://github.com/greged93/cairo-tuto"

[[repo]]
url = "https://github.com/greged93/mumu-s0"

[[repo]]
url = "https://github.com/gregoryguillou/da-account"
missing = true

[[repo]]
url = "https://github.com/gregoryguillou/starknet-coding-101"

[[repo]]
url = "https://github.com/grillolepic/almanacNFT_starknet"

[[repo]]
url = "https://github.com/grillolepic/pragma_cairo1_hackathon"

[[repo]]
url = "https://github.com/grillolepic/starkpong"

[[repo]]
url = "https://github.com/grillolepic/tuxit_starknet_tech_demos_contracts"

[[repo]]
url = "https://github.com/gsgalloway/zksnark-sudokus"

[[repo]]
url = "https://github.com/Guildly/contracts"

[[repo]]
url = "https://github.com/Guildly/front_end"

[[repo]]
url = "https://github.com/Guildly/guildly-indexer"

[[repo]]
url = "https://github.com/guiltygyoza/cairo_exercises"

[[repo]]
url = "https://github.com/guiltygyoza/sns_app"

[[repo]]
url = "https://github.com/guiltygyoza/stardisc-contract"

[[repo]]
url = "https://github.com/guiltygyoza/zeroxstrat_v1_app"

[[repo]]
url = "https://github.com/guo-sun/5211"

[[repo]]
url = "https://github.com/guo-sun/uu"

[[repo]]
url = "https://github.com/guomingcheng/remix-Learning"

[[repo]]
url = "https://github.com/gwrxuk/CairoContracts"

[[repo]]
url = "https://github.com/gyan0890/StarkNet-ERC721-Assignment"

[[repo]]
url = "https://github.com/gyan0890/StarkNetTurkey_HERDAO"

[[repo]]
url = "https://github.com/haardikk21/starknet-account-recovery"

[[repo]]
url = "https://github.com/Haaroon/paradigm-ctf-2022"

[[repo]]
url = "https://github.com/habbas33/starkstation"

[[repo]]
url = "https://github.com/hakanmetu/starknet"

[[repo]]
url = "https://github.com/hakymulla/StarkNet-Basecamp-Cohort-2"

[[repo]]
url = "https://github.com/hamster-template/starkware-erc1155"

[[repo]]
url = "https://github.com/hamster-template/starkware-erc721"

[[repo]]
url = "https://github.com/hamster-template/starkware-frame"

[[repo]]
url = "https://github.com/hanerkoca/Starknet-Cairo1"

[[repo]]
url = "https://github.com/happenwah/omni-account"

[[repo]]
url = "https://github.com/happyhackerbird/starknet-hackerhouse"

[[repo]]
url = "https://github.com/hardstylez72/cry-go"
missing = true

[[repo]]
url = "https://github.com/harshnambiar/demo"

[[repo]]
url = "https://github.com/harshnambiar/hello_stknt"

[[repo]]
url = "https://github.com/hashcloak/Lokum"

[[repo]]
url = "https://github.com/hashcloak/Starkacy"

[[repo]]
url = "https://github.com/hashcloak/starkjub"

[[repo]]
url = "https://github.com/hasselalcala/Awesome-Links-Starknet"

[[repo]]
url = "https://github.com/hasselalcala/kelly_pricer"

[[repo]]
url = "https://github.com/hasselalcala/setting-up-protostar-for-cairo"

[[repo]]
url = "https://github.com/hasselalcala/starklings_solutions"

[[repo]]
url = "https://github.com/hasselalcala/workshop_ERC721_Starknet"

[[repo]]
url = "https://github.com/hattiepwvi/doadesign"

[[repo]]
url = "https://github.com/haurog/warrant-canary-simple"

[[repo]]
url = "https://github.com/haycarlitos/cosecha-ERC721-starknet"

[[repo]]
url = "https://github.com/haycarlitos/cosecha-starknet"

[[repo]]
url = "https://github.com/haycarlitos/stark-waveportal"

[[repo]]
url = "https://github.com/hayden4r4/First-Cairo-Contract"

[[repo]]
url = "https://github.com/heejin-github/starkathon"

[[repo]]
url = "https://github.com/hel-kame/credlancer-env"

[[repo]]
url = "https://github.com/hellooo-stack/hellooo-web3"

[[repo]]
url = "https://github.com/henri-npx/ODAx"

[[repo]]
url = "https://github.com/HenriBrg/ODAx"

[[repo]]
url = "https://github.com/henry-hz/cairo-challenge"

[[repo]]
url = "https://github.com/henryf10h/cairo_challenges"

[[repo]]
url = "https://github.com/henryf10h/multicall_cairo"

[[repo]]
url = "https://github.com/henryf10h/staknet-edu-erc20"

[[repo]]
url = "https://github.com/henryf10h/starknet-edu-erc721"

[[repo]]
url = "https://github.com/HerodotusDev/account-inactivity-proof"

[[repo]]
url = "https://github.com/HerodotusDev/accumulators"

[[repo]]
url = "https://github.com/HerodotusDev/cairo-blake2s"

[[repo]]
url = "https://github.com/HerodotusDev/cairo-lib"

[[repo]]
url = "https://github.com/HerodotusDev/cairo-mmr"

[[repo]]
url = "https://github.com/HerodotusDev/cairo0-verifier-playground"

[[repo]]
url = "https://github.com/HerodotusDev/dappland"

[[repo]]
url = "https://github.com/HerodotusDev/docker-rocksdb-node"

[[repo]]
url = "https://github.com/HerodotusDev/gnark"

[[repo]]
url = "https://github.com/HerodotusDev/go-ethereum"

[[repo]]
url = "https://github.com/HerodotusDev/herodotus-eth-starknet"

[[repo]]
url = "https://github.com/HerodotusDev/herodotus-evm"

[[repo]]
url = "https://github.com/HerodotusDev/herodotus-on-starknet"

[[repo]]
url = "https://github.com/HerodotusDev/merkle-mountain-ranges"

[[repo]]
url = "https://github.com/HerodotusDev/multi-party-ecdsa"

[[repo]]
url = "https://github.com/HerodotusDev/offchain-evm-headers-processor"

[[repo]]
url = "https://github.com/HerodotusDev/opstack_indexer"

[[repo]]
url = "https://github.com/HerodotusDev/pedersen-wasm"

[[repo]]
url = "https://github.com/HerodotusDev/rust-accumulators"

[[repo]]
url = "https://github.com/HerodotusDev/solidity-mmr"

[[repo]]
url = "https://github.com/HerodotusDev/StarkBadge"

[[repo]]
url = "https://github.com/HerodotusDev/starksight-zkhack"

[[repo]]
url = "https://github.com/HerodotusDev/yab-herodotus"

[[repo]]
url = "https://github.com/HerodotusDev/zksync-tutorial"

[[repo]]
url = "https://github.com/himanshu-Bhatt/aave-starknet-bridge"

[[repo]]
url = "https://github.com/HinkoK-Softs/ArgentX-Upgrader"

[[repo]]
url = "https://github.com/hitsuzen-eth/boilerplate-starknet-nile"

[[repo]]
url = "https://github.com/hoanhan101/leetloot"
missing = true

[[repo]]
url = "https://github.com/HogenYuan/starknet_check"

[[repo]]
url = "https://github.com/holyaustin/StarkNet_Cairo_Bootcamp"

[[repo]]
url = "https://github.com/hotaka052/starknet-dev"

[[repo]]
url = "https://github.com/HrikB/starknet-explore"

[[repo]]
url = "https://github.com/hrishibhat/aave-starknet-bridge"

[[repo]]
url = "https://github.com/hsouf/starknet-aave-bridge-js"

[[repo]]
url = "https://github.com/hubsmoke/starknet-tx-hash-demo"

[[repo]]
url = "https://github.com/Hug0x0/contract-test"

[[repo]]
url = "https://github.com/Hug0x0/my-starklings"

[[repo]]
url = "https://github.com/Hug0x0/starknet-devnet-page"

[[repo]]
url = "https://github.com/Hug0x0/try-empiric-oracle"

[[repo]]
url = "https://github.com/huseyin-donmez/starknet-nft-mint-tool"

[[repo]]
url = "https://github.com/hvbr1s/starket_journey"

[[repo]]
url = "https://github.com/hvbr1s/starknet_erc20_deployer"

[[repo]]
url = "https://github.com/hvbr1s/starknet_journey"

[[repo]]
url = "https://github.com/hxfjsw/starknet_web_demo"

[[repo]]
url = "https://github.com/Hyodar/unicairo-v2"

[[repo]]
url = "https://github.com/hypnoshock/starknet-skeleton"

[[repo]]
url = "https://github.com/i1011/CTF"

[[repo]]
url = "https://github.com/iamreadyi/cairo-synthetic-staking-and-lottery"
missing = true

[[repo]]
url = "https://github.com/iamreadyi/synthetic_staking_lottery_cairo"

[[repo]]
url = "https://github.com/iemarjay/starknetjs-example"

[[repo]]
url = "https://github.com/iGUaiSoft/starknet-soft-free"

[[repo]]
url = "https://github.com/illiashenkoo/crypto-starknet-test"

[[repo]]
url = "https://github.com/IllusID/example-ctf-challenge"
missing = true

[[repo]]
url = "https://github.com/Illyism/starklings"

[[repo]]
url = "https://github.com/ilzc/StarkNet-Cairo-doc-ZH"

[[repo]]
url = "https://github.com/ImmanuelSegol/starklings"

[[repo]]
url = "https://github.com/immutable/imx-core-sdk-golang"

[[repo]]
url = "https://github.com/immutable/imx-starknet"

[[repo]]
url = "https://github.com/immutable/StarkNetCourseContent"

[[repo]]
url = "https://github.com/Imperium-Wars/keyContract"

[[repo]]
url = "https://github.com/inaridiy/protostar-tutorial"

[[repo]]
url = "https://github.com/inaridiy/test"

[[repo]]
url = "https://github.com/Indeoo/starknet-py"

[[repo]]
url = "https://github.com/influenceth/cairo-math-64x61"

[[repo]]
url = "https://github.com/influenceth/cairo-rand-64x61"

[[repo]]
url = "https://github.com/influenceth/ibis"

[[repo]]
url = "https://github.com/infosec-us-team/Immunefi-Bug-Bounty-Programs-Unofficial"

[[repo]]
url = "https://github.com/Innovation-Labs-Technical-Hub/imx-starknet"

[[repo]]
url = "https://github.com/internnos/cairo-foundry"

[[repo]]
url = "https://github.com/internnos/starklings"

[[repo]]
url = "https://github.com/internnos/starknet-devnet"

[[repo]]
url = "https://github.com/iraklio/bura_game"

[[repo]]
url = "https://github.com/iRhonin/ZK-Encode-Bootcamp"

[[repo]]
url = "https://github.com/irisdv/FL_indexer"

[[repo]]
url = "https://github.com/irisdv/Kubri"

[[repo]]
url = "https://github.com/ironsoul0/voting-starkware"

[[repo]]
url = "https://github.com/isabelatravaglia/-starknet-accounts"

[[repo]]
url = "https://github.com/isabelatravaglia/cairo-docker-devenv"

[[repo]]
url = "https://github.com/isabelatravaglia/cairo1-docker-devenv"

[[repo]]
url = "https://github.com/isabelatravaglia/first_cairo_contract"

[[repo]]
url = "https://github.com/isabelatravaglia/starknet-cairo1-101"

[[repo]]
url = "https://github.com/isabelatravaglia/starknet-erc20"

[[repo]]
url = "https://github.com/isabelatravaglia/starknet-project"

[[repo]]
url = "https://github.com/isabella232/starknet-box"

[[repo]]
url = "https://github.com/ishitarastogi/Battleship-starknet-contract"

[[repo]]
url = "https://github.com/ishitarastogi/Cairo-programs"

[[repo]]
url = "https://github.com/ishitarastogi/Starknet-game"

[[repo]]
url = "https://github.com/ishitarastogi/voting-system-starknet"

[[repo]]
url = "https://github.com/ishitarastogi/zkBootcampJuly"

[[repo]]
url = "https://github.com/iskdrews/exploring-cairo"

[[repo]]
url = "https://github.com/ismailmoazami/cairo_ERC721"

[[repo]]
url = "https://github.com/itrocket-team/pyton"

[[repo]]
url = "https://github.com/itublockchain/ethprague-contracts"

[[repo]]
url = "https://github.com/itublockchain/ethprague-frontend"

[[repo]]
url = "https://github.com/IvanchikIvanov/starknet"

[[repo]]
url = "https://github.com/ivanesmeral98/cairo"

[[repo]]
url = "https://github.com/ivpavici/openBuild-starknetjs-workshop"

[[repo]]
url = "https://github.com/izCRV/Emeth"

[[repo]]
url = "https://github.com/Jacobgijah/Starknet-cohort-assignments"

[[repo]]
url = "https://github.com/James-wasonga/Starknet_Days_challanges"

[[repo]]
url = "https://github.com/JameWade/starkj"

[[repo]]
url = "https://github.com/janek26/docker-starknet-devnet-patch"

[[repo]]
url = "https://github.com/janek26/json-py-js-tests"

[[repo]]
url = "https://github.com/janek26/my-starknet-app"
missing = true

[[repo]]
url = "https://github.com/janek26/workshop"

[[repo]]
url = "https://github.com/Janmajayamall/PM-contracts"

[[repo]]
url = "https://github.com/Janmajayamall/PM-system"

[[repo]]
url = "https://github.com/jarednielsen/cairo-tutorial"

[[repo]]
url = "https://github.com/javiovi/WorkshopStarknet"

[[repo]]
url = "https://github.com/Jayakumar2812/starknet_reader"

[[repo]]
url = "https://github.com/jaydippatel83/starknet_cairo"

[[repo]]
url = "https://github.com/jayhaizeizai/Verifiable_Credential_Cairo"

[[repo]]
url = "https://github.com/jboetticher/cairo-bootcamp"

[[repo]]
url = "https://github.com/jediswaplabs/jediswap-interface"

[[repo]]
url = "https://github.com/jejemerong/triality"

[[repo]]
url = "https://github.com/JejomStark/ShellOnStark"

[[repo]]
url = "https://github.com/JejomStark/SymbOnStark"

[[repo]]
url = "https://github.com/jeremyjams/ZeroKnowledge"

[[repo]]
url = "https://github.com/JeremyTheintz/starknext"

[[repo]]
url = "https://github.com/jfarid27/cairo-test-1"

[[repo]]
url = "https://github.com/jfsgomes/svarknet"
missing = true

[[repo]]
url = "https://github.com/jhondev/demo-cairo-lang"

[[repo]]
url = "https://github.com/jian-guo-s/my-contract-Erc782231"
missing = true

[[repo]]
url = "https://github.com/jiayi-boot/starknet"

[[repo]]
url = "https://github.com/jlvihv/cairo-example"

[[repo]]
url = "https://github.com/jmonteer/ystarkdebtallocator"

[[repo]]
url = "https://github.com/joaoolucas/cairo101-solution"

[[repo]]
url = "https://github.com/joaoolucas/init-demo"

[[repo]]
url = "https://github.com/joaoolucas/protostar-tests"

[[repo]]
url = "https://github.com/joaoolucas/solutions-starknetedu"

[[repo]]
url = "https://github.com/joaoolucas/starknet-dapp-template"

[[repo]]
url = "https://github.com/joaoolucas/starknet-erc721-solution"

[[repo]]
url = "https://github.com/joaoolucas/starknet-messaging-bridge-solution"

[[repo]]
url = "https://github.com/joaoolucas/starknet-nft-bridging"

[[repo]]
url = "https://github.com/jobez/bw-tictactoe"

[[repo]]
url = "https://github.com/jobez/kakarot"

[[repo]]
url = "https://github.com/jobez/madara"

[[repo]]
url = "https://github.com/jobez/starklings"

[[repo]]
url = "https://github.com/joellai/Starknet.unity"

[[repo]]
url = "https://github.com/joestakey/hackathon-starknet"

[[repo]]
url = "https://github.com/joestakey/joestakey"

[[repo]]
url = "https://github.com/johnnyknoxville1337/ZeroKnowledgeBootcamp"

[[repo]]
url = "https://github.com/jonasbostoen/cairo-amm"

[[repo]]
url = "https://github.com/jonatascm/aave-starknet-bridge"

[[repo]]
url = "https://github.com/joneslee0918/RealTimeContact-Python"

[[repo]]
url = "https://github.com/jordanbertasso/ctf-archives"

[[repo]]
url = "https://github.com/JorikSchellekens/starknet-devnet"

[[repo]]
url = "https://github.com/JorikSchellekens/starknet-workshop"

[[repo]]
url = "https://github.com/JorikSchellekens/warp-demo"

[[repo]]
url = "https://github.com/josepchetrit12/starknet-bootcamp-encode-club"

[[repo]]
url = "https://github.com/Josephtran102/Cairo"

[[repo]]
url = "https://github.com/Josephtran102/ERC20"

[[repo]]
url = "https://github.com/joshualyguessennd/cairo-freelance-contract"

[[repo]]
url = "https://github.com/joshualyguessennd/Proof-Of-Reserve-Starknet"

[[repo]]
url = "https://github.com/joshualyguessennd/simple-vault-cairo"

[[repo]]
url = "https://github.com/joshualyguessennd/starknet-devnet"

[[repo]]
url = "https://github.com/jpldcarvalho/ctfs"

[[repo]]
url = "https://github.com/jpraynaud/cairo-demo"

[[repo]]
url = "https://github.com/jrcarlos2000/Stark-Stream"

[[repo]]
url = "https://github.com/jrcarlos2000/starknet-contract-deployer"

[[repo]]
url = "https://github.com/jrcarlos2000/starknet_malaysia_workshop_hardhat"

[[repo]]
url = "https://github.com/jrcarlos2000/StarknetBuildGuild"

[[repo]]
url = "https://github.com/jrcarlos2000/StarknetHackParis"

[[repo]]
url = "https://github.com/JSeam2/EZKL-Starknet-Test"

[[repo]]
url = "https://github.com/juanpPorta/NPCme"

[[repo]]
url = "https://github.com/JuanuMusic/ubi-stark"

[[repo]]
url = "https://github.com/julianjca/learn-cairo"

[[repo]]
url = "https://github.com/JulissaDantes/cairo-play"

[[repo]]
url = "https://github.com/juliusjulyp/Revolutionasing-learning-system-with-starknet"

[[repo]]
url = "https://github.com/juliusjulyp/Starknet"

[[repo]]
url = "https://github.com/juniuszhou/play-evm"

[[repo]]
url = "https://github.com/justinnout/aa"

[[repo]]
url = "https://github.com/justinwangx/dojo-slot-machine"

[[repo]]
url = "https://github.com/jw122/starknet-amm"

[[repo]]
url = "https://github.com/KadinD/Cairo"

[[repo]]
url = "https://github.com/Kagwep/Akiba-Starknet"

[[repo]]
url = "https://github.com/Kagwep/Erc20-starknet"

[[repo]]
url = "https://github.com/Kagwep/starknet-intro"

[[repo]]
url = "https://github.com/Kagwep/starknetstarter"

[[repo]]
url = "https://github.com/kaizokulabs/argus"

[[repo]]
url = "https://github.com/kaizokulabs/yet-another-bridge"

[[repo]]
url = "https://github.com/kaliberpoziomka/hello-cairo"

[[repo]]
url = "https://github.com/KalvinSon/starknet.js"
missing = true

[[repo]]
url = "https://github.com/Kalzak/StarknetBasecamp"

[[repo]]
url = "https://github.com/KanizoRGB/Starknet"

[[repo]]
url = "https://github.com/KanizoRGB/Starknet-project"

[[repo]]
url = "https://github.com/kariy/jin"

[[repo]]
url = "https://github.com/kariy/rika-chan"

[[repo]]
url = "https://github.com/kariy/starkmint"

[[repo]]
url = "https://github.com/kariy/starknet-probe"

[[repo]]
url = "https://github.com/kariy/starknet-tx-viewer"

[[repo]]
url = "https://github.com/kariy/starknet-vanity-contract-address"

[[repo]]
url = "https://github.com/karol-bisztyga/cairo-rs-py-playground"

[[repo]]
url = "https://github.com/KasarLabs/deoxys"

[[repo]]
url = "https://github.com/KasarLabs/deoxys-poc"
missing = true

[[repo]]
url = "https://github.com/kasteph/kakarot"

[[repo]]
url = "https://github.com/KayaKerem/tokenstalk-starknethh"

[[repo]]
url = "https://github.com/Kds-JS/wallet_Dapp_Starknet"

[[repo]]
url = "https://github.com/keep-starknet-strange/.github"

[[repo]]
url = "https://github.com/keep-starknet-strange/abi-wan-kanabi"

[[repo]]
url = "https://github.com/keep-starknet-strange/alexandria"

[[repo]]
url = "https://github.com/keep-starknet-strange/awesome-starknet"

[[repo]]
url = "https://github.com/keep-starknet-strange/backlog"

[[repo]]
url = "https://github.com/keep-starknet-strange/beerus"

[[repo]]
url = "https://github.com/keep-starknet-strange/beerus-x"

[[repo]]
url = "https://github.com/keep-starknet-strange/bifrost"

[[repo]]
url = "https://github.com/keep-starknet-strange/blockifier"

[[repo]]
url = "https://github.com/keep-starknet-strange/bonsai-trie"

[[repo]]
url = "https://github.com/keep-starknet-strange/cairo"

[[repo]]
url = "https://github.com/keep-starknet-strange/cairo-rs"

[[repo]]
url = "https://github.com/keep-starknet-strange/cairo-zig"
tags = ["Protocol"]

[[repo]]
url = "https://github.com/keep-starknet-strange/create-starknet-app"

[[repo]]
url = "https://github.com/keep-starknet-strange/edo-tensei"

[[repo]]
url = "https://github.com/keep-starknet-strange/garaga"

[[repo]]
url = "https://github.com/keep-starknet-strange/go-ethereum"

[[repo]]
url = "https://github.com/keep-starknet-strange/gomu-gomu-no-gatling"

[[repo]]
url = "https://github.com/keep-starknet-strange/heimdall"

[[repo]]
url = "https://github.com/keep-starknet-strange/kaioshin"

[[repo]]
url = "https://github.com/keep-starknet-strange/madara"

[[repo]]
url = "https://github.com/keep-starknet-strange/madara-app"

[[repo]]
url = "https://github.com/keep-starknet-strange/madara-app-chain-template"

[[repo]]
url = "https://github.com/keep-starknet-strange/madara-branding"

[[repo]]
url = "https://github.com/keep-starknet-strange/madara-dev-explorer"

[[repo]]
url = "https://github.com/keep-starknet-strange/madara-docs"

[[repo]]
url = "https://github.com/keep-starknet-strange/madara-infra"

[[repo]]
url = "https://github.com/keep-starknet-strange/madara-kit"

[[repo]]
url = "https://github.com/keep-starknet-strange/madara-swap"

[[repo]]
url = "https://github.com/keep-starknet-strange/madara-tsukuyomi"

[[repo]]
url = "https://github.com/keep-starknet-strange/madara-website"

[[repo]]
url = "https://github.com/keep-starknet-strange/poseidon-rs"

[[repo]]
url = "https://github.com/keep-starknet-strange/quaireaux"

[[repo]]
url = "https://github.com/keep-starknet-strange/satoru"

[[repo]]
url = "https://github.com/keep-starknet-strange/satoru-branding"

[[repo]]
url = "https://github.com/keep-starknet-strange/satoru-keeper"

[[repo]]
url = "https://github.com/keep-starknet-strange/satoru-website"

[[repo]]
url = "https://github.com/keep-starknet-strange/sequencer-js-compatibility-tests"

[[repo]]
url = "https://github.com/keep-starknet-strange/shenlong"

[[repo]]
url = "https://github.com/keep-starknet-strange/snos"

[[repo]]
url = "https://github.com/keep-starknet-strange/starknet-api"

[[repo]]
url = "https://github.com/keep-starknet-strange/starknet-foundry-compatibility-tests"

[[repo]]
url = "https://github.com/keep-starknet-strange/starknet-rs"

[[repo]]
url = "https://github.com/keep-starknet-strange/stone-ishigami-prover"

[[repo]]
url = "https://github.com/keep-starknet-strange/substrate"

[[repo]]
url = "https://github.com/keep-starknet-strange/tsubasa"

[[repo]]
url = "https://github.com/keep-starknet-strange/tsubasa-website"

[[repo]]
url = "https://github.com/keep-starknet-strange/unruggable-memecoin"

[[repo]]
url = "https://github.com/keep-starknet-strange/unruggable.meme"

[[repo]]
url = "https://github.com/keep-starknet-strange/where_is_starknet"

[[repo]]
url = "https://github.com/keep-starknet-strange/zaun"

[[repo]]
url = "https://github.com/keep-starknet-strange/ziggy-starkdust"

[[repo]]
url = "https://github.com/keep-starknet-strange/ziggy-stone"

[[repo]]
url = "https://github.com/KeFuCode/cairo-by-example"

[[repo]]
url = "https://github.com/kelemeno/cvote"

[[repo]]
url = "https://github.com/Kelvyne/starknet-storage-proof-solidity"

[[repo]]
url = "https://github.com/kenkomu/foundry-rs_Starknet"

[[repo]]
url = "https://github.com/kevindarby/warp"

[[repo]]
url = "https://github.com/kevinz917/starkware-examples"

[[repo]]
url = "https://github.com/khadni/cairo-playground-solutions"

[[repo]]
url = "https://github.com/khaeljy/swappy"

[[repo]]
url = "https://github.com/khalilsiu/starknet-hackathon-vascue"

[[repo]]
url = "https://github.com/khawlahssn/cairo-bootcamp-hws"

[[repo]]
url = "https://github.com/KillariDev/STARK-Combat"

[[repo]]
url = "https://github.com/kkovaacs/starknet-crypto"

[[repo]]
url = "https://github.com/kkrt-labs/blockifier"

[[repo]]
url = "https://github.com/kkrt-labs/cairo"

[[repo]]
url = "https://github.com/kkrt-labs/cairo-lib"

[[repo]]
url = "https://github.com/kkrt-labs/cairo-vm"

[[repo]]
url = "https://github.com/kkrt-labs/cairo-vm-ts"

[[repo]]
url = "https://github.com/kkrt-labs/ef-tests"

[[repo]]
url = "https://github.com/kkrt-labs/hive"

[[repo]]
url = "https://github.com/kkrt-labs/kaka-swap"

[[repo]]
url = "https://github.com/kkrt-labs/kakacet"

[[repo]]
url = "https://github.com/kkrt-labs/kakarot"

[[repo]]
url = "https://github.com/kkrt-labs/kakarot-doc"

[[repo]]
url = "https://github.com/kkrt-labs/kakarot-landing-new"

[[repo]]
url = "https://github.com/kkrt-labs/kakarot-playground"

[[repo]]
url = "https://github.com/kkrt-labs/kakarot-rpc"

[[repo]]
url = "https://github.com/kkrt-labs/kakarot-rpc-sandbox"

[[repo]]
url = "https://github.com/kkrt-labs/kakarot-ssj"

[[repo]]
url = "https://github.com/kkrt-labs/zk-evm-exploration"

[[repo]]
url = "https://github.com/KNN3-Network/stellaris"

[[repo]]
url = "https://github.com/kofkuiper/Cairo-NIX-env"

[[repo]]
url = "https://github.com/koloz193/ERC4626"

[[repo]]
url = "https://github.com/kongtaoxing/Cairo-sample"

[[repo]]
url = "https://github.com/kongtaoxing/Starknet-sample"

[[repo]]
url = "https://github.com/kongtaoxing/WTFStarknetPartFive"

[[repo]]
url = "https://github.com/konradstrachan/starknet_amsterdam_hackathon"

[[repo]]
url = "https://github.com/kontrol-apa/flipblob-contracts"

[[repo]]
url = "https://github.com/koonopek/cairo-camp"

[[repo]]
url = "https://github.com/kootsZhin/warp-to-cairo"

[[repo]]
url = "https://github.com/koshikraj/argent-startknet-contracts"

[[repo]]
url = "https://github.com/Koushith/argent-x-extension"

[[repo]]
url = "https://github.com/kukushkinace1/up_argent_cairo1"

[[repo]]
url = "https://github.com/Kuurus/degenlock"

[[repo]]
url = "https://github.com/Kuurus/starkmint"

[[repo]]
url = "https://github.com/kvaillant/cairoBootcamp"

[[repo]]
url = "https://github.com/kyzooghost/zkpBootcampJuly"

[[repo]]
url = "https://github.com/l-henri/brain-dump"

[[repo]]
url = "https://github.com/l-henri/StarkNet-graffiti"

[[repo]]
url = "https://github.com/lambdaclass/cairo-rs"

[[repo]]
url = "https://github.com/lambdaclass/cairo-rs-py"

[[repo]]
url = "https://github.com/lambdaclass/cairo-rs-wasm"

[[repo]]
url = "https://github.com/lambdaclass/cairo-vm"

[[repo]]
url = "https://github.com/lambdaclass/cairo-vm-py"

[[repo]]
url = "https://github.com/lambdaclass/cairo_native"

[[repo]]
url = "https://github.com/lambdaclass/circom_export_to_cairo"

[[repo]]
url = "https://github.com/lambdaclass/giza_example"

[[repo]]
url = "https://github.com/lambdaclass/kakarot"

[[repo]]
url = "https://github.com/lambdaclass/stark_compass_explorer"

[[repo]]
url = "https://github.com/lambdaclass/starknet-devnet"

[[repo]]
url = "https://github.com/lambdaclass/starknet_in_rust"

[[repo]]
url = "https://github.com/lambdaclass/starknet_rollup_on_bitcoin"

[[repo]]
url = "https://github.com/lambdaclass/starknet_stack"

[[repo]]
url = "https://github.com/lambdaclass/starknet_tendermint_sequencer"

[[repo]]
url = "https://github.com/lambdaclass/yet-another-swap"

[[repo]]
url = "https://github.com/Laplace5079/starknet-tarot"

[[repo]]
url = "https://github.com/Lapo9/Layer-2-Blockchains-for-Videogames"

[[repo]]
url = "https://github.com/LAVRO/ClarkFinance"

[[repo]]
url = "https://github.com/LayerAkira/kurosawa_akira"

[[repo]]
url = "https://github.com/lean-apple/ZeroKnowledgeBootcamp"

[[repo]]
url = "https://github.com/leanazlak/starknet"

[[repo]]
url = "https://github.com/leary423/proj-starknet-122"

[[repo]]
url = "https://github.com/leary423/Starknet-pro123"

[[repo]]
url = "https://github.com/leary423/starknet_pro"

[[repo]]
url = "https://github.com/leary423/starknet_pro12"

[[repo]]
url = "https://github.com/LedgerHQ/ApduGenerator"

[[repo]]
url = "https://github.com/LedgerHQ/app-starknet"

[[repo]]
url = "https://github.com/LedgerHQ/ledger-cairo-contracts"

[[repo]]
url = "https://github.com/LedgerHQ/nano-capp-starknet"

[[repo]]
url = "https://github.com/LedgerHQ/plugin-erc20"

[[repo]]
url = "https://github.com/LedgerHQ/StarkCheck"

[[repo]]
url = "https://github.com/LedgerHQ/starknet-apdu-generator"

[[repo]]
url = "https://github.com/LedgerHQ/starknet-js-client"

[[repo]]
url = "https://github.com/LedgerHQ/starknet-plugin-store"

[[repo]]
url = "https://github.com/LedgerHQ/starknet-sdk"

[[repo]]
url = "https://github.com/LedgerHQ/starknet-watcher"

[[repo]]
url = "https://github.com/leecobaby/study-starknet"

[[repo]]
url = "https://github.com/leeederek/starknet-erc20"

[[repo]]
url = "https://github.com/leo-sizaret/starkpass"

[[repo]]
url = "https://github.com/Lev-Stambler/bulletproof-cairo"

[[repo]]
url = "https://github.com/Lev-Stambler/cairo-tutorial"

[[repo]]
url = "https://github.com/lewishuber63/CST"

[[repo]]
url = "https://github.com/lflsphere/starcombo"

[[repo]]
url = "https://github.com/lhadri/ERC721MerkleDrop"

[[repo]]
url = "https://github.com/liamzebedee/awesome-cairo"

[[repo]]
url = "https://github.com/liamzebedee/goliath-blockchain"

[[repo]]
url = "https://github.com/liamzebedee/quark-blockchain"

[[repo]]
url = "https://github.com/lightshiftdev/starknet-bootcamp"

[[repo]]
url = "https://github.com/lilPlumberBoy/paradigm-ctf-2022"

[[repo]]
url = "https://github.com/lilyanB/Hackaton-Starknet"

[[repo]]
url = "https://github.com/lindaZX/Demo_ERC721_SW_0310"

[[repo]]
url = "https://github.com/lindaZX/Demo_ERC721_SW_0313"

[[repo]]
url = "https://github.com/lindaZX/Demo_ERC721Contract"

[[repo]]
url = "https://github.com/lindy-labs/cairo-accesscontrol"

[[repo]]
url = "https://github.com/lindy-labs/cairo-wadray"

[[repo]]
url = "https://github.com/linkdrone/orbiter_starknet-hardhat"

[[repo]]
url = "https://github.com/liobrasil/starknet-cairo-101"

[[repo]]
url = "https://github.com/llPorZall/starklings"

[[repo]]
url = "https://github.com/lmanini/ZeroKnowledgeBootcamp"

[[repo]]
url = "https://github.com/lostincairo/indexer"
missing = true

[[repo]]
url = "https://github.com/lostincairo/protocol"
missing = true

[[repo]]
url = "https://github.com/LouisDelbosc/astraly-contracts"

[[repo]]
url = "https://github.com/ltdai010/auction-starknet"

[[repo]]
url = "https://github.com/lth-elm/starknet-edu"
missing = true

[[repo]]
url = "https://github.com/ltmuyuan/cairo_erc20"

[[repo]]
url = "https://github.com/ltmuyuan/HamsterStarkware"

[[repo]]
url = "https://github.com/ltmuyuan/Starkware123"

[[repo]]
url = "https://github.com/ltoussaint/starknet-react-repro"

[[repo]]
url = "https://github.com/lucadonnoh/axelrod"

[[repo]]
url = "https://github.com/lucadonnoh/graphiro"

[[repo]]
url = "https://github.com/lucadonnoh/learning-cairo"

[[repo]]
url = "https://github.com/lucadonnoh/starkblocks"

[[repo]]
url = "https://github.com/lucadonnoh/starklings"

[[repo]]
url = "https://github.com/lucadonnoh/starknet-data-availability-cost"

[[repo]]
url = "https://github.com/Lucas749/cairo1_workshop"

[[repo]]
url = "https://github.com/LucasBitt7/zkrollup-bootcamp"

[[repo]]
url = "https://github.com/lucianasi/Cairo-Language---Code-Examples"

[[repo]]
url = "https://github.com/lucidLuckylee/LightSync"

[[repo]]
url = "https://github.com/lucidLuckylee/zerosync"

[[repo]]
url = "https://github.com/lucky-bruce/cairo-contracts"

[[repo]]
url = "https://github.com/lukaske/stark-casino"

[[repo]]
url = "https://github.com/LukasMasuch/best-of-crypto"

[[repo]]
url = "https://github.com/LvisWang/Starknet"

[[repo]]
url = "https://github.com/Lynette7/starknet-project"

[[repo]]
url = "https://github.com/Lynette7/Starknet_assignments"

[[repo]]
url = "https://github.com/m-kus/tz-starks"

[[repo]]
url = "https://github.com/machard/protostar-coverage-poc"

[[repo]]
url = "https://github.com/maciejka/forked-devnet-poc"

[[repo]]
url = "https://github.com/maciejka/StarkTx"

[[repo]]
url = "https://github.com/maciejka/warp-experiments"

[[repo]]
url = "https://github.com/madmaxdrive/fluence"

[[repo]]
url = "https://github.com/maexx393/starknet-oracle"

[[repo]]
url = "https://github.com/maheshmurthy/cairo_programs"

[[repo]]
url = "https://github.com/mail4metablocks/starknet-indexer"

[[repo]]
url = "https://github.com/MakC-Ukr/aave-starknet-governance-bridge"

[[repo]]
url = "https://github.com/MakC-Ukr/Merkle-Tree-in-Cairo"

[[repo]]
url = "https://github.com/MakC-Ukr/oracle-validation-starknet"

[[repo]]
url = "https://github.com/MakC-Ukr/Starknet-Gas-Price"

[[repo]]
url = "https://github.com/MakC-Ukr/starknet-oracle-research"

[[repo]]
url = "https://github.com/makerdao/starknet-dai-bridge"

[[repo]]
url = "https://github.com/makerdao/starknet-dss-bridge-tests"

[[repo]]
url = "https://github.com/makerdao/starknet-spells-goerli"

[[repo]]
url = "https://github.com/makerdao/starknet-spells-mainnet"

[[repo]]
url = "https://github.com/makluganteng/kakarot"

[[repo]]
url = "https://github.com/makluganteng/Starky"

[[repo]]
url = "https://github.com/Marchand-Nicolas/cairo-proxy-contract-example"
missing = true

[[repo]]
url = "https://github.com/Marchand-Nicolas/carbonable-badge-minter"
missing = true

[[repo]]
url = "https://github.com/Marchand-Nicolas/quest-contract"
missing = true

[[repo]]
url = "https://github.com/Marchand-Nicolas/starknet-id-og-bot"

[[repo]]
url = "https://github.com/Marchand-Nicolas/starknet-quest-contract"

[[repo]]
url = "https://github.com/Marchand-Nicolas/starknet-quest-front"

[[repo]]
url = "https://github.com/Marchand-Nicolas/starknetId-odyssey-website"

[[repo]]
url = "https://github.com/Marchand-Nicolas/tribe-contract"

[[repo]]
url = "https://github.com/marcinek89xl/kakarot"

[[repo]]
url = "https://github.com/marciob/BLPortfolioDAO"

[[repo]]
url = "https://github.com/marciob/cairo-101-solved"

[[repo]]
url = "https://github.com/marciob/cairo-17days-newton"

[[repo]]
url = "https://github.com/marciob/cairo-basecamp"

[[repo]]
url = "https://github.com/marciob/cairo-basics"

[[repo]]
url = "https://github.com/marciob/StarknetCC-India"

[[repo]]
url = "https://github.com/marcuspang/starknet-data-aggregator"

[[repo]]
url = "https://github.com/marissaposner/Comet"

[[repo]]
url = "https://github.com/martinheidegger/cairo_playground"

[[repo]]
url = "https://github.com/martriay/cairo-workshop"

[[repo]]
url = "https://github.com/martriay/nile-verifier-plugin"

[[repo]]
url = "https://github.com/maryhu-2020/starknet"

[[repo]]
url = "https://github.com/maryhu-2020/web3"

[[repo]]
url = "https://github.com/Matchbox-DAO/starknet-dotnet"

[[repo]]
url = "https://github.com/matias-gonz/starklings"

[[repo]]
url = "https://github.com/matilote/warp"

[[repo]]
url = "https://github.com/MatrixA/Dapp-Learning"

[[repo]]
url = "https://github.com/Matth26/soulbound_token"

[[repo]]
url = "https://github.com/Matth26/starknet-dapp-template"

[[repo]]
url = "https://github.com/Matth26/starknet-frontend-template"

[[repo]]
url = "https://github.com/Matth26/starknet-prono-front"

[[repo]]
url = "https://github.com/Matth26/starknet-prono-sc"

[[repo]]
url = "https://github.com/matthieuauger/starklinks"

[[repo]]
url = "https://github.com/Matthlib/Cairo"

[[repo]]
url = "https://github.com/mattsse/aoc2021"

[[repo]]
url = "https://github.com/mattsse/cairo-lang-rs"

[[repo]]
url = "https://github.com/maxgillett/giza"

[[repo]]
url = "https://github.com/maxgillett/stark-attestations"

[[repo]]
url = "https://github.com/maxgillett/starknet-attestations"

[[repo]]
url = "https://github.com/mdhoffschmidt/starkdataset"

[[repo]]
url = "https://github.com/Medvedevalaska/Starknet-test"

[[repo]]
url = "https://github.com/Mehul20/StarknetContracts"

[[repo]]
url = "https://github.com/Meph1587/QuantumQuests"

[[repo]]
url = "https://github.com/mesh-finance/defi-pooling-starknet"

[[repo]]
url = "https://github.com/metaforo/starknet_governance"

[[repo]]
url = "https://github.com/mfbevan/cairo-playground"

[[repo]]
url = "https://github.com/mganeshan29/hello-cairo"

[[repo]]
url = "https://github.com/mgayatri77/Cairo_Examples"

[[repo]]
url = "https://github.com/mgayatri77/Starknet_Go"

[[repo]]
url = "https://github.com/mgpwnz/starknet"

[[repo]]
url = "https://github.com/Mhammad-riyaz/First-cairo-contract"

[[repo]]
url = "https://github.com/michael-vascue/test-starknet"

[[repo]]
url = "https://github.com/micksabox/starknet-upgradeable-template"

[[repo]]
url = "https://github.com/microbecode/starknet-playground"

[[repo]]
url = "https://github.com/miguelmota/cairo-learning"

[[repo]]
url = "https://github.com/miguelmota/dotfiles"

[[repo]]
url = "https://github.com/MikeSpa/cairo"

[[repo]]
url = "https://github.com/MikeSpa/starknet-test"

[[repo]]
url = "https://github.com/mikiw/SmartContracts"

[[repo]]
url = "https://github.com/milancermak/cairo-4626"

[[repo]]
url = "https://github.com/milancermak/cairo-erc4626"

[[repo]]
url = "https://github.com/milancermak/cairopractice"

[[repo]]
url = "https://github.com/milancermak/experiments-in-cairo"

[[repo]]
url = "https://github.com/milancermak/graffiti"

[[repo]]
url = "https://github.com/milancermak/onchain-js"

[[repo]]
url = "https://github.com/milancermak/pre-commit-cairo"

[[repo]]
url = "https://github.com/milancermak/xoroshiro-cairo"

[[repo]]
url = "https://github.com/MilkShakeSwapNet/milkshakeswap-protocol"

[[repo]]
url = "https://github.com/mimoo/cairo-KELP"

[[repo]]
url = "https://github.com/minaminao/ctf-blockchain"

[[repo]]
url = "https://github.com/minhchauyds1996/starknet"

[[repo]]
url = "https://github.com/mintsquare/marketplace-cairo0-contracts"
missing = true

[[repo]]
url = "https://github.com/mmsaki/cairo"

[[repo]]
url = "https://github.com/Modulus-Labs/RockyBot"

[[repo]]
url = "https://github.com/mohaijiang/starknet.js-account"

[[repo]]
url = "https://github.com/mohammadreza-ashouri/ByteScanToken-ERC20token-Cairo-StarkNet"

[[repo]]
url = "https://github.com/monyverse/starknet-oracle"

[[repo]]
url = "https://github.com/morhekil/starknet-intro"

[[repo]]
url = "https://github.com/Morphine-labs/Morphine-Unit-Core"

[[repo]]
url = "https://github.com/morphysm/Famed-test-paradigm-ctf-2022"
missing = true

[[repo]]
url = "https://github.com/mortemn/bpm-starknet"

[[repo]]
url = "https://github.com/mortimr/l2ob"

[[repo]]
url = "https://github.com/mortimr/qasr"

[[repo]]
url = "https://github.com/motemotech/week2-starknet-africa"
missing = true

[[repo]]
url = "https://github.com/motemotech/week3-starknet-africa"
missing = true

[[repo]]
url = "https://github.com/motemotech/week5-Starknet-Africa"
missing = true

[[repo]]
url = "https://github.com/mrhouzlane/Swapnet"

[[repo]]
url = "https://github.com/msaug/cairo-dependencies-graph"

[[repo]]
url = "https://github.com/msaug/cairo-doc"

[[repo]]
url = "https://github.com/msaug/cairo-graphs"

[[repo]]
url = "https://github.com/msaug/cairo-toolkit"

[[repo]]
url = "https://github.com/msaug/starknet-cairo-repo"

[[repo]]
url = "https://github.com/mst-projects/ff_protocol"

[[repo]]
url = "https://github.com/mst-projects/starknet-nft-frontend"

[[repo]]
url = "https://github.com/mst-projects/starknet-stellar-nft-contract"

[[repo]]
url = "https://github.com/mthinh/starknet-ws"

[[repo]]
url = "https://github.com/mujundi/vscode-learnxinyminutes"

[[repo]]
url = "https://github.com/mul1sh/0xThoth"

[[repo]]
url = "https://github.com/munris-vlad/starknet-address-generator"

[[repo]]
url = "https://github.com/munris-vlad/starknet-quantum"

[[repo]]
url = "https://github.com/muraneth/Dapp-Learning"

[[repo]]
url = "https://github.com/murattt11/Starknett"

[[repo]]
url = "https://github.com/MusebotAi/starknet"

[[repo]]
url = "https://github.com/myBraavos/braavos-account-cairo"

[[repo]]
url = "https://github.com/myBraavos/efficient-secp256r1"

[[repo]]
url = "https://github.com/myBraavos/starkhouse-execute-deepdive"

[[repo]]
url = "https://github.com/myBraavos/starknet-basecamp-aa-example"

[[repo]]
url = "https://github.com/myBraavos/starknet-dapp"

[[repo]]
url = "https://github.com/myBraavos/starknet-deeplink"

[[repo]]
url = "https://github.com/myBraavos/starknet-devnet"

[[repo]]
url = "https://github.com/myBraavos/starknet-journey-map"

[[repo]]
url = "https://github.com/myBraavos/starknet-meta"

[[repo]]
url = "https://github.com/myBraavos/starknet-url"

[[repo]]
url = "https://github.com/myBraavos/starknet.cc"

[[repo]]
url = "https://github.com/mylastwanto/StarkExport"

[[repo]]
url = "https://github.com/Nadai2010/Cairo-0.10.0-Starknet-en-Ubuntu-22.04-con-Nile-y-VsCode."

[[repo]]
url = "https://github.com/Nadai2010/Lambda-Guia-Platinum"

[[repo]]
url = "https://github.com/Nadai2010/Nadai-Aprender-Cairo-5-Minutos"

[[repo]]
url = "https://github.com/Nadai2010/Nadai-Cairo-101-Starknet"

[[repo]]
url = "https://github.com/Nadai2010/Nadai-Cairo-721-Starknet-Edu"

[[repo]]
url = "https://github.com/Nadai2010/Nadai-Cairo-ERC20-Starknet-Edu"

[[repo]]
url = "https://github.com/Nadai2010/Nadai-Docker-Starknet-TEST"

[[repo]]
url = "https://github.com/Nadai2010/Nadai-ERC3525-Starknet"

[[repo]]
url = "https://github.com/Nadai2010/Nadai-ERC721-Protostar-Cairo"

[[repo]]
url = "https://github.com/Nadai2010/Nadai-Min-Starknet"

[[repo]]
url = "https://github.com/Nadai2010/Nadai-NaiProxy-Starknet-ERC20"

[[repo]]
url = "https://github.com/Nadai2010/Nadai-NaiProxyV2-Starknet-ERC20"

[[repo]]
url = "https://github.com/Nadai2010/Nadai-SHARP-Starknet"

[[repo]]
url = "https://github.com/Nadai2010/Nadai-SHH"

[[repo]]
url = "https://github.com/Nadai2010/Nadai-StarkEasy"

[[repo]]
url = "https://github.com/Nadai2010/Nadai-Starknet-Basecamp"

[[repo]]
url = "https://github.com/Nadai2010/Nadai-Starknet-Debug-Protostar"

[[repo]]
url = "https://github.com/Nadai2010/Nadai-Starknet-Edu-Accounts"

[[repo]]
url = "https://github.com/Nadai2010/Nadai-Starknet-Edu-Bridge-L2-L1"

[[repo]]
url = "https://github.com/Nadai2010/Nadai-Starknet-UDC-Protostar-L2ESERC721"

[[repo]]
url = "https://github.com/Nadai2010/Nadai-Starknet-VRF"
missing = true

[[repo]]
url = "https://github.com/Nadai2010/Nadai-StarknetEs--Deploy-Cairo1"

[[repo]]
url = "https://github.com/Nadai2010/Nadai-StarknetEs-Guia-Cairo1"

[[repo]]
url = "https://github.com/Nadai2010/Nadai-StarknetEs-StarkExt-VS-Code"

[[repo]]
url = "https://github.com/Nadai2010/Nadai-Starkscan-Verify"

[[repo]]
url = "https://github.com/Nadai2010/Nadai-Workshop-DefiLab-StarknetEs"

[[repo]]
url = "https://github.com/Nadai2010/Nadai-Workshop-L2-Starknet-AA"

[[repo]]
url = "https://github.com/Nadai2010/Nadai2010"

[[repo]]
url = "https://github.com/Nadai2010/StarknetEs-Cairo-Book"

[[repo]]
url = "https://github.com/Nadai2010/StarknetEs-Starklings-Cairo-1"

[[repo]]
url = "https://github.com/naelob/cairo-lang-official-exercices"

[[repo]]
url = "https://github.com/naelob/Cairo_Learning"

[[repo]]
url = "https://github.com/naelob/hello-cairo"

[[repo]]
url = "https://github.com/naelob/hello-starknet"

[[repo]]
url = "https://github.com/naelob/playing-with-protostar"

[[repo]]
url = "https://github.com/naelob/RYO"

[[repo]]
url = "https://github.com/naelob/StarkQuestDemo"

[[repo]]
url = "https://github.com/naiba-archived/paradigm-ctf-2022"

[[repo]]
url = "https://github.com/nam-nguyen17/awesome-list-rpc-nodes-providers"

[[repo]]
url = "https://github.com/naouflex/inverse-starknet"

[[repo]]
url = "https://github.com/naps62/learning-cairo"

[[repo]]
url = "https://github.com/naps62/stauth"

[[repo]]
url = "https://github.com/nathankoerschner/Mirror.XYZ-Scraper"

[[repo]]
url = "https://github.com/ncitron/cairo-merkle-distributor"

[[repo]]
url = "https://github.com/ne7ermore/starknet-info"

[[repo]]
url = "https://github.com/NeedWings/Starknet_deployer"

[[repo]]
url = "https://github.com/neerajreddy1850/Cairo-ERC20"

[[repo]]
url = "https://github.com/nehatkkhan786/starknetd_discord_bot"

[[repo]]
url = "https://github.com/nelsonlai-demo-poc/starknet-hardhat-erc721"

[[repo]]
url = "https://github.com/nestorbonilla/starknet-accounts-cairo-1"

[[repo]]
url = "https://github.com/NethermindEth/0to1CairoDemo"

[[repo]]
url = "https://github.com/NethermindEth/cairo-property-tester"

[[repo]]
url = "https://github.com/NethermindEth/Cairo-SafeMath"

[[repo]]
url = "https://github.com/NethermindEth/cairo-vm-go"

[[repo]]
url = "https://github.com/NethermindEth/cairo_zstd"

[[repo]]
url = "https://github.com/NethermindEth/circomlibjs"

[[repo]]
url = "https://github.com/NethermindEth/hardhat-warp"

[[repo]]
url = "https://github.com/NethermindEth/horus-checker"

[[repo]]
url = "https://github.com/NethermindEth/horus-compile"

[[repo]]
url = "https://github.com/NethermindEth/juno"

[[repo]]
url = "https://github.com/NethermindEth/research-uint384-cairo"

[[repo]]
url = "https://github.com/NethermindEth/sign-in-with-starknet"

[[repo]]
url = "https://github.com/NethermindEth/starknet-abi-form"

[[repo]]
url = "https://github.com/NethermindEth/starknet-p2p-specs"

[[repo]]
url = "https://github.com/NethermindEth/starknet-proposals-whisperer"

[[repo]]
url = "https://github.com/NethermindEth/starknet-remix-plugin"

[[repo]]
url = "https://github.com/NethermindEth/starknet-rpc-tests"

[[repo]]
url = "https://github.com/NethermindEth/starknet-state-verifier"

[[repo]]
url = "https://github.com/NethermindEth/starknet.go"

[[repo]]
url = "https://github.com/NethermindEth/starknet.unity"

[[repo]]
url = "https://github.com/NethermindEth/StarknetByExample"

[[repo]]
url = "https://github.com/NethermindEth/UniStark"

[[repo]]
url = "https://github.com/NethermindEth/unistark-swap-router-contracts"

[[repo]]
url = "https://github.com/NethermindEth/unistark-v3-periphery"

[[repo]]
url = "https://github.com/NethermindEth/voyager-translations"

[[repo]]
url = "https://github.com/NethermindEth/voyager-verify"

[[repo]]
url = "https://github.com/NethermindEth/warp"

[[repo]]
url = "https://github.com/NethermindEth/warp-benchmark"

[[repo]]
url = "https://github.com/NethermindEth/warp-plugin"

[[repo]]
url = "https://github.com/NethermindEth/warp-test-box"

[[repo]]
url = "https://github.com/NethermindEth/warp-ts-benchmark"

[[repo]]
url = "https://github.com/NethermindEth/warping-contracts"

[[repo]]
url = "https://github.com/neumoxx/aave-starknet-bridge"

[[repo]]
url = "https://github.com/NewtonDAO/cairo-resources-list"

[[repo]]
url = "https://github.com/NFTChief/nftcollectionlauncher"
missing = true

[[repo]]
url = "https://github.com/NIC619/cairo_dapp_poc"

[[repo]]
url = "https://github.com/NIC619/cairo_practice"

[[repo]]
url = "https://github.com/Niceboy0829/Realms-Contracts"

[[repo]]
url = "https://github.com/nick07002/DeployCairoContractToStarknet"

[[repo]]
url = "https://github.com/nickkjolsing/warp"

[[repo]]
url = "https://github.com/NicolasMassart/starklings"

[[repo]]
url = "https://github.com/nicolasochem/awesome-list-rpc-nodes-providers"

[[repo]]
url = "https://github.com/nicon44/starknet-forms"

[[repo]]
url = "https://github.com/NicsTr/Starknet2022-WriteUps"

[[repo]]
url = "https://github.com/niluferokay/awesome-prover-mechanisms"

[[repo]]
url = "https://github.com/ningfeiyu/StarkNet-NFT-Template"

[[repo]]
url = "https://github.com/nmalzieu/protostar"

[[repo]]
url = "https://github.com/nmalzieu/pxls-contracts"

[[repo]]
url = "https://github.com/nmalzieu/starky"

[[repo]]
url = "https://github.com/Noeljarillo/starknetproject"

[[repo]]
url = "https://github.com/Nonnyjoe/Cairo_Voting_Contract"

[[repo]]
url = "https://github.com/Nonnyjoe/ERC-20-implementation"

[[repo]]
url = "https://github.com/Nonnyjoe/ERC721_Cairo"

[[repo]]
url = "https://github.com/Nonnyjoe/Piggy_Bank"

[[repo]]
url = "https://github.com/noqcks/generated"

[[repo]]
url = "https://github.com/nostrafinance/cairo-docgen"

[[repo]]
url = "https://github.com/NotNikita/Web3Wallet"

[[repo]]
url = "https://github.com/NovaSwapOtc/contracts"

[[repo]]
url = "https://github.com/NTSNetwork/Starknet"

[[repo]]
url = "https://github.com/nuel-ikwuoma/starkling-solutions"

[[repo]]
url = "https://github.com/nulven/EthDataMarketplace"

[[repo]]
url = "https://github.com/Nysm-Inc/Encode-Hackathon-Starknet"

[[repo]]
url = "https://github.com/Nysm-Inc/phi-frontend"

[[repo]]
url = "https://github.com/Nysm-Inc/philand-demo"

[[repo]]
url = "https://github.com/Nysm-Inc/starknet-philand"

[[repo]]
url = "https://github.com/nzmpi/ng-questplay"
missing = true

[[repo]]
url = "https://github.com/oboulant/starknet-messaging-bridge"

[[repo]]
url = "https://github.com/ocrybit/cairo"

[[repo]]
url = "https://github.com/ofux/demystifying-starknet-accounts"

[[repo]]
url = "https://github.com/ofux/protostar"

[[repo]]
url = "https://github.com/ofux/starknet-migrations-poc"

[[repo]]
url = "https://github.com/Oib-Usib/StarkNet"

[[repo]]
url = "https://github.com/OilerNetwork/fossil"

[[repo]]
url = "https://github.com/OilerNetwork/fossil-starknet-101"

[[repo]]
url = "https://github.com/OilerNetwork/pitchlake_starknet"

[[repo]]
url = "https://github.com/okekefrancis112/test-cairo"

[[repo]]
url = "https://github.com/okkostenko/crypto_price_prediction_starknet"

[[repo]]
url = "https://github.com/Olanetsoft/deploy-erc2o-token-with-Starknet"

[[repo]]
url = "https://github.com/omarespejel/cosecha-starknet-eth"

[[repo]]
url = "https://github.com/omarespejel/sakura"

[[repo]]
url = "https://github.com/omarespejel/starknet-erc721-testing"

[[repo]]
url = "https://github.com/omarespejel/starknetpy"

[[repo]]
url = "https://github.com/omarespejel/walking-with-starknet"

[[repo]]
url = "https://github.com/onlydustxyz/kaaper"

[[repo]]
url = "https://github.com/onlydustxyz/marketplace"

[[repo]]
url = "https://github.com/onlydustxyz/marketplace-starknet"

[[repo]]
url = "https://github.com/onlydustxyz/starklings"

[[repo]]
url = "https://github.com/onurinanc/cairo-aes"

[[repo]]
url = "https://github.com/onurinanc/cairo-lang-examples"

[[repo]]
url = "https://github.com/oostvoort/abc"

[[repo]]
url = "https://github.com/open-dust/cairo-foundry"

[[repo]]
url = "https://github.com/open3x/meta-material-frontend"

[[repo]]
url = "https://github.com/OpenTechne/TheSandWalker"

[[repo]]
url = "https://github.com/OpenZeppelin/cairo-contracts"

[[repo]]
url = "https://github.com/OpenZeppelin/nile"

[[repo]]
url = "https://github.com/OpenZeppelin/nile-rs"

[[repo]]
url = "https://github.com/OpenZeppelin/openzeppelin-nile-upgrades"

[[repo]]
url = "https://github.com/Optio-Finance/optio-standard"

[[repo]]
url = "https://github.com/Optio-Finance/spark-boilerplate"

[[repo]]
url = "https://github.com/Optio-Finance/starknet-erc1155"

[[repo]]
url = "https://github.com/option-dance/option-dance-starknet"

[[repo]]
url = "https://github.com/Orbiter-Finance/sn_cross_contract"

[[repo]]
url = "https://github.com/orexcoder/starknet_smart"

[[repo]]
url = "https://github.com/orf/pypi-data"

[[repo]]
url = "https://github.com/OriginProtocol/originators"

[[repo]]
url = "https://github.com/Orland0x/StarknetFractals"

[[repo]]
url = "https://github.com/OthmanSefraoui/L1_DAOs_governance_on_Starknet"

[[repo]]
url = "https://github.com/OthmanSefraoui/StarkGuru"

[[repo]]
url = "https://github.com/oviaseshadri/starknet-erc721_solutions"

[[repo]]
url = "https://github.com/owanikin/cairo_works"

[[repo]]
url = "https://github.com/OwnerOfJK/StarknetJourney"

[[repo]]
url = "https://github.com/owodunni/zk-tron"

[[repo]]
url = "https://github.com/oxlime/nogamed"

[[repo]]
url = "https://github.com/oxlime/nogamed_cairo"

[[repo]]
url = "https://github.com/pad01g/cairo-example"

[[repo]]
url = "https://github.com/panoptisDev/sunflower-nft-game"
missing = true

[[repo]]
url = "https://github.com/Papa-Ap/StarkNet"

[[repo]]
url = "https://github.com/Par-Parur/StarkNet"

[[repo]]
url = "https://github.com/paradigmxyz/paradigm-ctf-2022"

[[repo]]
url = "https://github.com/paradigmxyz/paradigm-ctf-infrastructure"

[[repo]]
url = "https://github.com/parketh/scaffold-stark"

[[repo]]
url = "https://github.com/parth-15/aave-starknet-bridge"

[[repo]]
url = "https://github.com/patrickbiel01/Move_ZK_Native_Function_Linker"

[[repo]]
url = "https://github.com/PatStiles/cairo_gas_golf"

[[repo]]
url = "https://github.com/paulmillr/micro-starknet"

[[repo]]
url = "https://github.com/paulmillr/scure-starknet"

[[repo]]
url = "https://github.com/pblivin0x/cairo-exercises"

[[repo]]
url = "https://github.com/pedrobeirao/cairo-math"

[[repo]]
url = "https://github.com/pedrobergamini/starknet-staking"

[[repo]]
url = "https://github.com/perama-v/GoL2"

[[repo]]
url = "https://github.com/perama-v/perama-v.github.io"

[[repo]]
url = "https://github.com/Pet3ris/gas-estimation-example"

[[repo]]
url = "https://github.com/petarcalic99/tiny_CNN_on_STARKNET"

[[repo]]
url = "https://github.com/PeterisPrieditis/aave-starknet-bridge"

[[repo]]
url = "https://github.com/peteruche21/didactic-waddle"

[[repo]]
url = "https://github.com/pgrandne/no-pool-no-game"

[[repo]]
url = "https://github.com/pgrandne/NoPoolNoGame"

[[repo]]
url = "https://github.com/PhilippeR26/Account-Abstraction-for-Starknet-Hardhat"

[[repo]]
url = "https://github.com/PhilippeR26/Airdrop-for-Starknet"

[[repo]]
url = "https://github.com/PhilippeR26/AskYourParents-contracts"

[[repo]]
url = "https://github.com/PhilippeR26/Cairo1-dev"

[[repo]]
url = "https://github.com/PhilippeR26/Cairo1JS"

[[repo]]
url = "https://github.com/PhilippeR26/file2felts"

[[repo]]
url = "https://github.com/PhilippeR26/starknet.js-workshop-typescript"

[[repo]]
url = "https://github.com/phqb/cairo_playground_challenges"

[[repo]]
url = "https://github.com/PickleyD/ZeroKnowledgeBootcamp"

[[repo]]
url = "https://github.com/PierDev/Pi-Protocol"

[[repo]]
url = "https://github.com/pikassohq/pikasso-starknet-worker"

[[repo]]
url = "https://github.com/Pikkuherkko/CDP-Starknet"

[[repo]]
url = "https://github.com/Pikkuherkko/DANK.cash"

[[repo]]
url = "https://github.com/Pikkuherkko/Starknet-Account-Verifier"

[[repo]]
url = "https://github.com/PinkDiamond1/astraly-contracts"

[[repo]]
url = "https://github.com/PinkDiamond1/imx-starknet"

[[repo]]
url = "https://github.com/PinkDiamond1/protostar"

[[repo]]
url = "https://github.com/PinkDiamond1/starknet-devnet"

[[repo]]
url = "https://github.com/PinkDiamond1/warp"

[[repo]]
url = "https://github.com/Pirate2Pirate/EthOnline"

[[repo]]
url = "https://github.com/PizzaHi5/ZK-Encode-Bootcamp"

[[repo]]
url = "https://github.com/playmint/cairo-type-hints"

[[repo]]
url = "https://github.com/plushkinv/starknet_bridge"

[[repo]]
url = "https://github.com/pmuens/cairo-by-example.org"

[[repo]]
url = "https://github.com/pmuens/cairoground"

[[repo]]
url = "https://github.com/pmuens/hello-cairo"

[[repo]]
url = "https://github.com/pmuens/hello-starknet"

[[repo]]
url = "https://github.com/polyackiy/Protostar"

[[repo]]
url = "https://github.com/polyfact/cairo-resources-list"

[[repo]]
url = "https://github.com/polyfire-ai/cairo-resources-list"

[[repo]]
url = "https://github.com/ponderingdemocritus/protostar"

[[repo]]
url = "https://github.com/potti/starknet-basecamp"

[[repo]]
url = "https://github.com/POzTiVChIK/starknet_project"

[[repo]]
url = "https://github.com/PradhumnaPancholi/starknet-demo-contract"

[[repo]]
url = "https://github.com/princearoragithub/starknet.py"

[[repo]]
url = "https://github.com/printfjoby/SoulBoundToken"

[[repo]]
url = "https://github.com/prix0007/starknet-scarb-starter-boilerplate"

[[repo]]
url = "https://github.com/project3fusion/FusionFPS"

[[repo]]
url = "https://github.com/project3fusion/StarkLearn"

[[repo]]
url = "https://github.com/project3fusion/StarkMOBA"

[[repo]]
url = "https://github.com/project3fusion/StarkSharp"

[[repo]]
url = "https://github.com/ProjectKepler1/imx-starknet"

[[repo]]
url = "https://github.com/ProNodes11/Starknet-checker"

[[repo]]
url = "https://github.com/Prop-House/prop-house-monorepo"

[[repo]]
url = "https://github.com/Prop-House/starknet-relayer"
missing = true

[[repo]]
url = "https://github.com/protoss-exchange/protoss-exchange-contracts"

[[repo]]
url = "https://github.com/protoss-exchange/protoss-exchange-frontend"

[[repo]]
url = "https://github.com/pscott/pathfinder"

[[repo]]
url = "https://github.com/pscott/StarknetCC-CTF"

[[repo]]
url = "https://github.com/psushi/paradigm-ctf-2022-solutions"

[[repo]]
url = "https://github.com/ptisserand/ethglobal-paris-starksplitter"

[[repo]]
url = "https://github.com/ptisserand/katana-simple-ticker-counter"

[[repo]]
url = "https://github.com/ptisserand/starknet-cc-ctf"

[[repo]]
url = "https://github.com/ptisserand/workshop-starknetcc"

[[repo]]
url = "https://github.com/ptisserand/workshop-template"

[[repo]]
url = "https://github.com/qd-qd/starklings"

[[repo]]
url = "https://github.com/qd-qd/starknet-devnet"

[[repo]]
url = "https://github.com/qd-qd/starknet-indexer"

[[repo]]
url = "https://github.com/qd-qd/vscode-cairo-extension"

[[repo]]
url = "https://github.com/QinPengLin/starknet-go"

[[repo]]
url = "https://github.com/qliu7545/Starkware-20230418"

[[repo]]
url = "https://github.com/qperrot/testnpm"

[[repo]]
url = "https://github.com/qperrot/Workshops-ERC20"

[[repo]]
url = "https://github.com/qplqpl123/g-genesis"

[[repo]]
url = "https://github.com/qtrix/starknet-ico"

[[repo]]
url = "https://github.com/Quadratic-Labs/Apibara-deserializer"

[[repo]]
url = "https://github.com/Quadratic-Labs/Apibara-testing-Template"

[[repo]]
url = "https://github.com/Quadratic-Labs/cairo-foundry"

[[repo]]
url = "https://github.com/Quadratic-Labs/Moloch-on-Starknet"

[[repo]]
url = "https://github.com/Quadratic-Labs/Moloch-on-Starknet-indexer"

[[repo]]
url = "https://github.com/quangdangfit/awesome-list-rpc-nodes-providers"

[[repo]]
url = "https://github.com/quasarlabsXYZ/dvdsn"

[[repo]]
url = "https://github.com/quasarlabsXYZ/penrose-contracts"

[[repo]]
url = "https://github.com/Quentash/starknetcc"

[[repo]]
url = "https://github.com/quentin-abei/cairo-book-learn"

[[repo]]
url = "https://github.com/Quertyy/starklings-cairo-101"

[[repo]]
url = "https://github.com/Quillhash/Zero-Knowledge-Mastery"

[[repo]]
url = "https://github.com/R1M-NODES/starknet"

[[repo]]
url = "https://github.com/racso2609/cairo-boilerplate"

[[repo]]
url = "https://github.com/racso2609/cairo-contract-template"

[[repo]]
url = "https://github.com/racso2609/cairo-support-nvim"

[[repo]]
url = "https://github.com/RafaBlockDev/StarkNet-Research"

[[repo]]
url = "https://github.com/raghav-rama/spiritual-dao"

[[repo]]
url = "https://github.com/raghav-rama/starknet-wallet-connect"

[[repo]]
url = "https://github.com/raigal-r/ZKBootcamp"

[[repo]]
url = "https://github.com/rainerenglisch/cairo1"

[[repo]]
url = "https://github.com/rajeebkm/deploy-cairo1-on-starknet"

[[repo]]
url = "https://github.com/randomfeedooooor/cairo-contracts"

[[repo]]
url = "https://github.com/randomfeedooooor/frontend"

[[repo]]
url = "https://github.com/randomfeedooooor/pontis-publisher"

[[repo]]
url = "https://github.com/raphaelDkhn/json-on-starknet"

[[repo]]
url = "https://github.com/raphaelDkhn/midi-on-starknet"

[[repo]]
url = "https://github.com/raphaelDkhn/neural_network_on_starknet"
missing = true

[[repo]]
url = "https://github.com/RaphaelHardFork/account"

[[repo]]
url = "https://github.com/Ratimon/cairo-playground"

[[repo]]
url = "https://github.com/Ratimon/Cairo-smartcontract-template"

[[repo]]
url = "https://github.com/ratoru/stark-place"
missing = true

[[repo]]
url = "https://github.com/Raum-Network/raum_network_tokens"

[[repo]]
url = "https://github.com/RayXpub/cairo"

[[repo]]
url = "https://github.com/RayXpub/starknet-edu"

[[repo]]
url = "https://github.com/raznorabochiy/starknet-stats"

[[repo]]
url = "https://github.com/rcatalan98/simple-erc20-starknet"

[[repo]]
url = "https://github.com/rdubois-crypto/cylib"

[[repo]]
url = "https://github.com/rdubois-crypto/CYLIB-Speculos"

[[repo]]
url = "https://github.com/rdubois-crypto/MyCairoPlayground"

[[repo]]
url = "https://github.com/rdubois-crypto/PQ_NANO"

[[repo]]
url = "https://github.com/readygo67/paradigm-ctf-2022"

[[repo]]
url = "https://github.com/reborn-sama/Starknet_Basecamp"
missing = true

[[repo]]
url = "https://github.com/recursive-research/rift-cairo-sandbox"
missing = true

[[repo]]
url = "https://github.com/RedBeardEth/starknet-bridge-subgraph"

[[repo]]
url = "https://github.com/RedBlood639/StarkNet-Cario"

[[repo]]
url = "https://github.com/reddio-com/ReddioKit"

[[repo]]
url = "https://github.com/reddio-com/starknet-appchain-utils"

[[repo]]
url = "https://github.com/Redfur/learn-proto"

[[repo]]
url = "https://github.com/RedVelvetZip/starknet-bc"

[[repo]]
url = "https://github.com/refcell/cairo-by-example"

[[repo]]
url = "https://github.com/refcell/cairo-intro"

[[repo]]
url = "https://github.com/refcell/cairomate"

[[repo]]
url = "https://github.com/refcell/cairopal"

[[repo]]
url = "https://github.com/refcell/cairostarter"

[[repo]]
url = "https://github.com/refcell/crypts"

[[repo]]
url = "https://github.com/rejep10/my_swap_starknet"
missing = true

[[repo]]
url = "https://github.com/rejep10/new_dmail"

[[repo]]
url = "https://github.com/rejep10/new_my_swap"

[[repo]]
url = "https://github.com/rejep10/new_zk_lend"

[[repo]]
url = "https://github.com/rejep10/nft_mint_starknet"

[[repo]]
url = "https://github.com/renegade-fi/renegade"

[[repo]]
url = "https://github.com/renegade-fi/renegade-contracts"

[[repo]]
url = "https://github.com/Riad-Quadratic/kakarot"

[[repo]]
url = "https://github.com/RichardZHLH/StarknetHardhat"

[[repo]]
url = "https://github.com/richwarner/cairo-erc20"

[[repo]]
url = "https://github.com/richwarner/cairo-workshop"

[[repo]]
url = "https://github.com/richwarner/starknet-evm-erc20"

[[repo]]
url = "https://github.com/RileyDesrochers/RefoundSmartContract"

[[repo]]
url = "https://github.com/rishotics/starknetcc_2022"

[[repo]]
url = "https://github.com/rkdud007/chess-dojo"

[[repo]]
url = "https://github.com/rkdud007/noob-blockchain-rs"

[[repo]]
url = "https://github.com/rkdud007/rifle"

[[repo]]
url = "https://github.com/RLO5/kakarot_Jun2023"

[[repo]]
url = "https://github.com/robercano/ZeroKnowledgeBootcamp"
missing = true

[[repo]]
url = "https://github.com/robertkodra/protostar"

[[repo]]
url = "https://github.com/RobinDavid/starklings"

[[repo]]
url = "https://github.com/Rog3rSm1th/CairoExperiments"

[[repo]]
url = "https://github.com/rootNad/Starknet-Staking"

[[repo]]
url = "https://github.com/rootulp/cairo-playground"

[[repo]]
url = "https://github.com/rootulp/starknet-scaffold"

[[repo]]
url = "https://github.com/RoyaNsss/starknet"

[[repo]]
url = "https://github.com/rpalakkal/cairo-rsa"

[[repo]]
url = "https://github.com/rpruizc/cairo_examples"

[[repo]]
url = "https://github.com/rrzhang139/cairo_starter"

[[repo]]
url = "https://github.com/rubsoft/StarkNet-Basecamp-Pioneros"

[[repo]]
url = "https://github.com/ruesandora/starknet-node-kurulum-rehberi-TR"

[[repo]]
url = "https://github.com/ruleslabs/core"

[[repo]]
url = "https://github.com/ruleslabs/kass"

[[repo]]
url = "https://github.com/ruleslabs/periphery"

[[repo]]
url = "https://github.com/ruleslabs/starknet-erc-1155"

[[repo]]
url = "https://github.com/ruleslabs/starknet-erc721"

[[repo]]
url = "https://github.com/ruleslabs/starknet-messages"

[[repo]]
url = "https://github.com/ruleslabs/starknet-utils"

[[repo]]
url = "https://github.com/rvorias/starkdew-valley"

[[repo]]
url = "https://github.com/rzmahmood/StarkNet-NFT-Template"

[[repo]]
url = "https://github.com/s-davv/Starknet"

[[repo]]
url = "https://github.com/s000192/starknet-hackathon"

[[repo]]
url = "https://github.com/Sa7cez/addresses-generator"

[[repo]]
url = "https://github.com/SaadAAkash/web3-resources"

[[repo]]
url = "https://github.com/Sagar133/astraly-contracts"

[[repo]]
url = "https://github.com/SahilKharya/Stark"

[[repo]]
url = "https://github.com/said017/ciri-event-indexer"

[[repo]]
url = "https://github.com/said017/ciriverse-starknet-contract"

[[repo]]
url = "https://github.com/said017/ZeroKnowledgeBootcamp"

[[repo]]
url = "https://github.com/Saidaxmad-Maxm/StarkNet7"

[[repo]]
url = "https://github.com/sajjadium/ctf-archives"

[[repo]]
url = "https://github.com/Saksham010/ZKBootcamp-Encode-"

[[repo]]
url = "https://github.com/Salvatorenodes/Starknet-Test"

[[repo]]
url = "https://github.com/sam-iamm/observer-core"

[[repo]]
url = "https://github.com/sam0110/cairo-collatz-conjecture"

[[repo]]
url = "https://github.com/sambarnes/cairo-bloom"

[[repo]]
url = "https://github.com/sambarnes/cairo-dutch"

[[repo]]
url = "https://github.com/sambarnes/cairo-multisig"

[[repo]]
url = "https://github.com/sambarnes/cairo-placeholder"

[[repo]]
url = "https://github.com/sambarnes/fullstack-starknet"

[[repo]]
url = "https://github.com/sambarnes/prototype"

[[repo]]
url = "https://github.com/samueloh99/starknet-project-1"

[[repo]]
url = "https://github.com/Sandeep0322/starknet-account-express-snippet"

[[repo]]
url = "https://github.com/Sandeep0322/starknet-connect"

[[repo]]
url = "https://github.com/sansx/starknet-cn-homepage"

[[repo]]
url = "https://github.com/SantiagoPittella/test-starknet-package"

[[repo]]
url = "https://github.com/sarvex/Dapp-Learning"

[[repo]]
url = "https://github.com/satyvm/cairo_starknet"

[[repo]]
url = "https://github.com/satyvm/nftrokz"

[[repo]]
url = "https://github.com/satyvm/nftswap_frontend"

[[repo]]
url = "https://github.com/SaudxInu/starknet-basecamp"

[[repo]]
url = "https://github.com/sayajin-labs/kakarot"

[[repo]]
url = "https://github.com/sayajin-labs/kakarot-rpc-sandbox"

[[repo]]
url = "https://github.com/Sayrarh/Cairo-Skarknet-Contracts"

[[repo]]
url = "https://github.com/Sayrarh/Starknet-Cairo-1.0"

[[repo]]
url = "https://github.com/scio-labs/awesome-name-services"

[[repo]]
url = "https://github.com/Scotthamy/disperse-starknet"

[[repo]]
url = "https://github.com/script-money/cairo-bitwork"

[[repo]]
url = "https://github.com/script-money/StarkNet-Basecamp-Homework"

[[repo]]
url = "https://github.com/sCrypt-Inc/awesome-zero-knowledge-proofs"

[[repo]]
url = "https://github.com/sdgalvan/data-structures-cairo"

[[repo]]
url = "https://github.com/sdlyy/starknet-playground"

[[repo]]
url = "https://github.com/seacrest/ZeroKnowledgeBootcamp-encode"

[[repo]]
url = "https://github.com/sebastiendardenne/ng-questplay"

[[repo]]
url = "https://github.com/securerodd/perennial-paradigm-ctf"

[[repo]]
url = "https://github.com/seine-io/xrpl-dao"

[[repo]]
url = "https://github.com/sekai-studio/paymaster"

[[repo]]
url = "https://github.com/sekai-studio/starknet-libs"

[[repo]]
url = "https://github.com/Sekhmet/starknet-testnet"

[[repo]]
url = "https://github.com/sektor7k/Starknet-Example-Contract"

[[repo]]
url = "https://github.com/selaslan72/pathfinder"

[[repo]]
url = "https://github.com/Seraph-Labs/Cairo-Contracts"

[[repo]]
url = "https://github.com/Seraph-Labs/StarkPillNFT"

[[repo]]
url = "https://github.com/sergey-melnychuk/armada"

[[repo]]
url = "https://github.com/SerhiiSol1/cairo-repo"

[[repo]]
url = "https://github.com/seritalien/contract-holder"

[[repo]]
url = "https://github.com/seritalien/StarkNet-Dev-Container"

[[repo]]
url = "https://github.com/seshanthS/kakarot"

[[repo]]
url = "https://github.com/seshanthS/starknetIndia_2022"

[[repo]]
url = "https://github.com/shalomxl/ERC20_Cairo1_Starknet"

[[repo]]
url = "https://github.com/Shard-Labs/cairo-cli-docker"

[[repo]]
url = "https://github.com/Shard-Labs/starknet-devnet"

[[repo]]
url = "https://github.com/Shard-Labs/starknet-hardhat-example"

[[repo]]
url = "https://github.com/Shard-Labs/starknet-hardhat-plugin"

[[repo]]
url = "https://github.com/Shard-Labs/starknet-marbles"

[[repo]]
url = "https://github.com/Shard-Labs/starknet-onchain-oracle"

[[repo]]
url = "https://github.com/sharpChief/starknet-cairo"

[[repo]]
url = "https://github.com/Shinwari536/amm-cairo"

[[repo]]
url = "https://github.com/Shinwari536/cairo-Aug29"

[[repo]]
url = "https://github.com/Shinwari536/cairo-hints-Aug30"

[[repo]]
url = "https://github.com/Shinwari536/contract-balance"

[[repo]]
url = "https://github.com/Shr1ftyy/cairo-stark-learning"

[[repo]]
url = "https://github.com/shramee/cairo-ecs"

[[repo]]
url = "https://github.com/shramee/cairo-random"

[[repo]]
url = "https://github.com/shramee/cairo-with-docker"

[[repo]]
url = "https://github.com/shramee/cairo0-wasm"

[[repo]]
url = "https://github.com/shramee/cairolatte-backend"

[[repo]]
url = "https://github.com/shramee/creative-cairo"

[[repo]]
url = "https://github.com/shramee/dojo-gems"

[[repo]]
url = "https://github.com/shramee/dojo-p5-starter"

[[repo]]
url = "https://github.com/shramee/dojo-raw-starter"

[[repo]]
url = "https://github.com/shramee/ethin22"

[[repo]]
url = "https://github.com/shramee/hanji"

[[repo]]
url = "https://github.com/shramee/linear-erc20"

[[repo]]
url = "https://github.com/shramee/pathfinder"

[[repo]]
url = "https://github.com/shramee/scc22in-onchain-games-cairo"

[[repo]]
url = "https://github.com/shramee/shhtarknet"

[[repo]]
url = "https://github.com/shramee/starklings"

[[repo]]
url = "https://github.com/shramee/starklings-cairo1"

[[repo]]
url = "https://github.com/shramee/starknet-accuweather-oracle"

[[repo]]
url = "https://github.com/shramee/starknet-dapp-with-docker"

[[repo]]
url = "https://github.com/shramee/starknet-hardhat-template"

[[repo]]
url = "https://github.com/shramee/starknet-node-python-dind-ci"

[[repo]]
url = "https://github.com/shramee/starknet-role-manager"

[[repo]]
url = "https://github.com/shramee/starknet-wasm"

[[repo]]
url = "https://github.com/shramee/trustless-sockets"

[[repo]]
url = "https://github.com/shramee/wasm-blockifier-runtime"

[[repo]]
url = "https://github.com/Shubham-hub278/ng-questplay"

[[repo]]
url = "https://github.com/ShubhamChndrvnshi/zk-curve"

[[repo]]
url = "https://github.com/sidarth16/ZeroKnowledge-Bootcamp-EncodeClub"

[[repo]]
url = "https://github.com/sidarth16/ZkP-Workbook"

[[repo]]
url = "https://github.com/sigridjineth/ethereum-etl-storage-proof"

[[repo]]
url = "https://github.com/simidawalang/cairo-intro"

[[repo]]
url = "https://github.com/sinyordes/Starknet-ERC721-Balance"

[[repo]]
url = "https://github.com/sipalingtestnet/starknet"

[[repo]]
url = "https://github.com/SithSwap/ministark"

[[repo]]
url = "https://github.com/sivathanuk/explore-starknet"

[[repo]]
url = "https://github.com/skerchouni59/starknet"

[[repo]]
url = "https://github.com/skia-wallet/ExampleDapp"

[[repo]]
url = "https://github.com/skyro-compiler/skyro"

[[repo]]
url = "https://github.com/sladecek/sell-a-maze"

[[repo]]
url = "https://github.com/sleepyqadir/Encode-zk-bootcamp"

[[repo]]
url = "https://github.com/Slovenia-team/Decentral-Media"

[[repo]]
url = "https://github.com/Slovenia-team/starknet-erc721-storage"

[[repo]]
url = "https://github.com/slushsdk/slush"

[[repo]]
url = "https://github.com/sm1ck/starkstats"

[[repo]]
url = "https://github.com/Small-Indie-Cryptofactory/starknet_semolina_code"

[[repo]]
url = "https://github.com/smart-chain-fr/starknet-anchor-v2"

[[repo]]
url = "https://github.com/smart-chain-fr/starknet-anchor-v3"

[[repo]]
url = "https://github.com/smartcontractkit/caigo"

[[repo]]
url = "https://github.com/smartcontractkit/cairo-starter-kit"

[[repo]]
url = "https://github.com/smartcontractkit/chainlink-starknet"

[[repo]]
url = "https://github.com/smchala/DecimalToBinary"

[[repo]]
url = "https://github.com/snapshot-labs/starknet-delegation"

[[repo]]
url = "https://github.com/snapshot-labs/starknet-verifier"

[[repo]]
url = "https://github.com/snapshot-labs/sx-starknet"

[[repo]]
url = "https://github.com/snapshot-labs/sx-ui"

[[repo]]
url = "https://github.com/Snektron/linguist"

[[repo]]
url = "https://github.com/Snojj25/oracle"

[[repo]]
url = "https://github.com/softdevpro7/TypeChain"

[[repo]]
url = "https://github.com/software-mansion-labs/crypto-cpp-py"

[[repo]]
url = "https://github.com/software-mansion-labs/protostar-cairo-py"

[[repo]]
url = "https://github.com/software-mansion-labs/scarb-eject"

[[repo]]
url = "https://github.com/software-mansion-labs/starknet-android-demo"

[[repo]]
url = "https://github.com/software-mansion-labs/starknet-workshops-ethwarsaw"

[[repo]]
url = "https://github.com/software-mansion-labs/starkstonks"

[[repo]]
url = "https://github.com/software-mansion-labs/web3-account"

[[repo]]
url = "https://github.com/software-mansion/asdf-scarb"

[[repo]]
url = "https://github.com/software-mansion/protostar"

[[repo]]
url = "https://github.com/software-mansion/scarb"

[[repo]]
url = "https://github.com/software-mansion/setup-scarb"

[[repo]]
url = "https://github.com/software-mansion/starknet-jvm"

[[repo]]
url = "https://github.com/software-mansion/starknet.py"

[[repo]]
url = "https://github.com/software-mansion/starknet.swift"

[[repo]]
url = "https://github.com/Solpatium/starknet-devnet"

[[repo]]
url = "https://github.com/sonarwatch/token-lists"

[[repo]]
url = "https://github.com/sphinx-dex/cairo-data-structures"

[[repo]]
url = "https://github.com/sphinx-dex/sphinx-core"

[[repo]]
url = "https://github.com/sphinx-dex/sphinx-crosschain"

[[repo]]
url = "https://github.com/sphinx-dex/starkx-front-end"

[[repo]]
url = "https://github.com/sphinx-protocol/sphinx-core"

[[repo]]
url = "https://github.com/sphinx-protocol/sphinx-crosschain"

[[repo]]
url = "https://github.com/sprtd/cairo-ownable-integration"

[[repo]]
url = "https://github.com/sprtd/gm-cairo"

[[repo]]
url = "https://github.com/ss044/work"

[[repo]]
url = "https://github.com/ssteiger/starknet-dapp-boilerplate"

[[repo]]
url = "https://github.com/stamhe/Dapp-Learning"

[[repo]]
url = "https://github.com/stark-mfer/cairo-contracts"

[[repo]]
url = "https://github.com/stark-mfer/frontend"

[[repo]]
url = "https://github.com/Stark-Wars/StarkWarsContracts"

[[repo]]
url = "https://github.com/StarkBoard/starkboard-back"

[[repo]]
url = "https://github.com/StarkBoard/starknet-py-indexer"

[[repo]]
url = "https://github.com/StarkCon/workshop01"

[[repo]]
url = "https://github.com/StarkLend/starklend-protocol"

[[repo]]
url = "https://github.com/StarkLinkVRF/VRF-StarkNet"

[[repo]]
url = "https://github.com/StarkMaze/starkmaze-frontend"

[[repo]]
url = "https://github.com/starknet-chimp/contract"

[[repo]]
url = "https://github.com/Starknet-China/Awesome-StarkNet-Chinese"

[[repo]]
url = "https://github.com/starknet-edu/aa-workshop"

[[repo]]
url = "https://github.com/starknet-edu/awesome-starknet"

[[repo]]
url = "https://github.com/starknet-edu/basecamp"

[[repo]]
url = "https://github.com/starknet-edu/buymeacoffee-contracts"

[[repo]]
url = "https://github.com/starknet-edu/buymeacoffee-ui"

[[repo]]
url = "https://github.com/starknet-edu/cairo-coverage"

[[repo]]
url = "https://github.com/starknet-edu/cairo-snippets"

[[repo]]
url = "https://github.com/starknet-edu/deploy-cairo1-demo"

[[repo]]
url = "https://github.com/starknet-edu/fountain"

[[repo]]
url = "https://github.com/starknet-edu/hardhat-example"

[[repo]]
url = "https://github.com/starknet-edu/kakashi"

[[repo]]
url = "https://github.com/starknet-edu/l1-l2-messaging-example"

[[repo]]
url = "https://github.com/starknet-edu/ownable"

[[repo]]
url = "https://github.com/starknet-edu/ownable-workshop"

[[repo]]
url = "https://github.com/starknet-edu/ownable_v2"

[[repo]]
url = "https://github.com/starknet-edu/points-migrator"

[[repo]]
url = "https://github.com/starknet-edu/remix-game-day"

[[repo]]
url = "https://github.com/starknet-edu/remote-controlled-accounts"

[[repo]]
url = "https://github.com/starknet-edu/setup-starknet-dev-env"

[[repo]]
url = "https://github.com/starknet-edu/sn-grader"

[[repo]]
url = "https://github.com/starknet-edu/sn-lib-integration"

[[repo]]
url = "https://github.com/starknet-edu/snf-basecamp-pilot"

[[repo]]
url = "https://github.com/starknet-edu/snf-events-pilot"

[[repo]]
url = "https://github.com/starknet-edu/snfg-pilot"

[[repo]]
url = "https://github.com/starknet-edu/starknet-accounts"

[[repo]]
url = "https://github.com/starknet-edu/starknet-cairo-101"

[[repo]]
url = "https://github.com/starknet-edu/starknet-cc-ctf-challenges"

[[repo]]
url = "https://github.com/starknet-edu/starknet-debug"

[[repo]]
url = "https://github.com/starknet-edu/starknet-docs"

[[repo]]
url = "https://github.com/starknet-edu/starknet-edu.github.io"

[[repo]]
url = "https://github.com/starknet-edu/starknet-erc20"

[[repo]]
url = "https://github.com/starknet-edu/starknet-erc721"

[[repo]]
url = "https://github.com/starknet-edu/StarkNet-integration"

[[repo]]
url = "https://github.com/starknet-edu/starknet-messaging-bridge"

[[repo]]
url = "https://github.com/starknet-edu/starknet-scripts"

[[repo]]
url = "https://github.com/starknet-edu/starknet-seed"

[[repo]]
url = "https://github.com/starknet-edu/starknet-stack"

[[repo]]
url = "https://github.com/starknet-edu/starknetbook"

[[repo]]
url = "https://github.com/starknet-edu/tutorials-players-counter"

[[repo]]
url = "https://github.com/starknet-edu/ultimate-env"

[[repo]]
url = "https://github.com/starknet-edu/walking-with-starknet"

[[repo]]
url = "https://github.com/Starknet-Es/Awesome-Starknet"

[[repo]]
url = "https://github.com/Starknet-Es/Maths-StarknetEs"

[[repo]]
url = "https://github.com/Starknet-Es/StarknetEs-Aprendizaje"

[[repo]]
url = "https://github.com/starknet-graph/firehose-starknet"

[[repo]]
url = "https://github.com/starknet-graph/jsonrpc-to-firestark"

[[repo]]
url = "https://github.com/starknet-graph/pathfinder"

[[repo]]
url = "https://github.com/starknet-id/affiliate.starknet.id"

[[repo]]
url = "https://github.com/starknet-id/api.sales.starknet.id"

[[repo]]
url = "https://github.com/starknet-id/api.starknet.id"

[[repo]]
url = "https://github.com/starknet-id/app.starknet.id"

[[repo]]
url = "https://github.com/starknet-id/auto_renew_bot"

[[repo]]
url = "https://github.com/starknet-id/auto_renew_contract"

[[repo]]
url = "https://github.com/starknet-id/auto_renew_indexer"

[[repo]]
url = "https://github.com/starknet-id/contract"

[[repo]]
url = "https://github.com/starknet-id/contract_cairo1"

[[repo]]
url = "https://github.com/starknet-id/docs.starknet.id"

[[repo]]
url = "https://github.com/starknet-id/ens_resolver"

[[repo]]
url = "https://github.com/starknet-id/eth_verifier"

[[repo]]
url = "https://github.com/starknet-id/hackerhouse.starknet.id"

[[repo]]
url = "https://github.com/starknet-id/identity"

[[repo]]
url = "https://github.com/starknet-id/identity_tokens"

[[repo]]
url = "https://github.com/starknet-id/indexer"

[[repo]]
url = "https://github.com/starknet-id/indexer_old"

[[repo]]
url = "https://github.com/starknet-id/land.starknet.quest"

[[repo]]
url = "https://github.com/starknet-id/mint_from_l1"

[[repo]]
url = "https://github.com/starknet-id/multicalls"

[[repo]]
url = "https://github.com/starknet-id/multicalls_old"

[[repo]]
url = "https://github.com/starknet-id/naming"

[[repo]]
url = "https://github.com/starknet-id/naming_contract"

[[repo]]
url = "https://github.com/starknet-id/nft_pp_verifier"

[[repo]]
url = "https://github.com/starknet-id/og.starknet.id"

[[repo]]
url = "https://github.com/starknet-id/old_identity"

[[repo]]
url = "https://github.com/starknet-id/old_naming"

[[repo]]
url = "https://github.com/starknet-id/old_verifier"

[[repo]]
url = "https://github.com/starknet-id/referral"

[[repo]]
url = "https://github.com/starknet-id/referral_contract"

[[repo]]
url = "https://github.com/starknet-id/resolver_delegation"

[[repo]]
url = "https://github.com/starknet-id/resolver_delegation_cairo1"

[[repo]]
url = "https://github.com/starknet-id/sales_indexer"

[[repo]]
url = "https://github.com/starknet-id/sales_indexer_old"

[[repo]]
url = "https://github.com/starknet-id/sbt.starknet.id"

[[repo]]
url = "https://github.com/starknet-id/starknet.id"

[[repo]]
url = "https://github.com/starknet-id/starknetid.js"

[[repo]]
url = "https://github.com/starknet-id/starknetid.rs"

[[repo]]
url = "https://github.com/starknet-id/stats.starknet.id"

[[repo]]
url = "https://github.com/starknet-id/subdomain_delegation"

[[repo]]
url = "https://github.com/starknet-id/subdomain_distribution"

[[repo]]
url = "https://github.com/starknet-id/toolkit"

[[repo]]
url = "https://github.com/starknet-id/tribe_nft"

[[repo]]
url = "https://github.com/starknet-id/verifier_contract"

[[repo]]
url = "https://github.com/starknet-id/verifier_pop"

[[repo]]
url = "https://github.com/starknet-id/watchtower.starknet.id"

[[repo]]
url = "https://github.com/starknet-io/.github"

[[repo]]
url = "https://github.com/starknet-io/builders-council"

[[repo]]
url = "https://github.com/starknet-io/devonomics"

[[repo]]
url = "https://github.com/starknet-io/docs-common-content"

[[repo]]
url = "https://github.com/starknet-io/get-starknet"

[[repo]]
url = "https://github.com/starknet-io/glossary"

[[repo]]
url = "https://github.com/starknet-io/hello-starknet"

[[repo]]
url = "https://github.com/starknet-io/SNIPs"

[[repo]]
url = "https://github.com/starknet-io/starkgate-contracts"

[[repo]]
url = "https://github.com/ArcticDEX/arctic-eth"

[[repo]]
url = "https://github.com/starknet-io/starkgate-frontend"

[[repo]]
url = "https://github.com/starknet-io/starknet-addresses"

[[repo]]
url = "https://github.com/starknet-io/starknet-docs"

[[repo]]
url = "https://github.com/starknet-io/starknet-docs-antora-ui"

[[repo]]
url = "https://github.com/starknet-io/starknet-p2p-specs"

[[repo]]
url = "https://github.com/starknet-io/starknet-playground"

[[repo]]
url = "https://github.com/starknet-io/starknet-stack-resources"

[[repo]]
url = "https://github.com/starknet-io/StarkNet-Token"

[[repo]]
url = "https://github.com/starknet-io/starknet-website"

[[repo]]
url = "https://github.com/starknet-io/starknet-zig"

[[repo]]
url = "https://github.com/starknet-io/starknet.js"

[[repo]]
url = "https://github.com/starknet-io/tokei"

[[repo]]
url = "https://github.com/starknet-io/types-rs"

[[repo]]
url = "https://github.com/Starknet-php/starknet.php"

[[repo]]
url = "https://github.com/Starknet-Recovery-Service/recovery"

[[repo]]
url = "https://github.com/StarkNet-ZH/Awesome-StarkNet-Chinese"

[[repo]]
url = "https://github.com/StarknetAstro/AstroEditor"

[[repo]]
url = "https://github.com/StarknetAstro/BootCamp"

[[repo]]
url = "https://github.com/StarknetAstro/OpenBillboard"

[[repo]]
url = "https://github.com/starknetdev/shared_wallet"

[[repo]]
url = "https://github.com/starknetdev/starknet_liquidity_pool"

[[repo]]
url = "https://github.com/starknetes/starknet-cairo-101-spanish"
missing = true

[[repo]]
url = "https://github.com/starknetwiki/stiki-frontend"

[[repo]]
url = "https://github.com/StarkNightsWatch/starknetid-naming"

[[repo]]
url = "https://github.com/Starknopoly/contracts"

[[repo]]
url = "https://github.com/starkoracles/Aero"

[[repo]]
url = "https://github.com/starkpay-labs/starkpay-v1"

[[repo]]
url = "https://github.com/starkpunks/contracts"

[[repo]]
url = "https://github.com/StarkQuest/frontend"

[[repo]]
url = "https://github.com/starkscan/starkscan-verifier"

[[repo]]
url = "https://github.com/Starkswap/cairo-erc20-faucet"

[[repo]]
url = "https://github.com/Starkswap/ironfleet-contracts"

[[repo]]
url = "https://github.com/Starkswap/starkswap-contracts"

[[repo]]
url = "https://github.com/starkware-intern/su-zhu-tweets"

[[repo]]
url = "https://github.com/starkware-libs/blockifier"

[[repo]]
url = "https://github.com/starkware-libs/cairo"
tags = ["Protocol"]

[[repo]]
url = "https://github.com/starkware-libs/cairo-examples"
missing = true

[[repo]]
url = "https://github.com/starkware-libs/cairo-lang"

[[repo]]
url = "https://github.com/starkware-libs/cairo-playground"

[[repo]]
url = "https://github.com/starkware-libs/crypto-cpp"

[[repo]]
url = "https://github.com/starkware-libs/davion-config"

[[repo]]
url = "https://github.com/starkware-libs/dydx-config"

[[repo]]
url = "https://github.com/starkware-libs/ethSTARK"

[[repo]]
url = "https://github.com/starkware-libs/formal-proofs"

[[repo]]
url = "https://github.com/starkware-libs/gammax-config"

[[repo]]
url = "https://github.com/starkware-libs/karpenter"

[[repo]]
url = "https://github.com/starkware-libs/okx-config"

[[repo]]
url = "https://github.com/starkware-libs/papyrus"

[[repo]]
url = "https://github.com/starkware-libs/python-terraform"

[[repo]]
url = "https://github.com/starkware-libs/stark-perpetual"

[[repo]]
url = "https://github.com/starkware-libs/starkex-apps-api"

[[repo]]
url = "https://github.com/starkware-libs/starkex-contracts"

[[repo]]
url = "https://github.com/starkware-libs/starkex-core"

[[repo]]
url = "https://github.com/starkware-libs/starkex-data-availability-committee"

[[repo]]
url = "https://github.com/starkware-libs/starkex-for-spot-trading"

[[repo]]
url = "https://github.com/starkware-libs/starkex-js"

[[repo]]
url = "https://github.com/starkware-libs/starkex-playground"

[[repo]]
url = "https://github.com/starkware-libs/starkex-resources"

[[repo]]
url = "https://github.com/starkware-libs/starkex-resources-wip"

[[repo]]
url = "https://github.com/starkware-libs/StarkNet-AllCoreDevs-Meetings"

[[repo]]
url = "https://github.com/starkware-libs/starknet-api"
tags = ["Protocol"]

[[repo]]
url = "https://github.com/starkware-libs/starknet-snap"

[[repo]]
url = "https://github.com/starkware-libs/starknet-specs"

[[repo]]
url = "https://github.com/starkware-libs/starknet-tutorials-cairo-syntax"

[[repo]]
url = "https://github.com/starkware-libs/starknet-tutorials-erc20"

[[repo]]
url = "https://github.com/starkware-libs/starknet-tutorials-erc721"

[[repo]]
url = "https://github.com/starkware-libs/starknet-tutorials-global"

[[repo]]
url = "https://github.com/starkware-libs/starknet-tutorials-utils"

[[repo]]
url = "https://github.com/starkware-libs/starkware-crypto-utils"

[[repo]]
url = "https://github.com/starkware-libs/stone-prover"

[[repo]]
url = "https://github.com/starkware-libs/veedo"

[[repo]]
url = "https://github.com/Starkware-Naming-Service/cairo-contracts"

[[repo]]
url = "https://github.com/StarkWareHackathon/starknet-IoT-DAO"

[[repo]]
url = "https://github.com/starwalker00/ogame-starknet"

[[repo]]
url = "https://github.com/Stash-Ex/stash-extension"

[[repo]]
url = "https://github.com/Stash-Ex/stash-protocol"

[[repo]]
url = "https://github.com/stefanalfbo/cairo-by-examples"

[[repo]]
url = "https://github.com/stefanalfbo/cairo-dev-container"

[[repo]]
url = "https://github.com/stompesi/starkware-hackathon"

[[repo]]
url = "https://github.com/StreamifyHQ/streamify"

[[repo]]
url = "https://github.com/strips-finance/rabbitx_contracts"

[[repo]]
url = "https://github.com/subvisual/ChickenBonds"

[[repo]]
url = "https://github.com/subvisual/matusalem"

[[repo]]
url = "https://github.com/subvisual/my-first-starknet-contract-demo"

[[repo]]
url = "https://github.com/subvisual/starknet-demo-dapp"

[[repo]]
url = "https://github.com/subvisual/svarknet"

[[repo]]
url = "https://github.com/subzet/cairo-workshop"

[[repo]]
url = "https://github.com/sugarforever/starknet-erc721"

[[repo]]
url = "https://github.com/suhailkakar/awesome-list-rpc-nodes-providers"

[[repo]]
url = "https://github.com/suhasagg/Koolstarknetjunotutorials"

[[repo]]
url = "https://github.com/SummaryDev/starknet-archive"

[[repo]]
url = "https://github.com/supernovahs/starknet-rs"

[[repo]]
url = "https://github.com/SuperStar0106/Ganache"

[[repo]]
url = "https://github.com/SupremeSingh/Awesome-ZK"

[[repo]]
url = "https://github.com/SupremeSingh/cairo-voting-contract"

[[repo]]
url = "https://github.com/SupremeSingh/cairo1-starklings-sols"

[[repo]]
url = "https://github.com/SupremeSingh/starklings"

[[repo]]
url = "https://github.com/SupremeSingh/starknet-js-tutorial"

[[repo]]
url = "https://github.com/SupremeSingh/zkpBootcampJuly"

[[repo]]
url = "https://github.com/surajsharma/starknet-erc721"

[[repo]]
url = "https://github.com/surfer05/starknetjs"

[[repo]]
url = "https://github.com/susanmu2020/Dapp-Learning"

[[repo]]
url = "https://github.com/sustia-llc/starknet-redux-typescript"

[[repo]]
url = "https://github.com/swan-of-bodom/starknet-vim"

[[repo]]
url = "https://github.com/swapnilraj/protostar-verify-test"

[[repo]]
url = "https://github.com/Sweng0d/CairoChallengesPlayground.cairo"

[[repo]]
url = "https://github.com/swiiny/starknext"

[[repo]]
url = "https://github.com/switch-recover/switch"

[[repo]]
url = "https://github.com/switch-recover/switch-core"

[[repo]]
url = "https://github.com/SYBIL-MAFIA/starknet-nft-minter"

[[repo]]
url = "https://github.com/SYBIL-MAFIA/starknet-soft-retrodrops"

[[repo]]
url = "https://github.com/SYBIL-MAFIA/starknet-wallet-upgrade"

[[repo]]
url = "https://github.com/sybil-v-zakone/starknet-pk-extractor"

[[repo]]
url = "https://github.com/sybil-v-zakone/starknet-short-addresses-extractor"

[[repo]]
url = "https://github.com/sybil-v-zakone/starknet-wallets-generator"

[[repo]]
url = "https://github.com/szymcio32/apibara-starknet"

[[repo]]
url = "https://github.com/szymcio32/blockchain-projects"

[[repo]]
url = "https://github.com/t4sk/hello-cairo"

[[repo]]
url = "https://github.com/t4sk/hello-starknet"

[[repo]]
url = "https://github.com/taco-paco/starknet-eth"

[[repo]]
url = "https://github.com/taco-paco/starknet-exp"

[[repo]]
url = "https://github.com/tadad/imx-starknet"

[[repo]]
url = "https://github.com/tadad/starknet_amm"

[[repo]]
url = "https://github.com/tahmed4/onchain_gas_analysis"

[[repo]]
url = "https://github.com/tahos81/shovel"

[[repo]]
url = "https://github.com/taijusanagi/starknet-sandbox"

[[repo]]
url = "https://github.com/takez0o/deadly-games-starknet"

[[repo]]
url = "https://github.com/TamaraRingas/CairoBootcamp"

[[repo]]
url = "https://github.com/tangtao1989/Starknet-node"

[[repo]]
url = "https://github.com/tangtj/starknet-amm-contract"

[[repo]]
url = "https://github.com/tanjid-showkot/whack-a-mole-web3-login-react"

[[repo]]
url = "https://github.com/Tanteli/cairo-AMM"

[[repo]]
url = "https://github.com/Tanteli/cairo-template"

[[repo]]
url = "https://github.com/tarrencev/go-starknet"

[[repo]]
url = "https://github.com/tarrencev/protostar"

[[repo]]
url = "https://github.com/tarrencev/starknet-scaffold"

[[repo]]
url = "https://github.com/Tbelleng/Kaiji"

[[repo]]
url = "https://github.com/team-brewery/wallet-app-store"

[[repo]]
url = "https://github.com/teamdesider/ToT"
missing = true

[[repo]]
url = "https://github.com/Tecatech/cyber-security-training"

[[repo]]
url = "https://github.com/Tecatech/information-security-training"

[[repo]]
url = "https://github.com/Ted1166/starknet-cohort-assignments"

[[repo]]
url = "https://github.com/TeddyNotBear/mystis-og-pass"

[[repo]]
url = "https://github.com/TeddyNotBear/save-the-quacks"

[[repo]]
url = "https://github.com/tekkac/apibara_indexer_test"

[[repo]]
url = "https://github.com/tekkac/cairo-alt_bn128"

[[repo]]
url = "https://github.com/tekkac/carb-meter"

[[repo]]
url = "https://github.com/tekkac/l2_minter"

[[repo]]
url = "https://github.com/tekkac/starklings"

[[repo]]
url = "https://github.com/tempusfinance/starknet-devnet"

[[repo]]
url = "https://github.com/testevgen/StarkNet"

[[repo]]
url = "https://github.com/tgyf007/debugpkg"
missing = true

[[repo]]
url = "https://github.com/Th0rgal/better-multicall"

[[repo]]
url = "https://github.com/Th0rgal/contract"

[[repo]]
url = "https://github.com/Th0rgal/guildsweb"

[[repo]]
url = "https://github.com/Th0rgal/plugin-bmc"

[[repo]]
url = "https://github.com/Th0rgal/plugin_starknetid"

[[repo]]
url = "https://github.com/Th0rgal/sphinx"

[[repo]]
url = "https://github.com/Th0rgal/starkbet"

[[repo]]
url = "https://github.com/Th0rgal/starkbot"

[[repo]]
url = "https://github.com/Th0rgal/stoken"

[[repo]]
url = "https://github.com/Th0rgal/zkstark"

[[repo]]
url = "https://github.com/thanapongsj1996/starknet-frontend"

[[repo]]
url = "https://github.com/thasipablo/starknet_communities"

[[repo]]
url = "https://github.com/the-candy-shop/starksheet-monorepo"

[[repo]]
url = "https://github.com/the-ninth/cairo-contracts"

[[repo]]
url = "https://github.com/the-ninth/starknet-contracts"

[[repo]]
url = "https://github.com/TheKnightCoder/ZKSpark-StarkNet-Bootcamp"

[[repo]]
url = "https://github.com/THEmmanuel/starknet-devnet"

[[repo]]
url = "https://github.com/THenry14/starknet-devnet"

[[repo]]
url = "https://github.com/thephoenixguild/StarkNet_Warp"

[[repo]]
url = "https://github.com/theskyvalker/nextid-starknet"

[[repo]]
url = "https://github.com/Thirumurugan7/NFT-Hunter"

[[repo]]
url = "https://github.com/thisislexar/Starknet-Node"

[[repo]]
url = "https://github.com/thomas-quadratic/kakarot"

[[repo]]
url = "https://github.com/threepwave/crypts-realms"

[[repo]]
url = "https://github.com/threepwave/cryptsandcaverns"

[[repo]]
url = "https://github.com/thryec/protostar-cairo"

[[repo]]
url = "https://github.com/TianM/starknet-generate"

[[repo]]
url = "https://github.com/TianM/starknet.github.io"

[[repo]]
url = "https://github.com/tigretocode/starknet"

[[repo]]
url = "https://github.com/TimNooren/pytest-cairo"

[[repo]]
url = "https://github.com/TimNooren/starknet-compose"

[[repo]]
url = "https://github.com/timothyAgevi/starknet_forge_template_sample"

[[repo]]
url = "https://github.com/timothyAgevi/starknet_learning"

[[repo]]
url = "https://github.com/timPrachasri/starknet-hardhat-lab-1"

[[repo]]
url = "https://github.com/tohrnii/flashloan-starknet"

[[repo]]
url = "https://github.com/tohrnii/openlab-cairo"

[[repo]]
url = "https://github.com/TokenFlowInsights/StarkTx"
missing = true

[[repo]]
url = "https://github.com/TokeniZK/tokenizk-finance"

[[repo]]
url = "https://github.com/TomaszWaszczyk/ZKPBootcamp"

[[repo]]
url = "https://github.com/tomek0123456789/cairo-pokemons"

[[repo]]
url = "https://github.com/tony1908/starknet-demo"

[[repo]]
url = "https://github.com/topology-gg/caistring"

[[repo]]
url = "https://github.com/topology-gg/fountain"

[[repo]]
url = "https://github.com/topology-gg/isaac"

[[repo]]
url = "https://github.com/topology-gg/isaac-space-view"

[[repo]]
url = "https://github.com/topology-gg/isaac-station-view"

[[repo]]
url = "https://github.com/topology-gg/isaac-working-view"

[[repo]]
url = "https://github.com/topology-gg/mumu-backend"

[[repo]]
url = "https://github.com/topology-gg/mumu-cairo"

[[repo]]
url = "https://github.com/topology-gg/s2m2"

[[repo]]
url = "https://github.com/topology-gg/s2m2-view"

[[repo]]
url = "https://github.com/topology-gg/shoshin"

[[repo]]
url = "https://github.com/topology-gg/stardisc-view"

[[repo]]
url = "https://github.com/tor-tobi/frontend"

[[repo]]
url = "https://github.com/torusresearch/jwt-prover-cairo"

[[repo]]
url = "https://github.com/TotalPizza/kakarot"

[[repo]]
url = "https://github.com/TotalPizza/starknet-multisig-account"

[[repo]]
url = "https://github.com/tracyzhang1998/StarknetVote"

[[repo]]
url = "https://github.com/tradeflows/v1-core-starknet"

[[repo]]
url = "https://github.com/tradeparadex/code-samples"

[[repo]]
url = "https://github.com/tradeparadex/starknet-signing-cpp"

[[repo]]
url = "https://github.com/tranbamanh229289/gauss"

[[repo]]
url = "https://github.com/trangnv/100daysCairo"

[[repo]]
url = "https://github.com/trangnv/cairo1-contracts"

[[repo]]
url = "https://github.com/trangnv/empiric-eth-price-prediction"

[[repo]]
url = "https://github.com/trangnv/ethereum-starknet-bridge"

[[repo]]
url = "https://github.com/trangnv/linear-regression-starknet"

[[repo]]
url = "https://github.com/trangnv/starknet-notebook"

[[repo]]
url = "https://github.com/trangnv/starknet-watcher"

[[repo]]
url = "https://github.com/trangnv/zkclass"

[[repo]]
url = "https://github.com/Treasury-research/starknet-web"

[[repo]]
url = "https://github.com/trentrand/PaintToEarn.eth"

[[repo]]
url = "https://github.com/trivonhan/starknet-intergrate"

[[repo]]
url = "https://github.com/tserg/cairo-contracts"

[[repo]]
url = "https://github.com/tserg/vyper-contracts"

[[repo]]
url = "https://github.com/tserg/vyro"

[[repo]]
url = "https://github.com/tsremarkable/cairo-contracts"

[[repo]]
url = "https://github.com/TumTum23/cairo-erc4626"

[[repo]]
url = "https://github.com/Turbo8282/sns-copy"
missing = true

[[repo]]
url = "https://github.com/turrisxyz/linguist"

[[repo]]
url = "https://github.com/tutan123/MintCorner"

[[repo]]
url = "https://github.com/tutan123/Starknet_dev"

[[repo]]
url = "https://github.com/txthanh1178793/Cairo-exercise"

[[repo]]
url = "https://github.com/txthanh1178793/StarkNet-tutorial"

[[repo]]
url = "https://github.com/tyler-smith/kakarot"

[[repo]]
url = "https://github.com/u20024804/starknet.py"

[[repo]]
url = "https://github.com/udayj/dynamic_voting_system"

[[repo]]
url = "https://github.com/udayj/starknet_prediction_market"

[[repo]]
url = "https://github.com/udayj/token_gated_account"

[[repo]]
url = "https://github.com/udayj/votex_v1"

[[repo]]
url = "https://github.com/UESTC-ZSC/Dapp-Learning"

[[repo]]
url = "https://github.com/ulerdogan/pickaxe"

[[repo]]
url = "https://github.com/Ultra-Tech-code/Cairo-Test-Project"

[[repo]]
url = "https://github.com/unifralabs/starknet.js-workshop"

[[repo]]
url = "https://github.com/unintendedcon/cairo-exercise-answers"

[[repo]]
url = "https://github.com/unparalleled-js/ape-demo-project"

[[repo]]
url = "https://github.com/Upilassi/contract-cairo"

[[repo]]
url = "https://github.com/uqbar-dao/sirens-of-uqbar"
missing = true

[[repo]]
url = "https://github.com/urbit/azimuth-cairo"

[[repo]]
url = "https://github.com/Utilitycoder/pragma"

[[repo]]
url = "https://github.com/V1C70RYG0D/ctf-blockchain"

[[repo]]
url = "https://github.com/vaibhavgeek/game-clock"

[[repo]]
url = "https://github.com/valour01/paradigm-ctf-2022"

[[repo]]
url = "https://github.com/vanhuy170496/chimpion-contract"

[[repo]]
url = "https://github.com/vantwoutmaarten/Starknet"

[[repo]]
url = "https://github.com/vantwoutmaarten/starknet-hackathon-game"

[[repo]]
url = "https://github.com/veramolabs/did-scorpius"

[[repo]]
url = "https://github.com/VictorONN/ex14-Starknet-basecamp2"

[[repo]]
url = "https://github.com/VictorONN/starknetnairobiclass5"

[[repo]]
url = "https://github.com/Vid201/awesome-ethereum-rust"

[[repo]]
url = "https://github.com/viemrect/starknet-node"

[[repo]]
url = "https://github.com/vikions/starkKasino"

[[repo]]
url = "https://github.com/vikkydataseo/starklings-solutions"

[[repo]]
url = "https://github.com/vikkydataseo/starklins-solutions-cairo-1"

[[repo]]
url = "https://github.com/vinceferro/bidding-system_cairo"

[[repo]]
url = "https://github.com/vishnuc77/starknet-l1-l2"

[[repo]]
url = "https://github.com/vishnuc77/voting-starkware"

[[repo]]
url = "https://github.com/Vishvesh-rao/Truffle-Starknet-Box"

[[repo]]
url = "https://github.com/Vitali-workspace/Crypto-Testnet-Faucet"

[[repo]]
url = "https://github.com/vivienbcr/blockhead"

[[repo]]
url = "https://github.com/vkubilays/Get-Starknet"

[[repo]]
url = "https://github.com/Vladislav1z/StarkNet_test_my_contract"

[[repo]]
url = "https://github.com/vmmuthu31/kakarot"

[[repo]]
url = "https://github.com/vmmuthu31/NFT_Craft"

[[repo]]
url = "https://github.com/vomira/dao-upwork"

[[repo]]
url = "https://github.com/vova2244/https---github.com-SYBIL-MAFIA-starknet-soft-retrodrops"

[[repo]]
url = "https://github.com/vvwvann/starknet-example"

[[repo]]
url = "https://github.com/w2k-star-forks/warp"

[[repo]]
url = "https://github.com/wackalabs/cairo-setup"
missing = true

[[repo]]
url = "https://github.com/wallace-df/nft-launcher-contracts"

[[repo]]
url = "https://github.com/wallace-df/nft-launcher-dapp"

[[repo]]
url = "https://github.com/wallace-df/nft-lending-contracts"

[[repo]]
url = "https://github.com/wallace-df/nft-renting-contracts"

[[repo]]
url = "https://github.com/wallace-df/virtap-webapp"
missing = true

[[repo]]
url = "https://github.com/wandcrafting/cairo-fsm"

[[repo]]
url = "https://github.com/wangshuqin1993/CRC20-test"

[[repo]]
url = "https://github.com/wangshuqin1993/StarkWare-ERC20"

[[repo]]
url = "https://github.com/Wanying-He/AI-trading-demo"

[[repo]]
url = "https://github.com/Wanying-He/starknet-dnn-demo"

[[repo]]
url = "https://github.com/war-in/starknet-devnet"

[[repo]]
url = "https://github.com/WardrobeAI/starknet-nft-marketplace"

[[repo]]
url = "https://github.com/Wave-95/anvil-contracts"

[[repo]]
url = "https://github.com/Wave-95/cairo-learning"

[[repo]]
url = "https://github.com/Wave-95/hello-cairo"

[[repo]]
url = "https://github.com/Wave-95/hello-starknet"

[[repo]]
url = "https://github.com/Wave-95/proovy-ui"

[[repo]]
url = "https://github.com/Wave-95/zkBarter-contracts"

[[repo]]
url = "https://github.com/web3-byoa/react-byoa-sdk"

[[repo]]
url = "https://github.com/web3-byoa/starknet_l2_contract"

[[repo]]
url = "https://github.com/Web3Auth/sign-in-with-web3"

[[repo]]
url = "https://github.com/web3magnetic/starknet-tutorials"

[[repo]]
url = "https://github.com/wenzhenxiang/starkhitchhiker"

[[repo]]
url = "https://github.com/wenzhenxiang/starknet_account"

[[repo]]
url = "https://github.com/wenzhenxiang/starknet_simple_token"

[[repo]]
url = "https://github.com/whatthedev-eth/hello_starknet"
missing = true

[[repo]]
url = "https://github.com/widolabs/wido-contracts-cairo"

[[repo]]
url = "https://github.com/William3Johnson/openzeppelin-nile-upgrades"

[[repo]]
url = "https://github.com/willshi88/project-crawling"

[[repo]]
url = "https://github.com/windupbird66/starknet_hunter"

[[repo]]
url = "https://github.com/wiringbits/block-explorer"

[[repo]]
url = "https://github.com/WiseMrMusa/ERC20-Cairo"

[[repo]]
url = "https://github.com/wliu6v/starknet-storage-test"

[[repo]]
url = "https://github.com/WTFAcademy/WTF-Cairo"

[[repo]]
url = "https://github.com/WTFAcademy/WTF-Starknet"

[[repo]]
url = "https://github.com/WTFAcademy/WTF-Starknet-Dapp-demo"

[[repo]]
url = "https://github.com/WXF-WangXuFeng/Dapp-Learning"

[[repo]]
url = "https://github.com/X-oss-byte/starknet.go"

[[repo]]
url = "https://github.com/Xaint00ship/starknet"

[[repo]]
url = "https://github.com/xan-crypto/CurveZero-FrontEnd"

[[repo]]
url = "https://github.com/xavier-alexandre/hello-cairo"

[[repo]]
url = "https://github.com/xavier-alexandre/hello-starknet"

[[repo]]
url = "https://github.com/xavier-quadratic/Apibara-deserializer"

[[repo]]
url = "https://github.com/xavier-quadratic/Moloch-on-Starknet-indexer"

[[repo]]
url = "https://github.com/Xayaan/deadly-games-app"

[[repo]]
url = "https://github.com/xbank-lab/xbank-zkera-contract"

[[repo]]
url = "https://github.com/Xenosense/xenotracer"

[[repo]]
url = "https://github.com/xiyu1984/StarkE20"
missing = true

[[repo]]
url = "https://github.com/xJonathanLEI/docker-cairo"

[[repo]]
url = "https://github.com/xJonathanLEI/docker-cairo-lang"

[[repo]]
url = "https://github.com/xJonathanLEI/felt-bench"

[[repo]]
url = "https://github.com/xJonathanLEI/oriac"

[[repo]]
url = "https://github.com/xJonathanLEI/pedersen-bench"

[[repo]]
url = "https://github.com/xJonathanLEI/starkli"

[[repo]]
url = "https://github.com/xJonathanLEI/starknet-jsonrpc-codegen"

[[repo]]
url = "https://github.com/xJonathanLEI/starknet-l1-contracts"

[[repo]]
url = "https://github.com/xJonathanLEI/starknet-rs"

[[repo]]
url = "https://github.com/xJonathanLEI/starknet-rs-wasm-test"

[[repo]]
url = "https://github.com/xq-lu/Dapp-Learning"

[[repo]]
url = "https://github.com/xsfunc/starknet-tool"

[[repo]]
url = "https://github.com/xwing-india/cairo-devcontainer"

[[repo]]
url = "https://github.com/yangyaczz/PublishStation-Starknet"

[[repo]]
url = "https://github.com/yanytsky19/Starknet"

[[repo]]
url = "https://github.com/YaroslavGridnev/BLAGO-DAO"

[[repo]]
url = "https://github.com/yasmeen/starknet-app"

[[repo]]
url = "https://github.com/yekssin/starknet"

[[repo]]
url = "https://github.com/yettaahhhh/starklings"

[[repo]]
url = "https://github.com/yingjingyang/warp"

[[repo]]
url = "https://github.com/yoanslvy/StarknetBlockslab42"

[[repo]]
url = "https://github.com/yogh333/starknet-workspace"

[[repo]]
url = "https://github.com/yogh333/starknetjs-signer-ledger"

[[repo]]
url = "https://github.com/yum0e/starklings"

[[repo]]
url = "https://github.com/Yuriicaezar/starknet"

[[repo]]
url = "https://github.com/yusufferdogan/STARKNET-REACT-BOILERPLATE"

[[repo]]
url = "https://github.com/yusufferdogan/STARKREVOKE"

[[repo]]
url = "https://github.com/yusufferdogan/STARKREVOKE.COM"

[[repo]]
url = "https://github.com/z-korp/zrisk-contracts"

[[repo]]
url = "https://github.com/zafgum/Psyschological-Moods"

[[repo]]
url = "https://github.com/zaivanza/zerius-aio"

[[repo]]
url = "https://github.com/zaivanza/zerius-ebatel"

[[repo]]
url = "https://github.com/zapproject/Zap-Virtual-Machine"

[[repo]]
url = "https://github.com/zeapherine/Protostar-Playground"

[[repo]]
url = "https://github.com/zeapherine/starknet-js"

[[repo]]
url = "https://github.com/zeapherine/Starknet-lesson"

[[repo]]
url = "https://github.com/zeapherine/starknlings-cairo1"

[[repo]]
url = "https://github.com/Zellic/example-ctf-challenge"

[[repo]]
url = "https://github.com/ZePedroResende/cairo-tests"

[[repo]]
url = "https://github.com/ZerexVnZ/starknet"

[[repo]]
url = "https://github.com/ZeroSync/header_chain"

[[repo]]
url = "https://github.com/ZeroSync/ZeroSync"

[[repo]]
url = "https://github.com/zetsuboii/cairo-projects"
missing = true

[[repo]]
url = "https://github.com/zhangzhishun/zhangzhishun.github.io"
missing = true

[[repo]]
url = "https://github.com/zhenweisi/starknet-node"

[[repo]]
url = "https://github.com/ZigZagExchange/starknet-contracts"

[[repo]]
url = "https://github.com/ZigZagExchange/starknet-oracle"

[[repo]]
url = "https://github.com/ZK-Graph/mirror-starknet-zkgraph-protocol"

[[repo]]
url = "https://github.com/zk-ns/zk-name-service--cairo1.0"

[[repo]]
url = "https://github.com/zkjet/cairo-starknet"

[[repo]]
url = "https://github.com/zkjet/ev3"
missing = true

[[repo]]
url = "https://github.com/zkLend/starknet-snapshots"

[[repo]]
url = "https://github.com/zkLend/zklend-v1-core"

[[repo]]
url = "https://github.com/zkLinkProtocol/zklink-starknet-contract-test"

[[repo]]
url = "https://github.com/zkLinkProtocol/zklink-starknet-contracts"

[[repo]]
url = "https://github.com/zkLinkProtocol/zklink-starknet-contracts-cairo0"

[[repo]]
url = "https://github.com/z-korp/zconqueror-contracts"

[[repo]]
url = "https://github.com/z-korp/zconqueror-front"

[[repo]]
url = "https://github.com/z-korp/zdefender-front"

[[repo]]
url = "https://github.com/z-korp/zdefender-contracts"

[[repo]]
url = "https://github.com/z-korp/zknight-front"

[[repo]]
url = "https://github.com/z-korp/zknight-contracts"

[[repo]]
url = "https://github.com/zkMyst/ProjectStargate"

[[repo]]
url = "https://github.com/zkxteam/zkxprotocol"

[[repo]]
url = "https://github.com/zoeAD/basic-solver"

[[repo]]
url = "https://github.com/Zohal-Starknet/zohal-interface"

[[repo]]
url = "https://github.com/zorro-project/zorro"

[[repo]]
url = "https://github.com/zwilling/cairo-stark-experiments"

[[repo]]
url = "https://github.com/zzuziak/starklings"

[[repo]]
url = "https://github.com/exothium/phaser-starknet-boilerplate"

[[repo]]
url = "https://github.com/exothium/exothium.com"

[[repo]]
url = "https://github.com/exothium/exoworld"

[[repo]]
url = "https://github.com/hexizheng/starknet"

[[repo]]
url = "https://github.com/Mississippi-Labs/mississippi-mini"

[[repo]]
url = "https://github.com/marcelkb/starknet_contracts"

[[repo]]
url = "https://github.com/JameWade/petfight"

[[repo]]
url = "https://github.com/ayoade96/ownership-cairo"

[[repo]]
url = "https://github.com/ayoade96/Voting-contract-cairo"

[[repo]]
url = "https://github.com/ayoade96/OpenZeppelin-cairo-contracts"

[[repo]]
url = "https://github.com/ayoade96/yet-another-swap"

[[repo]]
url = "https://github.com/starknet-edu/starknetbook/pull/256"

[[repo]]
url = "https://github.com/ayoade96/guessing-game-rust"

[[repo]]
url = "https://github.com/ayoade96/starklings-cairo1-solutions"

[[repo]]
url = "https://github.com/ayoade96/erc20-cairo"

[[repo]]
url = "https://github.com/ayoade96/Hello-World-Cairo"

[[repo]]
url = "https://github.com/shepf/starknet_study"

[[repo]]
url = "https://github.com/ozanbayram/starkrekt-frontend"

[[repo]]
url = "https://github.com/ozanbayram/starkrekt-backend"

[[repo]]
url = "https://github.com/KasarLabs/starknet-gateway"

[[repo]]
url = "https://github.com/kenkomu/Starknet_L"

[[repo]]
url = "https://github.com/DennohKim/starknet-project-starter"

[[repo]]
url = "https://github.com/naufalprtm/starknet"

[[repo]]
url = "https://github.com/Minusbill/MyStarknet"

[[repo]]
url = "https://github.com/manuareraa/thulir-starknet-hh"

[[repo]]
url = "https://github.com/afeifei123123/starknet-hobbyist"

[[repo]]
url = "https://github.com/bochyyy/storedata"

[[repo]]
url = "https://github.com/AHMEDSAIDEV/Token-in-Cairo-"

[[repo]]
url = "https://github.com/Rithik29/Starknet_hh_submission"

[[repo]]
url = "https://github.com/Rithik29/starknet_hh"

[[repo]]
url = "https://github.com/goodwinn11/starknet_dapp"

[[repo]]
url = "https://github.com/mrkc2303/starknetHH"

[[repo]]
url = "https://github.com/James-wasonga/Starknet_space"

[[repo]]
url = "https://github.com/Layer2es/Workshop-Mensajes-Ethereum-Starknet"

[[repo]]
url = "https://github.com/thinkincloudy/starknet.js"

[[repo]]
url = "https://github.com/sharmiladevi888/starknetjs"

[[repo]]
url = "https://github.com/SashaFeyaa/StarkChess"

[[repo]]
url = "https://github.com/satyambnsal/starknet-dapp"

[[repo]]
url = "https://github.com/CheDAOLabs/Ryogae"

[[repo]]
url = "https://github.com/dpinones/starknetbook-test"

[[repo]]
url = "https://github.com/kirugan/starknet-go-book"

[[repo]]
url = "https://github.com/John-Embate/SPPOM-STARKNET-INFRA"

[[repo]]
url = "https://github.com/CygnusDAO/cygnus-starknet"

[[repo]]
url = "https://github.com/ak1rahunt3r/multi-network-wallet-checker"

[[repo]]
url = "https://github.com/wstrk/vien"

[[repo]]
url = "https://github.com/DaveVodrazka/starknet-dapp-demo"

[[repo]]
url = "https://github.com/vasme73/starknetSwap"

[[repo]]
url = "https://github.com/rdubois-crypto/Stark-Bridge-n-Frog"

[[repo]]
url = "https://github.com/yetanotherco/yet-another-bridge"

[[repo]]
url = "https://github.com/realaskaer/AttackMachine"

[[repo]]
url = "https://github.com/WiseMrMusa/jinchuriki"

[[repo]]
url = "https://github.com/richesX/starknet-cairo.github.io"

[[repo]]
url = "https://github.com/NguyenTuanCanh/starknet-dapp"

[[repo]]
url = "https://github.com/vinskasenda/Starknet-Node"

[[repo]]
url = "https://github.com/sjxqqq/starknet-go"

[[repo]]
url = "https://github.com/swan-of-bodom/cygnus-starknet-dev"

[[repo]]
url = "https://github.com/saheelwagh/starknethh-project"

[[repo]]
url = "https://github.com/tsauvajon/starknet-cairo-101"

[[repo]]
url = "https://github.com/NandyBa/starknet-cairo-101"

[[repo]]
url = "https://github.com/Darlington02/starknetkit-workshop-boilerplate"

[[repo]]
url = "https://github.com/smart-chain-fr/secure-starknet"

[[repo]]
url = "https://github.com/KanishkKhurana/starklings-starknet-hackerhouse-2023"

[[repo]]
url = "https://github.com/deepshah9696/StarkNet-HH"

[[repo]]
url = "https://github.com/justmek121/Starknet101"

[[repo]]
url = "https://github.com/KZMKBL/starknet-cairo-nft-lending"

[[repo]]
url = "https://github.com/Denend/starknet_v3"

[[repo]]
url = "https://github.com/xJonathanLEI/starknet-bootstrap"

[[repo]]
url = "https://github.com/berkaydemir6/starknet-shortcuts"

[[repo]]
url = "https://github.com/tudorpintea999/lightweightStarknetBook"

[[repo]]
url = "https://github.com/pierre-l/starknet-spec-flattener"

[[repo]]
url = "https://github.com/CredLancer/freedfi_starknet_update"

[[repo]]
url = "https://github.com/Darlington02/basecamp-starknetjs-class"

[[repo]]
url = "https://github.com/frankhillard/starknet-boat-react"

[[repo]]
url = "https://github.com/iBrainiac/starknetjs-exercise"

[[repo]]
url = "https://github.com/iBrainiac/starknet_Frontend"

[[repo]]
url = "https://github.com/Starknet-Africa-Edu/starknet-keygen"

[[repo]]
url = "https://github.com/erdilalbayrak/starknet-utils"

[[repo]]
url = "https://github.com/thannvn/starknet-airdrop"

[[repo]]
url = "https://github.com/karlostoteles/Own_it"

[[repo]]
url = "https://github.com/Web3-Club/PoS-Planet"

[[repo]]
url = "https://github.com/Nonnyjoe/Piggy_Save"

[[repo]]
url = "https://github.com/satish1o1/starknet"

[[repo]]
url = "https://github.com/BlackStarknet/interface"

[[repo]]
url = "https://github.com/stark-haven/chess"

[[repo]]
url = "https://github.com/0xRockW3/starknet-rating-dapp"

[[repo]]
url = "https://github.com/non-fungible-user/starknet"

[[repo]]
url = "https://github.com/Zishan-7/starknet-exercise"

[[repo]]
url = "https://github.com/barabanovro/starknet-basecamp"

[[repo]]
url = "https://github.com/Ribakovan/starknet-cairo1"

[[repo]]
url = "https://github.com/owl352/get-wallets"

[[repo]]
url = "https://github.com/my-Gem/nftStarknetProject"

[[repo]]
url = "https://github.com/BerzanOrg/starknet_message_interface"

[[repo]]
url = "https://github.com/pavvann/starknet-messaging-bridge"

[[repo]]
url = "https://github.com/yetanotherco/NFT-onchain"

[[repo]]
url = "https://github.com/Nguyen-Sy/Starknet"

[[repo]]
url = "https://github.com/ResidentTGT/anyStarknetTransaction"

[[repo]]
url = "https://github.com/anovalunosis/ens_on_starknet"

[[repo]]
url = "https://github.com/Skips1/starknet-node-kurulum-rehberi"

[[repo]]
url = "https://github.com/helllzy/StarkNet-Bot"

[[repo]]
url = "https://github.com/WiseMrMusa/starknet-africa-bootcamp"

[[repo]]
url = "https://github.com/vamsick29/starknet"

[[repo]]
url = "https://github.com/Magicianhax/starknet-"

[[repo]]
url = "https://github.com/serCJm/starknet-trader"

[[repo]]
url = "https://github.com/0xChqrles/starknet-rewards-contracts"

[[repo]]
url = "https://github.com/0xefrain/Starknet"

[[repo]]
url = "https://github.com/darcksday/starknet"

[[repo]]
url = "https://github.com/Wickchad/starknet-docs-style-guide"

[[repo]]
url = "https://github.com/wyf-ACCEPT/meson-starknet-demo"

[[repo]]
url = "https://github.com/toglok/starknet"

[[repo]]
url = "https://github.com/kahondev/cairo-jetbrains"

[[repo]]
url = "https://github.com/footprintanalytics/starknet_etl"

[[repo]]
url = "https://github.com/iBrainiac/starkMall"

[[repo]]
url = "https://github.com/okhaimie-dev/starknet-dapp-starterkit"

[[repo]]
url = "https://github.com/barretodavid/starknetjs-issue"

[[repo]]
url = "https://github.com/frankhillard/starknet-paperfold"

[[repo]]
url = "https://github.com/okhaimie-dev/react-starknet"

[[repo]]
url = "https://github.com/MyKlondike/Starknet_balance"

[[repo]]
url = "https://github.com/dev-ryan-ren/starknet-cairo2"

[[repo]]
url = "https://github.com/JohnCorrigan1/starknet-greeting"

[[repo]]
url = "https://github.com/fleecybastard/starknet"

[[repo]]
url = "https://github.com/johnny24-dev/starknet"

[[repo]]
url = "https://github.com/monleru/starknet-pvp-game"

[[repo]]
url = "https://github.com/aidonaks/starknet"

[[repo]]
url = "https://github.com/holmenov/Starknet-Transactions"

[[repo]]
url = "https://github.com/openbuildxyz/StarknetBootcamp"

[[repo]]
url = "https://github.com/vuittont60/cairo0-cairo1-deploy-demo"

[[repo]]
url = "https://github.com/0xcaian/Starknet-ERC-721"

[[repo]]
url = "https://github.com/marcelkb/starknet_old"

[[repo]]
url = "https://github.com/enviodev/starknet-bridge-indexer"

[[repo]]
url = "https://github.com/diogosmo12/starknet"

[[repo]]
url = "https://github.com/okhaimie-dev/starknet-by-example"

[[repo]]
url = "https://github.com/u11fork/starknet-cario-contracts"

[[repo]]
url = "https://github.com/EthSign/starknet-common-error-standards"

[[repo]]
url = "https://github.com/baja-kralj/straknet_inu"

[[repo]]
url = "https://github.com/mimoo/starknet-contracts"

[[repo]]
url = "https://github.com/marcelkb/starknet_deployment"

[[repo]]
url = "https://github.com/fzingg/starcli-starknetjs-stepbystep"

[[repo]]
url = "https://github.com/Messxrem/starknet-ts"

[[repo]]
url = "https://github.com/onchezz/starknet-api"

[[repo]]
url = "https://github.com/frankhillard/starknet-dojo-boat"

[[repo]]
url = "https://github.com/Th0rgal/vanity-starknet"

[[repo]]
url = "https://github.com/mendel-web3/checking-starknet-wallets"

[[repo]]
url = "https://github.com/ildarzf/Starknet-2FA_remove_-check"

[[repo]]
url = "https://github.com/element-market/exchange-starknet"

[[repo]]
url = "https://github.com/CyndieKamau/account_abstraction__starknet"

[[repo]]
url = "https://github.com/buba-ru/starknet-combine"

[[repo]]
url = "https://github.com/foundry-rs/asdf-starknet-foundry"

[[repo]]
url = "https://github.com/Jerryjay17/Starknet-"

[[repo]]
url = "https://github.com/iBrainiac/starknet-africa-bootcamp"

[[repo]]
url = "https://github.com/stanicluka/starknet"

[[repo]]
url = "https://github.com/Sernega999/Serezka"

[[repo]]
url = "https://github.com/clint419/starknetX"

[[repo]]
url = "https://github.com/lidiadmin/starknet_work"

[[repo]]
url = "https://github.com/folckol/Starknet_without_AdsPower"

[[repo]]
url = "https://github.com/KasarLabs/starknet-ctf-rpc"

[[repo]]
url = "https://github.com/raznorabochiy/starknet-change-owner"

[[repo]]
url = "https://github.com/element-market/launchpad-starknet"

[[repo]]
url = "https://github.com/nvthaovn/Starknet-ERC721-Cairo-1"

[[repo]]
url = "https://github.com/Jensnicolaigustavsen/starknet"

[[repo]]
url = "https://github.com/UnknownUnknownst/starknet_test"

[[repo]]
url = "https://github.com/Blbi12/starknet"

[[repo]]
url = "https://github.com/KholisKing/Kholison"

[[repo]]
url = "https://github.com/bomba61679/starknetv2.0.cairo"

[[repo]]
url = "https://github.com/cosmos-falco/starknet"

[[repo]]
url = "https://github.com/ThatGuy247/SloganCounter"

[[repo]]
url = "https://github.com/KEJANOW/STARKNET"

[[repo]]
url = "https://github.com/kfastov/starknet-erc721-metadata"

[[repo]]
url = "https://github.com/robertkodra/starknet-basecamp-7-testing"

[[repo]]
url = "https://github.com/zk-ns/erc721_erc1155_erc2981_simplify"

[[repo]]
url = "https://github.com/sebamiro/starknet-multisignaccount"

[[repo]]
url = "https://github.com/didi8bg/starkwork"

[[repo]]
url = "https://github.com/malaj90/test"

[[repo]]
url = "https://github.com/vitec0110/starknet"

[[repo]]
url = "https://github.com/ovsVIK/newRep_Starknet"

[[repo]]
url = "https://github.com/justBlac/newContract"

[[repo]]
url = "https://github.com/mrjjmc/starkdrop"

[[repo]]
url = "https://github.com/allwishes/starknet2011"

[[repo]]
url = "https://github.com/hiephtdev/x-ai-starknet-contract"

[[repo]]
url = "https://github.com/hexizheng/starknet"

[[repo]]
url = "https://github.com/eminmtas/Cairo-Examples"

[[repo]]
url = "https://github.com/0xChqrles/starknet-arcade-factory"

[[repo]]
url = "https://github.com/j-falco/starknet"

[[repo]]
url = "https://github.com/airdrop-scientist/starknet-meme"

[[repo]]
url = "https://github.com/zerius-io/starknet"

[[repo]]
url = "https://github.com/dtan1/starknet-main"

[[repo]]
url = "https://github.com/w5pand/starknet-0-1"

[[repo]]
url = "https://github.com/panda4us/starknet_infra"

[[repo]]
url = "https://github.com/Small-Indie-Cryptofactory/starknet-transfer"

[[repo]]
url = "https://github.com/TAsa46/Starknet-Hopefull-Airdrop"

[[repo]]
url = "https://github.com/lazialore/starknet"

[[repo]]
url = "https://github.com/leobupyc/first_starknet"

[[repo]]
url = "https://github.com/johnvolesson/starknet.cairo"

[[repo]]
url = "https://github.com/superWifi/starknet-pepe"

[[repo]]
url = "https://github.com/AI-RandD/Starknet-Contract-State-Verifier"

[[repo]]
url = "https://github.com/palmerchelsea/starknet-guide"

[[repo]]
url = "https://github.com/bipin-yadav/starknet-cairo"

[[repo]]
url = "https://github.com/psx18/starknet"

[[repo]]
url = "https://github.com/goldenbubbleboi/starknettest001"

[[repo]]
url = "https://github.com/upnodedev/starknet-pathfinder-ansible"

[[repo]]
url = "https://github.com/abdelhamidbakhta/where_is_starknet_bot"

[[repo]]
url = "https://github.com/OverflowDev/starknet-contract"

[[repo]]
url = "https://github.com/lizesan123/starknet_poll"

[[repo]]
url = "https://github.com/DickenCidar/hello_starknet.cairo"

[[repo]]
url = "https://github.com/coughLozenge/starknet-contracts"

[[repo]]
url = "https://github.com/vonvon1991/StarknetVonvon"

[[repo]]
url = "https://github.com/porksausage180/teststark"

[[repo]]
url = "https://github.com/JaznNft/Starknet"

[[repo]]
url = "https://github.com/bochyyy/stordata2"

[[repo]]
url = "https://github.com/Galxe/galxe-starknet-contracts"

[[repo]]
url = "https://github.com/enitrat/starknet-tg-alerts"

[[repo]]
url = "https://github.com/osmanemraheroglu/Starknet-nodekurulumu-"

[[repo]]
url = "https://github.com/niezam/starknet"

[[repo]]
url = "https://github.com/kirillov13/starknet-balancer"

[[repo]]
url = "https://github.com/Valdemaroff/Starknet"

[[repo]]
url = "https://github.com/actions-marketplace-validations/keep-starknet-strange_starknet-foundry-compatibility-tests"

[[repo]]
url = "https://github.com/FlipsiderEfer/StarkEx-Popular-Applications"

[[repo]]
url = "https://github.com/kenkomu/Basic_starknetcontract"

[[repo]]
url = "https://github.com/Eadbhardi/starknet-address-generator"

[[repo]]
url = "https://github.com/Joaquinsi/starknet-address-generator"

[[repo]]
url = "https://github.com/glihm/starknet-basecamp-7"

[[repo]]
url = "https://github.com/aj027/Hello-Starknet"

[[repo]]
url = "https://github.com/fatalbar/starkgate-contracts"<|MERGE_RESOLUTION|>--- conflicted
+++ resolved
@@ -3,11 +3,8 @@
 
 sub_ecosystems = [
   "10K Swap",
-<<<<<<< HEAD
   "Argent",
   "AVNU",
-=======
->>>>>>> 9c236855
   "Anima Protocol",
   "Astarion",
   "Argent",
