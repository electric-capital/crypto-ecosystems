# Ecosystem Level Information
title = "Starknet"

sub_ecosystems = [
  "10K Swap",
  "Anima Protocol",
  "Astarion",
  "Argent",
  "Bibliotheca DAO",
  "Braavos",
  "cartridge-gg",
  "Deth",
  "Ekubo",
  "EXOTHIUM",
  "Hashstack",
  "IBetYou",
  "JediSwap",
  "Mint Square",
  "Only Dust",
  "OpenOcean",
  "Orbiter Finance",
  "Paradex",
  "Playmint",
  "StarkDeFi",
  "StarkWare",
  "ViewBlock",
  "Yet Another Company",
  "Node Guardians",
]

github_organizations = [
  "https://github.com/CairOpen",
  "https://github.com/dojoengine",
<<<<<<< HEAD
  "https://github.com/EkuboProtocol",
=======
  "https://github.com/Early-Starkers",
>>>>>>> cf4e9ff4
  "https://github.com/gizatechxyz",
  "https://github.com/HerodotusDev",
  "https://github.com/keep-starknet-strange",
  "https://github.com/kkrt-labs",
  "https://github.com/starknet-edu",
  "https://github.com/starknet-io",
  "https://github.com/StarknetAstro",
  "https://github.com/z-korp/",
  "https://github.com/Early-Starkers",
  "https://github.com/starkware-libs",
]

# Repositories
[[repo]]
url = "https://github.com/08351ty/CRISP-cairo"

[[repo]]
url = "https://github.com/093b/generated"

[[repo]]
url = "https://github.com/0abst/Paris_Hackhaton"

[[repo]]
url = "https://github.com/0abst/Solidity-Cairo-codes"

[[repo]]
url = "https://github.com/0x-blockchain/trade.zigzag.exchange"

[[repo]]
url = "https://github.com/0x-bridge-lending/0x-bridge-contracts"

[[repo]]
url = "https://github.com/0x3327/Starknet-SKProof"

[[repo]]
url = "https://github.com/0x3327/starknet-zkfloat"

[[repo]]
url = "https://github.com/0x3327/ticking-madara"

[[repo]]
url = "https://github.com/0x4satoshi/starknet"

[[repo]]
url = "https://github.com/0xandee/starknet-nft-holder-check"

[[repo]]
url = "https://github.com/0xAsten/dojo-quest"

[[repo]]
url = "https://github.com/0xAsten/dojo-xyz"
missing = true

[[repo]]
url = "https://github.com/0xAsten/madara-cli"

[[repo]]
url = "https://github.com/0xAsten/Starknet-Tech-Stacks-Mindmap"

[[repo]]
url = "https://github.com/0xAurelou/Cairo_AMM"

[[repo]]
url = "https://github.com/0xAurelou/flash-loan-starknet"

[[repo]]
url = "https://github.com/0xAurelou/my_starklings"

[[repo]]
url = "https://github.com/0xAurelou/Starknet-flash-loan"

[[repo]]
url = "https://github.com/0xbohu/starkpass"

[[repo]]
url = "https://github.com/0xbohu/starkworld_hackathon"

[[repo]]
url = "https://github.com/0xCorolaire/Starknet-Cairo-EnvironmentTemplate"

[[repo]]
url = "https://github.com/0xd3bs/Starknet-Basecamp"

[[repo]]
url = "https://github.com/0xDatapunk/aave-starknet-bridge"

[[repo]]
url = "https://github.com/0xdineshkumarsm/paradigm-ctf-2022"

[[repo]]
url = "https://github.com/0xdineshkumarsm/ZK-Bootcamp-EncodeClub"

[[repo]]
url = "https://github.com/0xEniotna/cairo_analyzooor"
missing = true

[[repo]]
url = "https://github.com/0xEniotna/Starkeye"

[[repo]]
url = "https://github.com/0xEniotna/starknet-cairo-ctf"
missing = true

[[repo]]
url = "https://github.com/0xethsign/stark-pay"

[[repo]]
url = "https://github.com/0xgun/hello-cairo"

[[repo]]
url = "https://github.com/0xHashiras/Starknet_variable_reader"

[[repo]]
url = "https://github.com/0xHashstack/hashstatic"

[[repo]]
url = "https://github.com/0xisk/exploring-cairo"

[[repo]]
url = "https://github.com/0xJuancito/0xJuancito"

[[repo]]
url = "https://github.com/0xJuancito/ZeroKnowledgeBootcamp"

[[repo]]
url = "https://github.com/0xKawaka/BlockHeroesCairo"

[[repo]]
url = "https://github.com/0xKermo/Arcticium"

[[repo]]
url = "https://github.com/0xKermo/Cairo-NFT-Lending-Auction"

[[repo]]
url = "https://github.com/0xKermo/Solidity-vs-Cairo"

[[repo]]
url = "https://github.com/0xKermo/cairo1-erc721"

[[repo]]
url = "https://github.com/0xKubitus/avnu-workshop-starknetcc"

[[repo]]
url = "https://github.com/0xKubitus/Cairo-Loto_PoC_frontend"

[[repo]]
url = "https://github.com/0xKubitus/Cairo-Loto_PoC_frontend_DRAFT"

[[repo]]
url = "https://github.com/0xKubitus/deploy-cairo1-demo"

[[repo]]
url = "https://github.com/0xKubitus/starknet-erc721-cairo-v0"

[[repo]]
url = "https://github.com/0xluen/Starknet-ERC721"

[[repo]]
url = "https://github.com/0xluen/Starknet-ERC721-Balance"

[[repo]]
url = "https://github.com/0xmetaschool/erc20-starknet-cairo-boilerplate"

[[repo]]
url = "https://github.com/0xMyst-eth/ProjectStargate"

[[repo]]
url = "https://github.com/0xNonCents/cairo-bls12-381"

[[repo]]
url = "https://github.com/0xNonCents/Drand-to-StarkNet"

[[repo]]
url = "https://github.com/0xNonCents/OhmCairo"

[[repo]]
url = "https://github.com/0xRockW3/hello_starknet"

[[repo]]
url = "https://github.com/0xroot-bf/paradigm-ctf-2022"

[[repo]]
url = "https://github.com/0xs34n/ERC721-StarkNet-workshop"

[[repo]]
url = "https://github.com/0xs34n/starknet.js"

[[repo]]
url = "https://github.com/0xs34n/starknet.js-account"

[[repo]]
url = "https://github.com/0xs34n/starknet.js-workshop"

[[repo]]
url = "https://github.com/0xSacha/debtAllocatorLendingVaultV3"

[[repo]]
url = "https://github.com/0xSacha/Magnety-dev-js-scripts"

[[repo]]
url = "https://github.com/0xSacha/Magnety-frontend"

[[repo]]
url = "https://github.com/0xSacha/scaffold"

[[repo]]
url = "https://github.com/0xSacha/StarkYV3"

[[repo]]
url = "https://github.com/0xSachinK/cairo-exercises"

[[repo]]
url = "https://github.com/0xSpaceShard/cairo-cli-docker"

[[repo]]
url = "https://github.com/0xSpaceShard/Keccak_example"

[[repo]]
url = "https://github.com/0xSpaceShard/multicall-example"

[[repo]]
url = "https://github.com/0xSpaceShard/Nimbora-SDK-4626"

[[repo]]
url = "https://github.com/0xSpaceShard/starknet-bridge-relayer-public"

[[repo]]
url = "https://github.com/0xSpaceShard/starknet-bridge-relayer-tools"

[[repo]]
url = "https://github.com/0xSpaceShard/starknet-devnet"

[[repo]]
url = "https://github.com/0xSpaceShard/starknet-devnet-rs"

[[repo]]
url = "https://github.com/0xSpaceShard/starknet-hardhat-example"

[[repo]]
url = "https://github.com/0xSpaceShard/starknet-hardhat-plugin"

[[repo]]
url = "https://github.com/0xStarkWheel/starknet.py"

[[repo]]
url = "https://github.com/0xSuku/starknet-basecamp"

[[repo]]
url = "https://github.com/0xtonysprocket/fixed_point"

[[repo]]
url = "https://github.com/0xtonysprocket/mammoth_pool"

[[repo]]
url = "https://github.com/0xUniko/starknet-demo-app"

[[repo]]
url = "https://github.com/0xVlaviosin/Starknet"

[[repo]]
url = "https://github.com/0xvv/ctf-archive"

[[repo]]
url = "https://github.com/10k-swap/10k_swap-contracts"

[[repo]]
url = "https://github.com/10k-swap/10k_swap-frontend"

[[repo]]
url = "https://github.com/10k-swap/10k_swap-seabed"

[[repo]]
url = "https://github.com/10k-swap/10k_swap-widgets"

[[repo]]
url = "https://github.com/22388o/starknet-devnet"

[[repo]]
url = "https://github.com/419Labs/access-controller-contracts"
missing = true

[[repo]]
url = "https://github.com/419Labs/starknet-cc-tdd"
missing = true

[[repo]]
url = "https://github.com/419Labs/starknet-ecosystem.com"
missing = true

[[repo]]
url = "https://github.com/42labs/call-me-maybe"

[[repo]]
url = "https://github.com/42labs/Empiric-Guides"

[[repo]]
url = "https://github.com/42labs/SNS"

[[repo]]
url = "https://github.com/42labs/starknet-interface-checker-gha"

[[repo]]
url = "https://github.com/42labs/StarkNet-Open-Oracle"
missing = true

[[repo]]
url = "https://github.com/4rgorok/starknet-swift-devnet"

[[repo]]
url = "https://github.com/4sm-ops/starknet-fun"

[[repo]]
url = "https://github.com/4sm-ops/starknet-tutorial-erc20"

[[repo]]
url = "https://github.com/4sm-ops/starknet-tutorial-erc721"

[[repo]]
url = "https://github.com/4sm-ops/starknet-tutorial-l1-l2-messaging"

[[repo]]
url = "https://github.com/4sm-ops/zkgraph-demo-app"

[[repo]]
url = "https://github.com/519swap/starknetProject"

[[repo]]
url = "https://github.com/7finney/starkode"

[[repo]]
url = "https://github.com/a2468834/ERC721A-cairo"

[[repo]]
url = "https://github.com/a42io/StarkLock"

[[repo]]
url = "https://github.com/aalimsahin/cairo-frontend"

[[repo]]
url = "https://github.com/aalimsahin/cairo-projects"

[[repo]]
url = "https://github.com/aave-starknet-project/aave-starknet-bridge"

[[repo]]
url = "https://github.com/aave-starknet-project/aave-starknet-core"
missing = true

[[repo]]
url = "https://github.com/aave-starknet-project/aave-starknet-periphery"

[[repo]]
url = "https://github.com/aave-starknet-project/starknet-aave-bridge-js"

[[repo]]
url = "https://github.com/abdelhamidbakhta/howmuch-rs"

[[repo]]
url = "https://github.com/abdelhamidbakhta/kickstart-starknet"

[[repo]]
url = "https://github.com/abdelhamidbakhta/poh-starknet-bridge-l1"

[[repo]]
url = "https://github.com/abdelhamidbakhta/poh-starknet-bridge-l2"

[[repo]]
url = "https://github.com/abdelhamidbakhta/starklings"

[[repo]]
url = "https://github.com/abdelhamidbakhta/starknet-foundry-bugs"

[[repo]]
url = "https://github.com/abdelhamidbakhta/starkvest"
missing = true

[[repo]]
url = "https://github.com/abdelhamidbakhta/tokei"

[[repo]]
url = "https://github.com/abdelhamidbakhta/za-warudo"

[[repo]]
url = "https://github.com/abhi3700/cairo-playground"

[[repo]]
url = "https://github.com/abing258/aaaa"
missing = true

[[repo]]
url = "https://github.com/abstractnull/specialfunctions_cairo"

[[repo]]
url = "https://github.com/AceLuodan/paradigm-ctf-2022"

[[repo]]
url = "https://github.com/achab/use-starknet-multisig"

[[repo]]
url = "https://github.com/acollette/diode_starknet"

[[repo]]
url = "https://github.com/acollette/Starknet-ERC20"

[[repo]]
url = "https://github.com/acollette/starknet-messaging-bridge"

[[repo]]
url = "https://github.com/actions-marketplace-validations/42labs_starknet-interface-checker-gha"

[[repo]]
url = "https://github.com/AdeptusDigitales/Commercium-Contracts"
missing = true

[[repo]]
url = "https://github.com/AdeptusDigitales/MatchBox-Hackathon-StarkDeck"

[[repo]]
url = "https://github.com/AdeptusDigitales/shortest-path-faster-cairo"

[[repo]]
url = "https://github.com/adityakaklij/Cairo1.0_hack"

[[repo]]
url = "https://github.com/adityakaklij/starknet_Payment_Infra"

[[repo]]
url = "https://github.com/adityakaklij/Starknet_React"

[[repo]]
url = "https://github.com/adolyb/stark"

[[repo]]
url = "https://github.com/aedjoel/metamundi"

[[repo]]
url = "https://github.com/aelfsoleil/cairo"

[[repo]]
url = "https://github.com/Aeonflux058/starknet"

[[repo]]
url = "https://github.com/Aero25x/starknet-test-contract"

[[repo]]
url = "https://github.com/age-of-eykar/contract"

[[repo]]
url = "https://github.com/age-of-eykar/eykache"

[[repo]]
url = "https://github.com/agolajko/ghost_token"

[[repo]]
url = "https://github.com/agolajko/suez"

[[repo]]
url = "https://github.com/ahmetakgul844/StarknetSpeed"

[[repo]]
url = "https://github.com/ahmetoznar/astraly-contracts"

[[repo]]
url = "https://github.com/ahmetoznar/on-chain-advanced-governance"

[[repo]]
url = "https://github.com/ahmetoznar/random-number-xoroshiro-cairo"

[[repo]]
url = "https://github.com/ahmetoznar/starknet-social"

[[repo]]
url = "https://github.com/ahmetoznar/starknet-social-indexer"

[[repo]]
url = "https://github.com/ak1rahunt3r/eth-airdrop-warmup"

[[repo]]
url = "https://github.com/Akagi201/cairo-workshop"

[[repo]]
url = "https://github.com/AkashBalasubramani/Starknet-js-Web3-Interactions"

[[repo]]
url = "https://github.com/akegaviar/Create-and-deploy-a-smart-contract-on-StarkNet"

[[repo]]
url = "https://github.com/akhercha/starkmeet"
missing = true

[[repo]]
url = "https://github.com/Alanle1011/starknet-hardhat-plugin-pratice"

[[repo]]
url = "https://github.com/alethiometer/governor-bravo-cairo"

[[repo]]
url = "https://github.com/alex-sumner/bit-store"

[[repo]]
url = "https://github.com/alexandertat/tatstarknet"

[[repo]]
url = "https://github.com/alexhaloETH/Skirmish-The-Game-React"

[[repo]]
url = "https://github.com/AlexHunter3115/Skirmish"

[[repo]]
url = "https://github.com/Alextnetto/synthetic-assets-ethlisbon22"

[[repo]]
url = "https://github.com/Aliceonly/Starknet-Dapp"

[[repo]]
url = "https://github.com/alonfalsing/richmetas"

[[repo]]
url = "https://github.com/alphaticks/starknet-utils"

[[repo]]
url = "https://github.com/amanusk/cairo-paradigm-ctf"

[[repo]]
url = "https://github.com/amanusk/cryptex"

[[repo]]
url = "https://github.com/amanusk/hello-protostart"

[[repo]]
url = "https://github.com/amanusk/scarb-contract-template"

[[repo]]
url = "https://github.com/amanusk/starknet-cli-wallet"

[[repo]]
url = "https://github.com/amanusk/starknet-devnet"

[[repo]]
url = "https://github.com/amanusk/starknet-foundry-template"

[[repo]]
url = "https://github.com/amanusk/starknet_token_remover"

[[repo]]
url = "https://github.com/AmazingAng/Dapp-Learning"

[[repo]]
url = "https://github.com/ametel01/ERC4610-Cairo"

[[repo]]
url = "https://github.com/ametel01/No-Game"

[[repo]]
url = "https://github.com/ametel01/nogame-app"

[[repo]]
url = "https://github.com/ametel01/NoGame-cairo-1"
missing = true

[[repo]]
url = "https://github.com/ametel01/nogame-indexer"
missing = true

[[repo]]
url = "https://github.com/ametel01/nogame-landing"

[[repo]]
url = "https://github.com/ametel01/nogame-starknet"
missing = true

[[repo]]
url = "https://github.com/ametel01/Ogame-Cairo"

[[repo]]
url = "https://github.com/ametel01/starknet-proof-of-attendance"

[[repo]]
url = "https://github.com/ametel01/starknet_dapp"

[[repo]]
url = "https://github.com/ametel01/tatsumaki"

[[repo]]
url = "https://github.com/AmitShah/cairo-lang-flood-fill"

[[repo]]
url = "https://github.com/AmitShah/CryptoLrd-Client"

[[repo]]
url = "https://github.com/AmitShah/snarkmerkle"

[[repo]]
url = "https://github.com/amosStarkware/starknet.py"

[[repo]]
url = "https://github.com/anandasaia/autoswapp"

[[repo]]
url = "https://github.com/Andr-And/StarkNet"

[[repo]]
url = "https://github.com/AndreaAlbertoMarchesi/FlappyBird_Starknet"

[[repo]]
url = "https://github.com/AndreaAlbertoMarchesi/Snake_Starknet"

[[repo]]
url = "https://github.com/andrejrakic/starknet-data-feeds"

[[repo]]
url = "https://github.com/andrepn/mammoth_ui"

[[repo]]
url = "https://github.com/andrew-fleming/nile-coverage"

[[repo]]
url = "https://github.com/andrew-fleming/openzeppelin-nile-upgrades"

[[repo]]
url = "https://github.com/andrewmilson/sandstorm"

[[repo]]
url = "https://github.com/andyhj/StarkNetContract"

[[repo]]
url = "https://github.com/andykamin3/dao-starknet-hackathon"
missing = true

[[repo]]
url = "https://github.com/AngelLozan/StarkNet"

[[repo]]
url = "https://github.com/AngelSanchezT/ETHDeveloperProgramV2"

[[repo]]
url = "https://github.com/anhdaits/Stark"

[[repo]]
url = "https://github.com/ankitchiplunkar/cairo-jupyter"

[[repo]]
url = "https://github.com/ankitchiplunkar/starkpunks"

[[repo]]
url = "https://github.com/anondev1993/realms-mercenary"

[[repo]]
url = "https://github.com/anoyos/starknet-cairo"

[[repo]]
url = "https://github.com/antazoey/ape-demo-project"

[[repo]]
url = "https://github.com/anthrum/astra_plani"

[[repo]]
url = "https://github.com/antiyro/pathfinder"

[[repo]]
url = "https://github.com/anzy-sg/Dapp-Learning"

[[repo]]
url = "https://github.com/apachecn-archive/Dapp-Learning"

[[repo]]
url = "https://github.com/ApeWorX/ape"

[[repo]]
url = "https://github.com/ApeWorX/ape-cairo"

[[repo]]
url = "https://github.com/ApeWorX/ape-starknet"

[[repo]]
url = "https://github.com/apibara/apibara"

[[repo]]
url = "https://github.com/apibara/encode-club-workshop-nov22"

[[repo]]
url = "https://github.com/apibara/python-indexer-template"

[[repo]]
url = "https://github.com/apibara/starknet-modular-contracts-standard"

[[repo]]
url = "https://github.com/apibara/starknet-react"

[[repo]]
url = "https://github.com/apibara/swap-graphql-example"

[[repo]]
url = "https://github.com/araghava/cairo-black-scholes"

[[repo]]
url = "https://github.com/Aram-Ara/StarkNet"

[[repo]]
url = "https://github.com/architectTINS/Masters-of-the-Realms"

[[repo]]
url = "https://github.com/Arcticae/starknet-devnet"

[[repo]]
url = "https://github.com/ArkProjectNFTs/ark-lane"

[[repo]]
url = "https://github.com/ArkProjectNFTs/ark-market"

[[repo]]
url = "https://github.com/ArkProjectNFTs/ark-project"

[[repo]]
url = "https://github.com/ArkProjectNFTs/katana-ci"

[[repo]]
url = "https://github.com/arochedy/starklings"

[[repo]]
url = "https://github.com/ArpitIngle/Library-of-Ethereum"

[[repo]]
url = "https://github.com/ArshanKhanifar/cairo-by-example"

[[repo]]
url = "https://github.com/ArshanKhanifar/hello_cairo"

[[repo]]
url = "https://github.com/ArturVargas/cairo_dca_bot"

[[repo]]
url = "https://github.com/ArturVargas/juno-dappnode"

[[repo]]
url = "https://github.com/ArturVargas/stark-vault"

[[repo]]
url = "https://github.com/ArturVargas/vault-back"

[[repo]]
url = "https://github.com/ArturVargas/vault-indexer"

[[repo]]
url = "https://github.com/Arvoitus-StarkNet/arvoitus-starknet-contracts"

[[repo]]
url = "https://github.com/ASaidOguz/Starknet-Cairo"

[[repo]]
url = "https://github.com/asgarovf/ethprague-frontend"

[[repo]]
url = "https://github.com/Ash20pk/erc20-starknet-cairo-boilerplate"

[[repo]]
url = "https://github.com/aspectco/cairo-lib"

[[repo]]
url = "https://github.com/aspectco/oasis-multi-tx"

[[repo]]
url = "https://github.com/aspectco/starknet-contracts"

[[repo]]
url = "https://github.com/asset3/Dapp-Learning"

[[repo]]
url = "https://github.com/Astraly-Labs/astraly-contracts"

[[repo]]
url = "https://github.com/Astraly-Labs/astraly-protocol"

[[repo]]
url = "https://github.com/Astraly-Labs/Empiric"

[[repo]]
url = "https://github.com/Astraly-Labs/Pragma"

[[repo]]
url = "https://github.com/Astraly-Labs/pragma-oracle"

[[repo]]
url = "https://github.com/Astraly-Labs/pragma-sdk"

[[repo]]
url = "https://github.com/Astraly-Labs/starknet-libs"

[[repo]]
url = "https://github.com/Astraly-Labs/Starknet-VRF"

[[repo]]
url = "https://github.com/Astraly-Labs/StarknetOpenOracle"

[[repo]]
url = "https://github.com/asyaasha/near-starknet-ide"

[[repo]]
url = "https://github.com/asyaasha/near-starknet-vm"

[[repo]]
url = "https://github.com/Atlendis/schre"

[[repo]]
url = "https://github.com/atorasi/starknet_domain"

[[repo]]
url = "https://github.com/attendify-poap/prezent_starknet_contract"

[[repo]]
url = "https://github.com/auditless/cairo-erc4626"

[[repo]]
url = "https://github.com/auditless/cairo-template"

[[repo]]
url = "https://github.com/auditless/suna"

[[repo]]
url = "https://github.com/austin-fleming/refound-demo"
missing = true

[[repo]]
url = "https://github.com/austin-fleming/refound-near-comp"

[[repo]]
url = "https://github.com/avishkarabhishek786/starknet_owner_manager"

[[repo]]
url = "https://github.com/avnu-labs/avnu-contracts"

[[repo]]
url = "https://github.com/avnu-labs/avnu-contracts-v2"

[[repo]]
url = "https://github.com/avnu-labs/avnu-dapp-workshop"

[[repo]]
url = "https://github.com/avnu-labs/avnu-sdk"

[[repo]]
url = "https://github.com/awesomezkp/AwesomeZKP"

[[repo]]
url = "https://github.com/awoyai/zkstark_air_test"

[[repo]]
url = "https://github.com/aymericdelab/cairo-matchbox-hackathon"

[[repo]]
url = "https://github.com/aymericdelab/matchbox-hackathon-frontend"

[[repo]]
url = "https://github.com/aymericdelab/starknet_hardhat_utils"

[[repo]]
url = "https://github.com/ayushm2003/basic-superfluid"

[[repo]]
url = "https://github.com/ayushm2003/starknet-devnet"

[[repo]]
url = "https://github.com/AzmuthSzym/learn_cairo"

[[repo]]
url = "https://github.com/azurwastaken/Cairo-Jouney"

[[repo]]
url = "https://github.com/B0R9F3D9/Starknet"

[[repo]]
url = "https://github.com/bacharif/kakashi"

[[repo]]
url = "https://github.com/bahurum/aave-starknet-bridge"

[[repo]]
url = "https://github.com/bajpai244/kakachain"

[[repo]]
url = "https://github.com/BakaOtaku/starklayer"

[[repo]]
url = "https://github.com/Bal7hazar/starklings"

[[repo]]
url = "https://github.com/banch12/Starknet-Cairo"

[[repo]]
url = "https://github.com/barbayrak/StarkYield"

[[repo]]
url = "https://github.com/bardon123/starknettransac"
missing = true

[[repo]]
url = "https://github.com/barrasso/cairo-playground"

[[repo]]
url = "https://github.com/barretodavid/starknet-erc721-workshop"

[[repo]]
url = "https://github.com/bartekryba/starknet-auction-house"

[[repo]]
url = "https://github.com/bartekryba/starknet-connect-5"

[[repo]]
url = "https://github.com/bartekryba/starknet-devnet"

[[repo]]
url = "https://github.com/baruka99/starknet"

[[repo]]
url = "https://github.com/bastien707/starknet_bootcamp_1"

[[repo]]
url = "https://github.com/batudal/deadly-games-app"

[[repo]]
url = "https://github.com/batudal/deadly-games-starknet"

[[repo]]
url = "https://github.com/bayesdj/Learning-Cairo"

[[repo]]
url = "https://github.com/bbayazit16/project-supplement"

[[repo]]
url = "https://github.com/beeinger/eth-warsaw"

[[repo]]
url = "https://github.com/bellem3re/vlq-felt-lib"

[[repo]]
url = "https://github.com/bellissimogiorno/cairo-integer-types"

[[repo]]
url = "https://github.com/bellissimogiorno/cairotest"

[[repo]]
url = "https://github.com/ben-natan/cairosha256"

[[repo]]
url = "https://github.com/BenBro4Web3/Benji"

[[repo]]
url = "https://github.com/BEON-Tech/poi-starknet"

[[repo]]
url = "https://github.com/Bernardstanislas/protostar"

[[repo]]
url = "https://github.com/Bernardstanislas/starklings"

[[repo]]
url = "https://github.com/BerzanXYZ/starknet_counter_contract"

[[repo]]
url = "https://github.com/BerzanXYZ/starknet_message_contract"

[[repo]]
url = "https://github.com/bestxeosx-gm/protostar"

[[repo]]
url = "https://github.com/bhchiang/cairo-tutorials"

[[repo]]
url = "https://github.com/BibliothecaDAO/Atlas"

[[repo]]
url = "https://github.com/BibliothecaDAO/cairo-erc4626"

[[repo]]
url = "https://github.com/BibliothecaDAO/InstaSwap"

[[repo]]
url = "https://github.com/BibliothecaDAO/loot-survivor"

[[repo]]
url = "https://github.com/BibliothecaDAO/realms-contracts"

[[repo]]
url = "https://github.com/BibliothecaDAO/Starknet-ERC20-bridge"

[[repo]]
url = "https://github.com/BibliothecaForAdventurers/cairo-base64"
missing = true

[[repo]]
url = "https://github.com/bigsky77/ajax"

[[repo]]
url = "https://github.com/bigsky77/death-machine"

[[repo]]
url = "https://github.com/bigsky77/death-machine-contracts"

[[repo]]
url = "https://github.com/bigsky77/hyperion"

[[repo]]
url = "https://github.com/bigsky77/tempest"

[[repo]]
url = "https://github.com/bigsmile0128/gen-starknet-wallet"

[[repo]]
url = "https://github.com/BilkentCrypto/mikro-veri"

[[repo]]
url = "https://github.com/bingcicle/hello-cairo"

[[repo]]
url = "https://github.com/bingcicle/kickstark"

[[repo]]
url = "https://github.com/BisonLabs/BisonCairoVerifier"

[[repo]]
url = "https://github.com/BisonLabs/CarioSwapAMM"

[[repo]]
url = "https://github.com/BitanDor/NIT-ZKP"

[[repo]]
url = "https://github.com/BitBaseBit/starknet-devnet"

[[repo]]
url = "https://github.com/bitcoin-stark/khepri"

[[repo]]
url = "https://github.com/bksvc/pathfinder"

[[repo]]
url = "https://github.com/blablalf/cairo_warmup"

[[repo]]
url = "https://github.com/blablalf/starknet-101"

[[repo]]
url = "https://github.com/blablalf/straknet-1.0-exploration"

[[repo]]
url = "https://github.com/BlakeMScurr/snuggly"

[[repo]]
url = "https://github.com/BlathanAevon/starknet_dmail"

[[repo]]
url = "https://github.com/BlathanAevon/starknet_wallets_generator"

[[repo]]
url = "https://github.com/BlessingEmah/starknet-contracts"

[[repo]]
url = "https://github.com/bliz-io/bidding-system"

[[repo]]
url = "https://github.com/bllu404/genesis"

[[repo]]
url = "https://github.com/block-base/amsterdam-starknet-hackathon"

[[repo]]
url = "https://github.com/Block-Developers/NFT_Craft"

[[repo]]
url = "https://github.com/blockchain-Bitcion/Dapp-Learning"

[[repo]]
url = "https://github.com/BlockchainAsset/cairo-contracts"

[[repo]]
url = "https://github.com/Blockchainpartner/ENCODE-HACKATON-KPMG"

[[repo]]
url = "https://github.com/Blockchainpartner/scaling-hackathon"

[[repo]]
url = "https://github.com/Blockchainpartner/scaling-hackathon-backend"

[[repo]]
url = "https://github.com/Blockchainpartner/scaling-hackathon-contract"

[[repo]]
url = "https://github.com/Blockchainpartner/Starknet-Multisig-Version1"

[[repo]]
url = "https://github.com/Bloinx/bloinx_stark"

[[repo]]
url = "https://github.com/bonedaddy/cairosploit"

[[repo]]
url = "https://github.com/bonedaddy/nile-template"

[[repo]]
url = "https://github.com/bonedaddy/protostar"

[[repo]]
url = "https://github.com/bonedaddy/shartnet"

[[repo]]
url = "https://github.com/bonedaddy/shartnet_startkit"

[[repo]]
url = "https://github.com/BoredLabsHQ/Horus"
missing = true

[[repo]]
url = "https://github.com/Bountive/bountive-contracts"

[[repo]]
url = "https://github.com/BourneNeo/Dapp-Learning"

[[repo]]
url = "https://github.com/brahmapsen/data-vault"

[[repo]]
url = "https://github.com/BraianVaylet/starknet-react-hardhat-example"

[[repo]]
url = "https://github.com/BrianCottrell/prime-choice-select"

[[repo]]
url = "https://github.com/brianleect/paradigm-ctf-2022"

[[repo]]
url = "https://github.com/BrilliantBlocks/brilliantblocks-starknet-diamond"

[[repo]]
url = "https://github.com/BrilliantBlocks/StarkShell"

[[repo]]
url = "https://github.com/BrilliantBlocks/zk-swap"

[[repo]]
url = "https://github.com/briqNFT/briq-api"

[[repo]]
url = "https://github.com/briqNFT/briq-builder"

[[repo]]
url = "https://github.com/briqNFT/briq-protocol"

[[repo]]
url = "https://github.com/briqNFT/k8s-chain-state"

[[repo]]
url = "https://github.com/btcdomain/giza"

[[repo]]
url = "https://github.com/buxiaozhizi/starknet"

[[repo]]
url = "https://github.com/bxdoan/Starknet-Node"

[[repo]]
url = "https://github.com/ByFishh/tictactoe-cairo"

[[repo]]
url = "https://github.com/c0smicChef/useful-links"

[[repo]]
url = "https://github.com/cairo-nix/cairo-nix"

[[repo]]
url = "https://github.com/CairOpen/cairopen-contracts"

[[repo]]
url = "https://github.com/CairOpen/cairopen-python"

[[repo]]
url = "https://github.com/cannsky/Web3-Moba-Game"

[[repo]]
url = "https://github.com/captainahab0x/CredLancer_Starknet"
missing = true

[[repo]]
url = "https://github.com/carbonable-labs/moro"

[[repo]]
url = "https://github.com/carbonable-labs/whitestark"

[[repo]]
url = "https://github.com/carbonable-protocol/carb-starknet-core"

[[repo]]
url = "https://github.com/Carbonable/bridge-juno-to-starknet-backend"

[[repo]]
url = "https://github.com/Carbonable/bridge-juno-to-starknet-frontend"

[[repo]]
url = "https://github.com/Carbonable/carbonable-dapp"

[[repo]]
url = "https://github.com/Carbonable/carbonable-indexer"

[[repo]]
url = "https://github.com/Carbonable/carbonable-starknet"

[[repo]]
url = "https://github.com/Carbonable/metadata"

[[repo]]
url = "https://github.com/Carbonable/metadata-cairo0"

[[repo]]
url = "https://github.com/Carbonable/mint-from-ethereum"

[[repo]]
url = "https://github.com/CarlosAlbaro/Dapp-Learning-main"
missing = true

[[repo]]
url = "https://github.com/CarlosBordachar/starknet-erc721"

[[repo]]
url = "https://github.com/CarmineOptions/carmine-api"

[[repo]]
url = "https://github.com/CarmineOptions/carmine-protocol"

[[repo]]
url = "https://github.com/CarmineOptions/derisk-research"

[[repo]]
url = "https://github.com/CarmineOptions/governance"

[[repo]]
url = "https://github.com/CarmineOptions/keeper-bot"

[[repo]]
url = "https://github.com/cartridge-gg/contracts"

[[repo]]
url = "https://github.com/cartridge-gg/starknet-indexer"

[[repo]]
url = "https://github.com/caseywescott/MusicTools-StarkNet"

[[repo]]
url = "https://github.com/casweeney/Cairo-Contracts---Starknet-Programs"

[[repo]]
url = "https://github.com/casweeney/Cairo-Started"

[[repo]]
url = "https://github.com/cchalop1/starknet-vote"

[[repo]]
url = "https://github.com/cchalop1/starkthon-mutlisig-wallet"

[[repo]]
url = "https://github.com/ccolorado/starknet-pioneros-2023"

[[repo]]
url = "https://github.com/cdbtc/StkContracts"

[[repo]]
url = "https://github.com/CECILIA-MULANDI/starknet-assignments"

[[repo]]
url = "https://github.com/CeliktepeMurat/Cairo_workshop"

[[repo]]
url = "https://github.com/Certora/aave-starknet-bridge"

[[repo]]
url = "https://github.com/Ch1n3du/conway"

[[repo]]
url = "https://github.com/chain-cpu/starknet-sdk"

[[repo]]
url = "https://github.com/chain-cpu/vscode-snippets"

[[repo]]
url = "https://github.com/chaingon/starknet_td"

[[repo]]
url = "https://github.com/chainstack/docs"

[[repo]]
url = "https://github.com/chainstack/starknet-cairo-odyssey"

[[repo]]
url = "https://github.com/chainstacklabs/smart-contract-on-starknet-with-protostar"

[[repo]]
url = "https://github.com/chainstacklabs/starknet-cairo-odyssey"

[[repo]]
url = "https://github.com/chainwayxyz/Paradigm-CTF-2022"

[[repo]]
url = "https://github.com/chatstarknet/ChatStarknet-Web"

[[repo]]
url = "https://github.com/checkpoint-labs/checkpoint"

[[repo]]
url = "https://github.com/checkpoint-labs/checkpoint-template"

[[repo]]
url = "https://github.com/checkpoint-labs/token-api-checkpoint"

[[repo]]
url = "https://github.com/ChecksFinance/soul-moment"

[[repo]]
url = "https://github.com/CheDAOLabs/cc-dojo-map"

[[repo]]
url = "https://github.com/CheDAOLabs/che-verse"

[[repo]]
url = "https://github.com/CheDAOLabs/CheCell"

[[repo]]
url = "https://github.com/CheDAOLabs/cryptsandcaverns"

[[repo]]
url = "https://github.com/CheDAOLabs/cryptsandcaverns-game-demo"

[[repo]]
url = "https://github.com/CheDAOLabs/talas"

[[repo]]
url = "https://github.com/CheDAOLabs/torch"

[[repo]]
url = "https://github.com/chee-chyuan/buidl_guild_cairo"

[[repo]]
url = "https://github.com/chee-chyuan/starknet-bitcoin-tx-relayer"

[[repo]]
url = "https://github.com/chee-chyuan/starknet_malaysia_workshop"

[[repo]]
url = "https://github.com/ChiHaoLu/cairo-practice"

[[repo]]
url = "https://github.com/chingunee/The-Cairo-Programming-Language"

[[repo]]
url = "https://github.com/chirag-bgh/starkpayv1"

[[repo]]
url = "https://github.com/chococrypto/17daysOfCairo"

[[repo]]
url = "https://github.com/ChoyV/DMAIL-starknet"

[[repo]]
url = "https://github.com/ChriLnth/terabethia"

[[repo]]
url = "https://github.com/chrisalexadams/basecamp7-starklings"

[[repo]]
url = "https://github.com/chriscczhou/paradigm-ctf-2022"

[[repo]]
url = "https://github.com/chyanju/__archived__Medjai"

[[repo]]
url = "https://github.com/chyanju/__archived__pip-cairo-lang"

[[repo]]
url = "https://github.com/cienicera/nft-svg-onchain-poc"

[[repo]]
url = "https://github.com/Circularise/starkdit"

[[repo]]
url = "https://github.com/clacladev/starknet-hardhat-typescript-example"

[[repo]]
url = "https://github.com/clement-ux/Poker-Stark"

[[repo]]
url = "https://github.com/ClementCauffet/deploy-cairo1"

[[repo]]
url = "https://github.com/ClementCauffet/starklings"

[[repo]]
url = "https://github.com/ClementCauffet/starknet-erc20"

[[repo]]
url = "https://github.com/clementh59/gateskeepr-contracts"

[[repo]]
url = "https://github.com/clementh59/starknet-template"

[[repo]]
url = "https://github.com/ClementWalter/degensplit"

[[repo]]
url = "https://github.com/ClementWalter/gcalls"

[[repo]]
url = "https://github.com/ClementWalter/hello-starknet"

[[repo]]
url = "https://github.com/ClementWalter/kakarot"

[[repo]]
url = "https://github.com/ClementWalter/starknet-ctf"

[[repo]]
url = "https://github.com/ClementWalter/starknet-nodes"

[[repo]]
url = "https://github.com/ClementWalter/tolomei"

[[repo]]
url = "https://github.com/cmars/salaam-cairo"

[[repo]]
url = "https://github.com/cmdsilva25/SOLIDITY-CAIRO-INTEGRATION"

[[repo]]
url = "https://github.com/cmgoes/zigzag-starknet-contract"

[[repo]]
url = "https://github.com/codeesura/Ethereum-Bridge-Transaction-Tool-zkSync-Starknet"
missing = true

[[repo]]
url = "https://github.com/codeesura/mintsquare-floor-bot"

[[repo]]
url = "https://github.com/codeesura/StarkRocks-mint"
missing = true

[[repo]]
url = "https://github.com/CodeforDAO/cairo-array-utils"

[[repo]]
url = "https://github.com/CodeforDAO/cairo-contracts"

[[repo]]
url = "https://github.com/codekaya/dojo_arena"

[[repo]]
url = "https://github.com/codemedian/starknet-cairo-util"

[[repo]]
url = "https://github.com/codeWhizperer/cairo-learning"

[[repo]]
url = "https://github.com/codeWhizperer/min-cairo"

[[repo]]
url = "https://github.com/Codiumdium/LearnCairo"
missing = true

[[repo]]
url = "https://github.com/Codiumdium/Pixelium"
missing = true

[[repo]]
url = "https://github.com/Codiumdium/SnakeTogether"
missing = true

[[repo]]
url = "https://github.com/ColinWttt/pragma-hack-cairo"
missing = true

[[repo]]
url = "https://github.com/ColinWttt/zap-mint-starknet.id-frontend"
missing = true

[[repo]]
url = "https://github.com/ConsenSys/starknet-snap"

[[repo]]
url = "https://github.com/CountryCousin/Starknet-js-frontend-interation"

[[repo]]
url = "https://github.com/cptartur/starknet-devnet"

[[repo]]
url = "https://github.com/cptartur/starknet.py"

[[repo]]
url = "https://github.com/credence0x/cairo-damn-vulnerable-defi"

[[repo]]
url = "https://github.com/CredLancer/ABCDE_ZKHack"

[[repo]]
url = "https://github.com/cruzfernan/stark-swap"

[[repo]]
url = "https://github.com/cruzfernan/starknet"

[[repo]]
url = "https://github.com/cruzfernan/swap-contract"
missing = true

[[repo]]
url = "https://github.com/crypblizz8/starknet-learning"

[[repo]]
url = "https://github.com/Crypto-happy/ZigZagExchange"
missing = true

[[repo]]
url = "https://github.com/cryptobenkei/starknet-tutorial"

[[repo]]
url = "https://github.com/cryptobuks/astraly-contracts"

[[repo]]
url = "https://github.com/cryptocaju/starknet"

[[repo]]
url = "https://github.com/CryptoLabSite/starknet-j"

[[repo]]
url = "https://github.com/cryptoleek-eth/hello-starknet-with-protostar"

[[repo]]
url = "https://github.com/cryptoleek-eth/l1-l2-messaging-example"

[[repo]]
url = "https://github.com/cryptoleek-team/starklings"

[[repo]]
url = "https://github.com/cryptoleek-team/starknet-worldmap-billboard"

[[repo]]
url = "https://github.com/cryptonerdcn/wasm-cairo"

[[repo]]
url = "https://github.com/CryptoTransformator/starknet_seed_to_private_key"

[[repo]]
url = "https://github.com/CryptoWanny/StarkNet-smart-contract"

[[repo]]
url = "https://github.com/crytic/amarna"

[[repo]]
url = "https://github.com/crytic/caracal"

[[repo]]
url = "https://github.com/crytic/tayt"

[[repo]]
url = "https://github.com/crytic/vscode-starknet-explorer"

[[repo]]
url = "https://github.com/csalvador58/encode-zk-bootcamp"

[[repo]]
url = "https://github.com/cssavi/Starktree_Cairo"

[[repo]]
url = "https://github.com/cszz12/learn-cairo"
missing = true

[[repo]]
url = "https://github.com/ctrlc03/miami-hackathon-starknet-p2e"

[[repo]]
url = "https://github.com/CuchulainX/Dapp-Learning"

[[repo]]
url = "https://github.com/CuongDuong2710/learning_starknet_cairo"

[[repo]]
url = "https://github.com/currenthandle/ng-questplay"

[[repo]]
url = "https://github.com/CursedAscent/dapp"

[[repo]]
url = "https://github.com/CursedAscent/starknet-contracts"

[[repo]]
url = "https://github.com/cwkang1998/starkstream-cairo"

[[repo]]
url = "https://github.com/cyanustech/proxyfi-l2-tests"

[[repo]]
url = "https://github.com/CygnusDAO/starknet-core"

[[repo]]
url = "https://github.com/CygnusDAO/starknet-periphery"

[[repo]]
url = "https://github.com/CygnusDAO/starknet-price-oracle"

[[repo]]
url = "https://github.com/czar0/my-starknft-world"

[[repo]]
url = "https://github.com/czbag/starknet"

[[repo]]
url = "https://github.com/d-s-i/cairo_tutorials_done"

[[repo]]
url = "https://github.com/d-s-i/hello_starknet_done"

[[repo]]
url = "https://github.com/d-s-i/nft-amm-starknet"

[[repo]]
url = "https://github.com/d-s-i/starknet-account-analyzer"

[[repo]]
url = "https://github.com/d-s-i/starknet-unpack-data"

[[repo]]
url = "https://github.com/d0ra-1h3-3xpl0ra/awesome-list-rpc-nodes-providers"

[[repo]]
url = "https://github.com/d4rk4444/starknet-bridge"

[[repo]]
url = "https://github.com/d4rk4444/starknet-wallet"

[[repo]]
url = "https://github.com/dadsec-dev/Cairo-ERC20-Contract"

[[repo]]
url = "https://github.com/daenney/linguist"

[[repo]]
url = "https://github.com/DaigaroCota/learning-starknet"

[[repo]]
url = "https://github.com/dalmasonto/starknet-learning"

[[repo]]
url = "https://github.com/daniel-savu/ng-questplay"

[[repo]]
url = "https://github.com/danielkroeni/cairo-playground"

[[repo]]
url = "https://github.com/danilowhk/cairo-contracts-test"

[[repo]]
url = "https://github.com/danilowhk/kakarot"

[[repo]]
url = "https://github.com/DappCoderr/ZK-BootCamp"

[[repo]]
url = "https://github.com/dappsar/blockchains-based-on-execution-types"

[[repo]]
url = "https://github.com/daramir/snhack-yieldbridge"

[[repo]]
url = "https://github.com/Darlington02/blog-empiric-oracle"

[[repo]]
url = "https://github.com/Darlington02/blog-first-starknet-contract"

[[repo]]
url = "https://github.com/Darlington02/CairoLearnXinYminutes"

[[repo]]
url = "https://github.com/Darlington02/Empiric"

[[repo]]
url = "https://github.com/Darlington02/flashloan"

[[repo]]
url = "https://github.com/Darlington02/L1-L2-Starknet-Messaging"

[[repo]]
url = "https://github.com/Darlington02/min-starknet"

[[repo]]
url = "https://github.com/Darlington02/NFTMarket"

[[repo]]
url = "https://github.com/Darlington02/protostar"

[[repo]]
url = "https://github.com/Darlington02/starklings-article-solutions"

[[repo]]
url = "https://github.com/Darlington02/starklings-solutions"

[[repo]]
url = "https://github.com/Darlington02/starknet-africa-week2"

[[repo]]
url = "https://github.com/Darlington02/starknet-africa-week2-feedback"

[[repo]]
url = "https://github.com/Darlington02/starknet-africa-week3-feedback"

[[repo]]
url = "https://github.com/Darlington02/starknet-edu-ERC20"

[[repo]]
url = "https://github.com/Darlington02/starknet-edu-messaging-bridge"

[[repo]]
url = "https://github.com/Darlington02/starknet-indexer"

[[repo]]
url = "https://github.com/Darlington02/starknet-js-tutorial"

[[repo]]
url = "https://github.com/Darlington02/starknetAccounts"

[[repo]]
url = "https://github.com/Darlington02/StarknetAccounts-Cairo1"

[[repo]]
url = "https://github.com/Darlington02/starknetkit-examples"

[[repo]]
url = "https://github.com/Darlington02/starknetkit-sr-template"

[[repo]]
url = "https://github.com/Darlington02/starknetkit-vanilla-template"

[[repo]]
url = "https://github.com/Darlington02/WTFAcademy"

[[repo]]
url = "https://github.com/Darlington02/zkBootcampJuly"

[[repo]]
url = "https://github.com/datben/concentrated-juice"

[[repo]]
url = "https://github.com/davidmitesh/aave-in-starknet"

[[repo]]
url = "https://github.com/davidmitesh/cairo_starknet_concepts"

[[repo]]
url = "https://github.com/davidmitesh/davidmitesh-starknetEdu-starknetERC721_solution"

[[repo]]
url = "https://github.com/davidmitesh/starknet-cairo-101"

[[repo]]
url = "https://github.com/davidmitesh/warp"

[[repo]]
url = "https://github.com/daywednes/cairo_learning"

[[repo]]
url = "https://github.com/dbejarano820/cairo_projects"

[[repo]]
url = "https://github.com/dbejarano820/madara"

[[repo]]
url = "https://github.com/dbejarano820/starknet-cairo-test"

[[repo]]
url = "https://github.com/dbejarano820/starknet_homepage"

[[repo]]
url = "https://github.com/dcbuild3r/ethereum-l2"

[[repo]]
url = "https://github.com/DDDimatestx/starknetest"

[[repo]]
url = "https://github.com/dead-mans-switch/dead-mans-switch-frontend"

[[repo]]
url = "https://github.com/deadly-games/deadly-games-app"

[[repo]]
url = "https://github.com/deadly-games/deadly-games-starknet"

[[repo]]
url = "https://github.com/deadspyexx/airdrop-hunt-bot"

[[repo]]
url = "https://github.com/DeadStarInc/NoGame-Cairo-contracts"

[[repo]]
url = "https://github.com/DeadStarInc/NoGame-frontend"

[[repo]]
url = "https://github.com/Debu976116/awesome-list-rpc-nodes-providers"

[[repo]]
url = "https://github.com/Decurity/ethdubai-ctf-infrastructure"

[[repo]]
url = "https://github.com/defi-wonderland/egyptian-nxtp"

[[repo]]
url = "https://github.com/DeLightFi/DeFi-Pooling-cairo"

[[repo]]
url = "https://github.com/DeLightFi/Morphine-contracts"

[[repo]]
url = "https://github.com/Denend/starknet10k"

[[repo]]
url = "https://github.com/Dennisic/starknet-test525-1"

[[repo]]
url = "https://github.com/Dennisic/starkwareDemo"

[[repo]]
url = "https://github.com/DeograciousAggrey/Reign"

[[repo]]
url = "https://github.com/deployerking1/test"

[[repo]]
url = "https://github.com/derr-stack/StarkConnect"

[[repo]]
url = "https://github.com/Dervoo/Starknet"

[[repo]]
url = "https://github.com/Det-Tech/Startgate-frontend"

[[repo]]
url = "https://github.com/dev-protocol/free-Web3-resources"

[[repo]]
url = "https://github.com/Dev43/starknet-bootcamp-cairo1"

[[repo]]
url = "https://github.com/develo-pera/cairo-playground"

[[repo]]
url = "https://github.com/devenmatthews/starknet-governance-docs"
missing = true

[[repo]]
url = "https://github.com/devJessy/Dapp-Learning-main"
missing = true

[[repo]]
url = "https://github.com/devnet0x/Blockchain"

[[repo]]
url = "https://github.com/devnet0x/Proto_build"

[[repo]]
url = "https://github.com/devnet0x/Starknet-Security-Challenges-Factory"

[[repo]]
url = "https://github.com/devnet0x/Starknet-Security-Challenges-Repo"

[[repo]]
url = "https://github.com/devnet0x/Starknet_basecamp_cohort2"

[[repo]]
url = "https://github.com/devnet0x/Starknet_build"

[[repo]]
url = "https://github.com/devon-n/CairoDocs"

[[repo]]
url = "https://github.com/devon-n/CairoPlayground"

[[repo]]
url = "https://github.com/dfortem/StarkTx"

[[repo]]
url = "https://github.com/dhruvkelawala/cairo-base64"

[[repo]]
url = "https://github.com/dhruvkelawala/cairo-contracts-matchboxdao"

[[repo]]
url = "https://github.com/dhruvkelawala/starknet-ledger-test"

[[repo]]
url = "https://github.com/dhruvkelawala/starknet-wasm"

[[repo]]
url = "https://github.com/dhruvkelawala/vote-on-starknet"

[[repo]]
url = "https://github.com/dhtong/starknet-erc721"

[[repo]]
url = "https://github.com/dic0de/storage_clashing"

[[repo]]
url = "https://github.com/dimanchezzz/starknet"

[[repo]]
url = "https://github.com/Dip686/pool-together-starknet"

[[repo]]
url = "https://github.com/dipdup-io/starknet-go-api"

[[repo]]
url = "https://github.com/dipdup-io/starknet-id"

[[repo]]
url = "https://github.com/dipdup-io/starknet-indexer"

[[repo]]
url = "https://github.com/distributed-lab/starknet-smart-contract"

[[repo]]
url = "https://github.com/djoio/Cairo-lang-exercsie-solutions"

[[repo]]
url = "https://github.com/Dkh999/StarkNet"

[[repo]]
url = "https://github.com/dkillen/khito"

[[repo]]
url = "https://github.com/dkillen/starknet-contracts"

[[repo]]
url = "https://github.com/dkillen/starknet-resources"

[[repo]]
url = "https://github.com/dmpierre/starkship"
missing = true

[[repo]]
url = "https://github.com/DOFYPXY/cairo-racket"

[[repo]]
url = "https://github.com/dohoiwqel/starknet_dmail"

[[repo]]
url = "https://github.com/dojoengine/.github"

[[repo]]
url = "https://github.com/dojoengine/awesome-dojo"

[[repo]]
url = "https://github.com/dojoengine/blockifier"

[[repo]]
url = "https://github.com/dojoengine/book"

[[repo]]
url = "https://github.com/dojoengine/cairo-rs"

[[repo]]
url = "https://github.com/dojoengine/create-burner"

[[repo]]
url = "https://github.com/dojoengine/dojo"

[[repo]]
url = "https://github.com/dojoengine/dojo-alpha"

[[repo]]
url = "https://github.com/dojoengine/dojo-erc"

[[repo]]
url = "https://github.com/dojoengine/dojo-examples"

[[repo]]
url = "https://github.com/dojoengine/dojo-minimal"

[[repo]]
url = "https://github.com/dojoengine/dojo-pixi-starter"

[[repo]]
url = "https://github.com/dojoengine/dojo-starter"

[[repo]]
url = "https://github.com/dojoengine/dojo-starter-godot"

[[repo]]
url = "https://github.com/dojoengine/dojo-starter-graphql"

[[repo]]
url = "https://github.com/dojoengine/dojo-starter-phaser"

[[repo]]
url = "https://github.com/dojoengine/dojo-starter-react-app"

[[repo]]
url = "https://github.com/dojoengine/dojo-starter-unity"

[[repo]]
url = "https://github.com/dojoengine/dojo-toolchain"

[[repo]]
url = "https://github.com/dojoengine/dojo.c"

[[repo]]
url = "https://github.com/dojoengine/dojo.cpp"

[[repo]]
url = "https://github.com/dojoengine/dojo.js"

[[repo]]
url = "https://github.com/dojoengine/dojo.unity"

[[repo]]
url = "https://github.com/dojoengine/emoji-man"

[[repo]]
url = "https://github.com/dojoengine/emoji-wars"

[[repo]]
url = "https://github.com/dojoengine/katana"

[[repo]]
url = "https://github.com/dojoengine/madara"

[[repo]]
url = "https://github.com/dojoengine/mud"

[[repo]]
url = "https://github.com/dojoengine/origami"

[[repo]]
url = "https://github.com/dojoengine/papyrus"

[[repo]]
url = "https://github.com/dojoengine/ryogoku"

[[repo]]
url = "https://github.com/dojoengine/stark-lander"

[[repo]]
url = "https://github.com/dojoengine/starknet-api"

[[repo]]
url = "https://github.com/dojoengine/website"

[[repo]]
url = "https://github.com/dolven-labs-catalyst/Dolven-DAO"

[[repo]]
url = "https://github.com/dolven-labs-catalyst/Dolven-Lottery"

[[repo]]
url = "https://github.com/dolven-labs-catalyst/starknet-social"

[[repo]]
url = "https://github.com/dolvin17/starklings_sol"

[[repo]]
url = "https://github.com/donatopellegrino/panda"

[[repo]]
url = "https://github.com/donex-finance/donex-contract"

[[repo]]
url = "https://github.com/dontpanicdao/caigo"

[[repo]]
url = "https://github.com/dontpanicdao/contracts"

[[repo]]
url = "https://github.com/dontpanicdao/dontpanicdao.github.io"

[[repo]]
url = "https://github.com/dontpanicdao/starknet-burner"

[[repo]]
url = "https://github.com/dontpanicdao/starknet-da"

[[repo]]
url = "https://github.com/dopedao/dope-monorepo"

[[repo]]
url = "https://github.com/dopedao/RYO"

[[repo]]
url = "https://github.com/dOrgTech/starkware-demo"

[[repo]]
url = "https://github.com/doylio/zk-bootcamp"

[[repo]]
url = "https://github.com/dpinones/battle-ship"

[[repo]]
url = "https://github.com/dpinones/hello-world-protostar"

[[repo]]
url = "https://github.com/dpinones/hello_world_starknet_forge"

[[repo]]
url = "https://github.com/dpinones/starklings"

[[repo]]
url = "https://github.com/dpinones/starknet-debug-protostar"

[[repo]]
url = "https://github.com/dpinones/starknet-erc721-protostar"

[[repo]]
url = "https://github.com/dpinones/starknet-forms"

[[repo]]
url = "https://github.com/dpinones/template-protostar-ci"

[[repo]]
url = "https://github.com/dragan2234/starknet-erc20"

[[repo]]
url = "https://github.com/dragan2234/starknet-learning"

[[repo]]
url = "https://github.com/dragan2234/starknet-voting"

[[repo]]
url = "https://github.com/drcapybara/Cairo-Lang-init"
missing = true

[[repo]]
url = "https://github.com/drknzz/starknet-devnet"
missing = true

[[repo]]
url = "https://github.com/drspacemn/wtf"

[[repo]]
url = "https://github.com/dsukruth/Layer1-to-Layer2-messaging-using-starknet"

[[repo]]
url = "https://github.com/dtdang/starknet-demo"

[[repo]]
url = "https://github.com/dubzn/data-structures-cairo"

[[repo]]
url = "https://github.com/dubzn/starknet-forge-test"

[[repo]]
url = "https://github.com/dubzn/starknet_contract_example"

[[repo]]
url = "https://github.com/dudesahn/starknet-hardhat-example"

[[repo]]
url = "https://github.com/e-kolpakov/cairo-balance"

[[repo]]
url = "https://github.com/Early-Starkers/earlystarkers-contracts"

[[repo]]
url = "https://github.com/EazyReal/starknet-contracts"

[[repo]]
url = "https://github.com/Eckmoule/SolidityCourse"

[[repo]]
url = "https://github.com/edbertkwesiek/cairo"

[[repo]]
url = "https://github.com/EdgarBarrantes/protostar"

[[repo]]
url = "https://github.com/EdgarBarrantes/starkfees"

[[repo]]
url = "https://github.com/EdoardoV97/ZK"

[[repo]]
url = "https://github.com/Eikix/kakarot"

[[repo]]
url = "https://github.com/EkuboProtocol/governance"

[[repo]]
url = "https://github.com/EkuboProtocol/indexer"

[[repo]]
url = "https://github.com/elielnfinic/learning-cairo"

[[repo]]
url = "https://github.com/elielnfinic/starknet-identity"

[[repo]]
url = "https://github.com/elielnfinic/starknet-week-ends"

[[repo]]
url = "https://github.com/elielnfinic/starknet-ztransform"

[[repo]]
url = "https://github.com/elielnfinic/starkoverflow_bot"

[[repo]]
url = "https://github.com/elielnfinic/storage-starknet"

[[repo]]
url = "https://github.com/elileinkram/carpei"

[[repo]]
url = "https://github.com/elite-128/starknet"
missing = true

[[repo]]
url = "https://github.com/Elpacos/aave-starknet-bridge"

[[repo]]
url = "https://github.com/emrecolako/starklings"

[[repo]]
url = "https://github.com/enitrat/aave-starknet-core"

[[repo]]
url = "https://github.com/enitrat/cairo-dependencies-graph"

[[repo]]
url = "https://github.com/enitrat/cairo-doc"

[[repo]]
url = "https://github.com/enitrat/cairo-graphs"

[[repo]]
url = "https://github.com/enitrat/cairo-toolkit"

[[repo]]
url = "https://github.com/enitrat/starknet-cairo-repo"

[[repo]]
url = "https://github.com/enitrat/starknetcc-workshop"

[[repo]]
url = "https://github.com/eqlabs/pathfinder"

[[repo]]
url = "https://github.com/eqlabs/starknet-multisig"

[[repo]]
url = "https://github.com/eqlabs/starknet-multisig-ui"

[[repo]]
url = "https://github.com/eqlabs/starknet-pmt"
missing = true

[[repo]]
url = "https://github.com/erayack/encode-hackathon"

[[repo]]
url = "https://github.com/ericglau/cairo-ls"

[[repo]]
url = "https://github.com/ericglau/cairo-sample"

[[repo]]
url = "https://github.com/ericglau/openzeppelin-nile-upgrades"

[[repo]]
url = "https://github.com/ericnordelo/cairo-codecov"

[[repo]]
url = "https://github.com/ericnordelo/nile-coverage"

[[repo]]
url = "https://github.com/ericnordelo/test"

[[repo]]
url = "https://github.com/eriklarson33/IntroToCairo"

[[repo]]
url = "https://github.com/ermolaeviii/starkin"

[[repo]]
url = "https://github.com/esdras-santos/Canary-Starknet"

[[repo]]
url = "https://github.com/esdras-santos/diamond-proxy-starknet"

[[repo]]
url = "https://github.com/esdras-santos/Nethermind-intrade"

[[repo]]
url = "https://github.com/ethereum-git-sync/github-issues-archive"

[[repo]]
url = "https://github.com/eugenestarchenko/awesome-list-rpc-nodes-providers"

[[repo]]
url = "https://github.com/eugenioclrc/getsponsoreth"

[[repo]]
url = "https://github.com/evolF35/Starknet_NILE"

[[repo]]
url = "https://github.com/EvolveArt/2fa-api"

[[repo]]
url = "https://github.com/EvolveArt/rpow"

[[repo]]
url = "https://github.com/EvolveArt/starkathon-zkpad"

[[repo]]
url = "https://github.com/Excloudx6/linguist"

[[repo]]
url = "https://github.com/ExoMonk/cairo-L1L2-swapper"

[[repo]]
url = "https://github.com/ExoMonk/cairo-learn"

[[repo]]
url = "https://github.com/ExoMonk/cairo-nft"

[[repo]]
url = "https://github.com/ExoMonk/cairo-timestamp-scheduler"

[[repo]]
url = "https://github.com/ExoMonk/starknet-data-bridge"

[[repo]]
url = "https://github.com/exp-table/madara"

[[repo]]
url = "https://github.com/exp-table/starknet-messaging-vyper"

[[repo]]
url = "https://github.com/exp-table/starknet-playground"

[[repo]]
url = "https://github.com/exp-table/TINIH"

[[repo]]
url = "https://github.com/exp-table/ying-yang"

[[repo]]
url = "https://github.com/extrimian/starknet-balance"

[[repo]]
url = "https://github.com/extrimian/starknet-contracts"

[[repo]]
url = "https://github.com/ExtropyIO/cairo-1-template"
missing = true

[[repo]]
url = "https://github.com/ExtropyIO/cairoWorkshop"
missing = true

[[repo]]
url = "https://github.com/ExtropyIO/ETHZurich"

[[repo]]
url = "https://github.com/ExtropyIO/ZeroKnowledgeBootcamp"

[[repo]]
url = "https://github.com/ExtropyIO/zkpBootcampJuly"
missing = true

[[repo]]
url = "https://github.com/ExyUzi/STARKNET-CAIRO-ERC721"

[[repo]]
url = "https://github.com/ExyUzi/STARKNET-MINT-DAPP"

[[repo]]
url = "https://github.com/ExyUzi/STARKNET-PHASER-GAME"

[[repo]]
url = "https://github.com/ExyUzi/YT-DEPLOY-STARKNET-CAIRO"

[[repo]]
url = "https://github.com/fabianschu/toni_starknet"

[[repo]]
url = "https://github.com/FabienCoutant/Cairo-Workshops-ERC20"

[[repo]]
url = "https://github.com/FabienCoutant/Elo.cairo"

[[repo]]
url = "https://github.com/FabienCoutant/starknet-cairo101"

[[repo]]
url = "https://github.com/fabius8/starknet_mission_check"

[[repo]]
url = "https://github.com/Fair-Raffle/fair-raffle-contracts"

[[repo]]
url = "https://github.com/Falco90/go"

[[repo]]
url = "https://github.com/fareeha25/starkNet-cairo-erc"

[[repo]]
url = "https://github.com/FawadHa1der/CairoBlackScholesUI"

[[repo]]
url = "https://github.com/FawadHa1der/cairopal"

[[repo]]
url = "https://github.com/FawadHa1der/nftoptions"

[[repo]]
url = "https://github.com/FawadHa1der/optionsui"

[[repo]]
url = "https://github.com/faytey/starknet-gasprice-gas-limit-endpoint"

[[repo]]
url = "https://github.com/fcagalj/argent-dashboard"

[[repo]]
url = "https://github.com/Felabs1/StarkDice"

[[repo]]
url = "https://github.com/Felabs1/Starknet-cohort-assignments"

[[repo]]
url = "https://github.com/Felabs1/starknet-crud-app"

[[repo]]
url = "https://github.com/FelixGibson/Dapp-Learning"

[[repo]]
url = "https://github.com/FelixGibson/starknet-accounts-cairo1"

[[repo]]
url = "https://github.com/feltroidprime/CTF-starknet-cc"

[[repo]]
url = "https://github.com/feltroidprime/empiric-twap"

[[repo]]
url = "https://github.com/feltroidprime/encodePacked-cairo"

[[repo]]
url = "https://github.com/feyzikesim/starknet-full-node"

[[repo]]
url = "https://github.com/Fibrous-Finance/pickaxe"

[[repo]]
url = "https://github.com/Fibrous-Finance/router-sdk"

[[repo]]
url = "https://github.com/Fibrous-Finance/fibrous-aggregator-contracts"

[[repo]]
url = "https://github.com/Fibrous-Finance/shovel"

[[repo]]
url = "https://github.com/Fibrous-Finance/Fibrous-Arena-Contracts"

[[repo]]
url = "https://github.com/FilipLaurentiu/cairo-graph-library"

[[repo]]
url = "https://github.com/FilipLaurentiu/starknet-event-indexer"

[[repo]]
url = "https://github.com/finiam/chicken-bonds-frontend"

[[repo]]
url = "https://github.com/finiam/matusalem"

[[repo]]
url = "https://github.com/finiam/svarknet"

[[repo]]
url = "https://github.com/flamuri-dev/zk-bootcamp"
missing = true

[[repo]]
url = "https://github.com/flavien-ro/starknet-quiz"

[[repo]]
url = "https://github.com/flexter1/starknet-grill"
missing = true

[[repo]]
url = "https://github.com/FlorianRichardSMT/caigo-bug"

[[repo]]
url = "https://github.com/Flydexo/kakarot-eth-aa"

[[repo]]
url = "https://github.com/focustree/contracts"

[[repo]]
url = "https://github.com/focustree/contracts-legacy"

[[repo]]
url = "https://github.com/focustree/starkbot"

[[repo]]
url = "https://github.com/focustree/starknet.dart"

[[repo]]
url = "https://github.com/foreverglorydev/starkgate_Frontend"

[[repo]]
url = "https://github.com/foundry-rs/starknet-foundry"

[[repo]]
url = "https://github.com/foundry-rs/starknet_forge_template"

[[repo]]
url = "https://github.com/fracek/cairo-dap"

[[repo]]
url = "https://github.com/fracek/cairo-playground"

[[repo]]
url = "https://github.com/fracek/starknet-pythonic-template"

[[repo]]
url = "https://github.com/fracek/starknet-react-workshop"

[[repo]]
url = "https://github.com/fraggdiller/generate-starknet-wallets"

[[repo]]
url = "https://github.com/franalgaba/cross-chain-nft-marketplace"

[[repo]]
url = "https://github.com/franalgaba/felucca-package-example"

[[repo]]
url = "https://github.com/franalgaba/felucca-package-template"

[[repo]]
url = "https://github.com/franalgaba/linear-regression-giza-example"

[[repo]]
url = "https://github.com/franalgaba/neural-network-cairo"

[[repo]]
url = "https://github.com/franalgaba/onnx-cairo"

[[repo]]
url = "https://github.com/franalgaba/pre-commit-cairo"

[[repo]]
url = "https://github.com/frankmurrey/starknet_drop_helper"

[[repo]]
url = "https://github.com/frankomosh/starknet-cohort"

[[repo]]
url = "https://github.com/FrensLands/FrensLands"

[[repo]]
url = "https://github.com/ftupas/starknet.py"

[[repo]]
url = "https://github.com/FuzzingLabs/cairo-fuzzer"

[[repo]]
url = "https://github.com/FuzzingLabs/thoth"

[[repo]]
url = "https://github.com/gabsn/starknet.dart"

[[repo]]
url = "https://github.com/gaetbout/stark-utils"

[[repo]]
url = "https://github.com/gaetbout/starknet-array-manipulation"

[[repo]]
url = "https://github.com/gaetbout/starknet-commit-reveal"

[[repo]]
url = "https://github.com/gaetbout/starknet-erc20-lazy-initialization"

[[repo]]
url = "https://github.com/gaetbout/starknet-felt-packing"

[[repo]]
url = "https://github.com/gaetbout/starknet-s-place"

[[repo]]
url = "https://github.com/gaetbout/starknet-stack"

[[repo]]
url = "https://github.com/gaetbout/StarkWhaleAlert"

[[repo]]
url = "https://github.com/gakonst/awesome-starknet"

[[repo]]
url = "https://github.com/gakonst/starknet-devnet"

[[repo]]
url = "https://github.com/gallop-data/starknet.py"
missing = true

[[repo]]
url = "https://github.com/Gamlet-Gam/StarkNet"

[[repo]]
url = "https://github.com/garysdevil/mysolidity"

[[repo]]
url = "https://github.com/Gaseless-liar/gaslessliar"

[[repo]]
url = "https://github.com/gateway-fm/awesome-list-rpc-nodes-providers"

[[repo]]
url = "https://github.com/GCdePaula/Neovim-config"

[[repo]]
url = "https://github.com/genius2091/starknet"

[[repo]]
url = "https://github.com/geometryresearch/starknet-signatures"

[[repo]]
url = "https://github.com/george-shammar/insignia-starknet-app"

[[repo]]
url = "https://github.com/GeraldHost/StarknetGerald"

[[repo]]
url = "https://github.com/GerGodfrey/C_Cairo_Web3"

[[repo]]
url = "https://github.com/gershon/starknet-react-cartridge-demo"

[[repo]]
url = "https://github.com/gevsimonyan/Starknet-Staking"

[[repo]]
url = "https://github.com/geyu210/starknet_Basecamp_Homework"

[[repo]]
url = "https://github.com/gg-108/first"
missing = true

[[repo]]
url = "https://github.com/gianalarcon/dojo-chess"

[[repo]]
url = "https://github.com/gianalarcon/ownable-components"

[[repo]]
url = "https://github.com/gianalarcon/Ownable-contract-snFoundry"

[[repo]]
url = "https://github.com/gianalarcon/Ownable-Starknet"

[[repo]]
url = "https://github.com/gianalarcon/SimpleStorage_Cairo1"

[[repo]]
url = "https://github.com/gianalarcon/vote-contract"

[[repo]]
url = "https://github.com/GigaHierz/sha-donnas-list"

[[repo]]
url = "https://github.com/gizatechxyz/cairo-containers"

[[repo]]
url = "https://github.com/gizatechxyz/giza-cli"

[[repo]]
url = "https://github.com/gizatechxyz/orion"

[[repo]]
url = "https://github.com/gizatechxyz/orion-benchmark"

[[repo]]
url = "https://github.com/gizatechxyz/Orion-Hub"

[[repo]]
url = "https://github.com/gizatechxyz/orion-proving-example"

[[repo]]
url = "https://github.com/gizatechxyz/orion_runner"

[[repo]]
url = "https://github.com/gizatechxyz/orion_tutorials"

[[repo]]
url = "https://github.com/gizatechxyz/osiris"

[[repo]]
url = "https://github.com/gizatechxyz/Tic-Tac-Stark"

[[repo]]
url = "https://github.com/gizemmkara/cairo_lang-exercises"

[[repo]]
url = "https://github.com/glihm/kipt"

[[repo]]
url = "https://github.com/glihm/madara"

[[repo]]
url = "https://github.com/glihm/potara-fs"

[[repo]]
url = "https://github.com/glihm/protostar-test"

[[repo]]
url = "https://github.com/glihm/starknet-abigen-rs"

[[repo]]
url = "https://github.com/glihm/starknet-messaging-dev"

[[repo]]
url = "https://github.com/Gloria6020/Starknet-cohort-assignments"

[[repo]]
url = "https://github.com/gmh5225/blockchain-ZK-EVM-kakarot"

[[repo]]
url = "https://github.com/Godspower-Eze/Full-stack-Dapp-on-StarkNet-Tutorial"

[[repo]]
url = "https://github.com/Godspower-Eze/SR-in-CAIRO"

[[repo]]
url = "https://github.com/Godspower-Eze/starklings-cairo1-solutions"

[[repo]]
url = "https://github.com/Godspower-Eze/StarkNet-Online-Class-Week-4"

[[repo]]
url = "https://github.com/Godspower-Eze/starknet-superfluidv2-demo-backend"

[[repo]]
url = "https://github.com/Godspower-Eze/starknet-superfluidv2-demo-ui"

[[repo]]
url = "https://github.com/goge-goge/stark-nftflow"

[[repo]]
url = "https://github.com/goksualc/Cairo_Giris"

[[repo]]
url = "https://github.com/goswamig/blockchain-development-guide"

[[repo]]
url = "https://github.com/grallc/starklings"

[[repo]]
url = "https://github.com/greenlucid/chess-cairo"

[[repo]]
url = "https://github.com/greenlucid/gol-cairo"

[[repo]]
url = "https://github.com/greged93/blake2f"

[[repo]]
url = "https://github.com/greged93/cairo-tuto"

[[repo]]
url = "https://github.com/greged93/mumu-s0"

[[repo]]
url = "https://github.com/gregoryguillou/da-account"
missing = true

[[repo]]
url = "https://github.com/gregoryguillou/starknet-coding-101"

[[repo]]
url = "https://github.com/grillolepic/almanacNFT_starknet"

[[repo]]
url = "https://github.com/grillolepic/pragma_cairo1_hackathon"

[[repo]]
url = "https://github.com/grillolepic/starkpong"

[[repo]]
url = "https://github.com/grillolepic/tuxit_starknet_tech_demos_contracts"

[[repo]]
url = "https://github.com/gsgalloway/zksnark-sudokus"

[[repo]]
url = "https://github.com/Guildly/contracts"

[[repo]]
url = "https://github.com/Guildly/front_end"

[[repo]]
url = "https://github.com/Guildly/guildly-indexer"

[[repo]]
url = "https://github.com/guiltygyoza/cairo_exercises"

[[repo]]
url = "https://github.com/guiltygyoza/sns_app"

[[repo]]
url = "https://github.com/guiltygyoza/stardisc-contract"

[[repo]]
url = "https://github.com/guiltygyoza/zeroxstrat_v1_app"

[[repo]]
url = "https://github.com/guo-sun/5211"

[[repo]]
url = "https://github.com/guo-sun/uu"

[[repo]]
url = "https://github.com/guomingcheng/remix-Learning"

[[repo]]
url = "https://github.com/gwrxuk/CairoContracts"

[[repo]]
url = "https://github.com/gyan0890/StarkNet-ERC721-Assignment"

[[repo]]
url = "https://github.com/gyan0890/StarkNetTurkey_HERDAO"

[[repo]]
url = "https://github.com/haardikk21/starknet-account-recovery"

[[repo]]
url = "https://github.com/Haaroon/paradigm-ctf-2022"

[[repo]]
url = "https://github.com/habbas33/starkstation"

[[repo]]
url = "https://github.com/hakanmetu/starknet"

[[repo]]
url = "https://github.com/hakymulla/StarkNet-Basecamp-Cohort-2"

[[repo]]
url = "https://github.com/hamster-template/starkware-erc1155"

[[repo]]
url = "https://github.com/hamster-template/starkware-erc721"

[[repo]]
url = "https://github.com/hamster-template/starkware-frame"

[[repo]]
url = "https://github.com/hanerkoca/Starknet-Cairo1"

[[repo]]
url = "https://github.com/happenwah/omni-account"

[[repo]]
url = "https://github.com/happyhackerbird/starknet-hackerhouse"

[[repo]]
url = "https://github.com/hardstylez72/cry-go"
missing = true

[[repo]]
url = "https://github.com/harshnambiar/demo"

[[repo]]
url = "https://github.com/harshnambiar/hello_stknt"

[[repo]]
url = "https://github.com/hashcloak/Lokum"

[[repo]]
url = "https://github.com/hashcloak/Starkacy"

[[repo]]
url = "https://github.com/hashcloak/starkjub"

[[repo]]
url = "https://github.com/hasselalcala/Awesome-Links-Starknet"

[[repo]]
url = "https://github.com/hasselalcala/kelly_pricer"

[[repo]]
url = "https://github.com/hasselalcala/setting-up-protostar-for-cairo"

[[repo]]
url = "https://github.com/hasselalcala/starklings_solutions"

[[repo]]
url = "https://github.com/hasselalcala/workshop_ERC721_Starknet"

[[repo]]
url = "https://github.com/hattiepwvi/doadesign"

[[repo]]
url = "https://github.com/haurog/warrant-canary-simple"

[[repo]]
url = "https://github.com/haycarlitos/cosecha-ERC721-starknet"

[[repo]]
url = "https://github.com/haycarlitos/cosecha-starknet"

[[repo]]
url = "https://github.com/haycarlitos/stark-waveportal"

[[repo]]
url = "https://github.com/hayden4r4/First-Cairo-Contract"

[[repo]]
url = "https://github.com/heejin-github/starkathon"

[[repo]]
url = "https://github.com/hel-kame/credlancer-env"

[[repo]]
url = "https://github.com/hellooo-stack/hellooo-web3"

[[repo]]
url = "https://github.com/henri-npx/ODAx"

[[repo]]
url = "https://github.com/HenriBrg/ODAx"

[[repo]]
url = "https://github.com/henry-hz/cairo-challenge"

[[repo]]
url = "https://github.com/henryf10h/cairo_challenges"

[[repo]]
url = "https://github.com/henryf10h/multicall_cairo"

[[repo]]
url = "https://github.com/henryf10h/staknet-edu-erc20"

[[repo]]
url = "https://github.com/henryf10h/starknet-edu-erc721"

[[repo]]
url = "https://github.com/HerodotusDev/account-inactivity-proof"

[[repo]]
url = "https://github.com/HerodotusDev/accumulators"

[[repo]]
url = "https://github.com/HerodotusDev/cairo-blake2s"

[[repo]]
url = "https://github.com/HerodotusDev/cairo-lib"

[[repo]]
url = "https://github.com/HerodotusDev/cairo-mmr"

[[repo]]
url = "https://github.com/HerodotusDev/cairo0-verifier-playground"

[[repo]]
url = "https://github.com/HerodotusDev/dappland"

[[repo]]
url = "https://github.com/HerodotusDev/docker-rocksdb-node"

[[repo]]
url = "https://github.com/HerodotusDev/gnark"

[[repo]]
url = "https://github.com/HerodotusDev/go-ethereum"

[[repo]]
url = "https://github.com/HerodotusDev/herodotus-eth-starknet"

[[repo]]
url = "https://github.com/HerodotusDev/herodotus-evm"

[[repo]]
url = "https://github.com/HerodotusDev/herodotus-on-starknet"

[[repo]]
url = "https://github.com/HerodotusDev/merkle-mountain-ranges"

[[repo]]
url = "https://github.com/HerodotusDev/multi-party-ecdsa"

[[repo]]
url = "https://github.com/HerodotusDev/offchain-evm-headers-processor"

[[repo]]
url = "https://github.com/HerodotusDev/opstack_indexer"

[[repo]]
url = "https://github.com/HerodotusDev/pedersen-wasm"

[[repo]]
url = "https://github.com/HerodotusDev/rust-accumulators"

[[repo]]
url = "https://github.com/HerodotusDev/solidity-mmr"

[[repo]]
url = "https://github.com/HerodotusDev/StarkBadge"

[[repo]]
url = "https://github.com/HerodotusDev/starksight-zkhack"

[[repo]]
url = "https://github.com/HerodotusDev/yab-herodotus"

[[repo]]
url = "https://github.com/HerodotusDev/zksync-tutorial"

[[repo]]
url = "https://github.com/himanshu-Bhatt/aave-starknet-bridge"

[[repo]]
url = "https://github.com/HinkoK-Softs/ArgentX-Upgrader"

[[repo]]
url = "https://github.com/hitsuzen-eth/boilerplate-starknet-nile"

[[repo]]
url = "https://github.com/hoanhan101/leetloot"
missing = true

[[repo]]
url = "https://github.com/HogenYuan/starknet_check"

[[repo]]
url = "https://github.com/holyaustin/StarkNet_Cairo_Bootcamp"

[[repo]]
url = "https://github.com/hotaka052/starknet-dev"

[[repo]]
url = "https://github.com/HrikB/starknet-explore"

[[repo]]
url = "https://github.com/hrishibhat/aave-starknet-bridge"

[[repo]]
url = "https://github.com/hsouf/starknet-aave-bridge-js"

[[repo]]
url = "https://github.com/hubsmoke/starknet-tx-hash-demo"

[[repo]]
url = "https://github.com/Hug0x0/contract-test"

[[repo]]
url = "https://github.com/Hug0x0/my-starklings"

[[repo]]
url = "https://github.com/Hug0x0/starknet-devnet-page"

[[repo]]
url = "https://github.com/Hug0x0/try-empiric-oracle"

[[repo]]
url = "https://github.com/huseyin-donmez/starknet-nft-mint-tool"

[[repo]]
url = "https://github.com/hvbr1s/starket_journey"

[[repo]]
url = "https://github.com/hvbr1s/starknet_erc20_deployer"

[[repo]]
url = "https://github.com/hvbr1s/starknet_journey"

[[repo]]
url = "https://github.com/hxfjsw/starknet_web_demo"

[[repo]]
url = "https://github.com/Hyodar/unicairo-v2"

[[repo]]
url = "https://github.com/hypnoshock/starknet-skeleton"

[[repo]]
url = "https://github.com/i1011/CTF"

[[repo]]
url = "https://github.com/iamreadyi/cairo-synthetic-staking-and-lottery"
missing = true

[[repo]]
url = "https://github.com/iamreadyi/synthetic_staking_lottery_cairo"

[[repo]]
url = "https://github.com/iemarjay/starknetjs-example"

[[repo]]
url = "https://github.com/iGUaiSoft/starknet-soft-free"

[[repo]]
url = "https://github.com/illiashenkoo/crypto-starknet-test"

[[repo]]
url = "https://github.com/IllusID/example-ctf-challenge"
missing = true

[[repo]]
url = "https://github.com/Illyism/starklings"

[[repo]]
url = "https://github.com/ilzc/StarkNet-Cairo-doc-ZH"

[[repo]]
url = "https://github.com/ImmanuelSegol/starklings"

[[repo]]
url = "https://github.com/immutable/imx-core-sdk-golang"

[[repo]]
url = "https://github.com/immutable/imx-starknet"

[[repo]]
url = "https://github.com/immutable/StarkNetCourseContent"

[[repo]]
url = "https://github.com/Imperium-Wars/keyContract"

[[repo]]
url = "https://github.com/inaridiy/protostar-tutorial"

[[repo]]
url = "https://github.com/inaridiy/test"

[[repo]]
url = "https://github.com/Indeoo/starknet-py"

[[repo]]
url = "https://github.com/influenceth/cairo-math-64x61"

[[repo]]
url = "https://github.com/influenceth/cairo-rand-64x61"

[[repo]]
url = "https://github.com/influenceth/ibis"

[[repo]]
url = "https://github.com/infosec-us-team/Immunefi-Bug-Bounty-Programs-Unofficial"

[[repo]]
url = "https://github.com/Innovation-Labs-Technical-Hub/imx-starknet"

[[repo]]
url = "https://github.com/internnos/cairo-foundry"

[[repo]]
url = "https://github.com/internnos/starklings"

[[repo]]
url = "https://github.com/internnos/starknet-devnet"

[[repo]]
url = "https://github.com/iraklio/bura_game"

[[repo]]
url = "https://github.com/iRhonin/ZK-Encode-Bootcamp"

[[repo]]
url = "https://github.com/irisdv/FL_indexer"

[[repo]]
url = "https://github.com/irisdv/Kubri"

[[repo]]
url = "https://github.com/ironsoul0/voting-starkware"

[[repo]]
url = "https://github.com/isabelatravaglia/-starknet-accounts"

[[repo]]
url = "https://github.com/isabelatravaglia/cairo-docker-devenv"

[[repo]]
url = "https://github.com/isabelatravaglia/cairo1-docker-devenv"

[[repo]]
url = "https://github.com/isabelatravaglia/first_cairo_contract"

[[repo]]
url = "https://github.com/isabelatravaglia/starknet-cairo1-101"

[[repo]]
url = "https://github.com/isabelatravaglia/starknet-erc20"

[[repo]]
url = "https://github.com/isabelatravaglia/starknet-project"

[[repo]]
url = "https://github.com/isabella232/starknet-box"

[[repo]]
url = "https://github.com/ishitarastogi/Battleship-starknet-contract"

[[repo]]
url = "https://github.com/ishitarastogi/Cairo-programs"

[[repo]]
url = "https://github.com/ishitarastogi/Starknet-game"

[[repo]]
url = "https://github.com/ishitarastogi/voting-system-starknet"

[[repo]]
url = "https://github.com/ishitarastogi/zkBootcampJuly"

[[repo]]
url = "https://github.com/iskdrews/exploring-cairo"

[[repo]]
url = "https://github.com/ismailmoazami/cairo_ERC721"

[[repo]]
url = "https://github.com/itrocket-team/pyton"

[[repo]]
url = "https://github.com/itublockchain/ethprague-contracts"

[[repo]]
url = "https://github.com/itublockchain/ethprague-frontend"

[[repo]]
url = "https://github.com/IvanchikIvanov/starknet"

[[repo]]
url = "https://github.com/ivanesmeral98/cairo"

[[repo]]
url = "https://github.com/ivpavici/openBuild-starknetjs-workshop"

[[repo]]
url = "https://github.com/izCRV/Emeth"

[[repo]]
url = "https://github.com/Jacobgijah/Starknet-cohort-assignments"

[[repo]]
url = "https://github.com/James-wasonga/Starknet_Days_challanges"

[[repo]]
url = "https://github.com/JameWade/starkj"

[[repo]]
url = "https://github.com/janek26/docker-starknet-devnet-patch"

[[repo]]
url = "https://github.com/janek26/json-py-js-tests"

[[repo]]
url = "https://github.com/janek26/my-starknet-app"
missing = true

[[repo]]
url = "https://github.com/janek26/workshop"

[[repo]]
url = "https://github.com/Janmajayamall/PM-contracts"

[[repo]]
url = "https://github.com/Janmajayamall/PM-system"

[[repo]]
url = "https://github.com/jarednielsen/cairo-tutorial"

[[repo]]
url = "https://github.com/javiovi/WorkshopStarknet"

[[repo]]
url = "https://github.com/Jayakumar2812/starknet_reader"

[[repo]]
url = "https://github.com/jaydippatel83/starknet_cairo"

[[repo]]
url = "https://github.com/jayhaizeizai/Verifiable_Credential_Cairo"

[[repo]]
url = "https://github.com/jboetticher/cairo-bootcamp"

[[repo]]
url = "https://github.com/jediswaplabs/jediswap-interface"

[[repo]]
url = "https://github.com/jejemerong/triality"

[[repo]]
url = "https://github.com/JejomStark/ShellOnStark"

[[repo]]
url = "https://github.com/JejomStark/SymbOnStark"

[[repo]]
url = "https://github.com/jeremyjams/ZeroKnowledge"

[[repo]]
url = "https://github.com/JeremyTheintz/starknext"

[[repo]]
url = "https://github.com/jfarid27/cairo-test-1"

[[repo]]
url = "https://github.com/jfsgomes/svarknet"
missing = true

[[repo]]
url = "https://github.com/jhondev/demo-cairo-lang"

[[repo]]
url = "https://github.com/jian-guo-s/my-contract-Erc782231"
missing = true

[[repo]]
url = "https://github.com/jiayi-boot/starknet"

[[repo]]
url = "https://github.com/jlvihv/cairo-example"

[[repo]]
url = "https://github.com/jmonteer/ystarkdebtallocator"

[[repo]]
url = "https://github.com/joaoolucas/cairo101-solution"

[[repo]]
url = "https://github.com/joaoolucas/init-demo"

[[repo]]
url = "https://github.com/joaoolucas/protostar-tests"

[[repo]]
url = "https://github.com/joaoolucas/solutions-starknetedu"

[[repo]]
url = "https://github.com/joaoolucas/starknet-dapp-template"

[[repo]]
url = "https://github.com/joaoolucas/starknet-erc721-solution"

[[repo]]
url = "https://github.com/joaoolucas/starknet-messaging-bridge-solution"

[[repo]]
url = "https://github.com/joaoolucas/starknet-nft-bridging"

[[repo]]
url = "https://github.com/jobez/bw-tictactoe"

[[repo]]
url = "https://github.com/jobez/kakarot"

[[repo]]
url = "https://github.com/jobez/madara"

[[repo]]
url = "https://github.com/jobez/starklings"

[[repo]]
url = "https://github.com/joellai/Starknet.unity"

[[repo]]
url = "https://github.com/joestakey/hackathon-starknet"

[[repo]]
url = "https://github.com/joestakey/joestakey"

[[repo]]
url = "https://github.com/johnnyknoxville1337/ZeroKnowledgeBootcamp"

[[repo]]
url = "https://github.com/jonasbostoen/cairo-amm"

[[repo]]
url = "https://github.com/jonatascm/aave-starknet-bridge"

[[repo]]
url = "https://github.com/joneslee0918/RealTimeContact-Python"

[[repo]]
url = "https://github.com/jordanbertasso/ctf-archives"

[[repo]]
url = "https://github.com/JorikSchellekens/starknet-devnet"

[[repo]]
url = "https://github.com/JorikSchellekens/starknet-workshop"

[[repo]]
url = "https://github.com/JorikSchellekens/warp-demo"

[[repo]]
url = "https://github.com/josepchetrit12/starknet-bootcamp-encode-club"

[[repo]]
url = "https://github.com/Josephtran102/Cairo"

[[repo]]
url = "https://github.com/Josephtran102/ERC20"

[[repo]]
url = "https://github.com/joshualyguessennd/cairo-freelance-contract"

[[repo]]
url = "https://github.com/joshualyguessennd/Proof-Of-Reserve-Starknet"

[[repo]]
url = "https://github.com/joshualyguessennd/simple-vault-cairo"

[[repo]]
url = "https://github.com/joshualyguessennd/starknet-devnet"

[[repo]]
url = "https://github.com/jpldcarvalho/ctfs"

[[repo]]
url = "https://github.com/jpraynaud/cairo-demo"

[[repo]]
url = "https://github.com/jrcarlos2000/Stark-Stream"

[[repo]]
url = "https://github.com/jrcarlos2000/starknet-contract-deployer"

[[repo]]
url = "https://github.com/jrcarlos2000/starknet_malaysia_workshop_hardhat"

[[repo]]
url = "https://github.com/jrcarlos2000/StarknetBuildGuild"

[[repo]]
url = "https://github.com/jrcarlos2000/StarknetHackParis"

[[repo]]
url = "https://github.com/JSeam2/EZKL-Starknet-Test"

[[repo]]
url = "https://github.com/juanpPorta/NPCme"

[[repo]]
url = "https://github.com/JuanuMusic/ubi-stark"

[[repo]]
url = "https://github.com/julianjca/learn-cairo"

[[repo]]
url = "https://github.com/JulissaDantes/cairo-play"

[[repo]]
url = "https://github.com/juliusjulyp/Revolutionasing-learning-system-with-starknet"

[[repo]]
url = "https://github.com/juliusjulyp/Starknet"

[[repo]]
url = "https://github.com/juniuszhou/play-evm"

[[repo]]
url = "https://github.com/justinnout/aa"

[[repo]]
url = "https://github.com/justinwangx/dojo-slot-machine"

[[repo]]
url = "https://github.com/jw122/starknet-amm"

[[repo]]
url = "https://github.com/KadinD/Cairo"

[[repo]]
url = "https://github.com/Kagwep/Akiba-Starknet"

[[repo]]
url = "https://github.com/Kagwep/Erc20-starknet"

[[repo]]
url = "https://github.com/Kagwep/starknet-intro"

[[repo]]
url = "https://github.com/Kagwep/starknetstarter"

[[repo]]
url = "https://github.com/kaizokulabs/argus"

[[repo]]
url = "https://github.com/kaizokulabs/yet-another-bridge"

[[repo]]
url = "https://github.com/kaliberpoziomka/hello-cairo"

[[repo]]
url = "https://github.com/KalvinSon/starknet.js"
missing = true

[[repo]]
url = "https://github.com/Kalzak/StarknetBasecamp"

[[repo]]
url = "https://github.com/KanizoRGB/Starknet"

[[repo]]
url = "https://github.com/KanizoRGB/Starknet-project"

[[repo]]
url = "https://github.com/kariy/jin"

[[repo]]
url = "https://github.com/kariy/rika-chan"

[[repo]]
url = "https://github.com/kariy/starkmint"

[[repo]]
url = "https://github.com/kariy/starknet-probe"

[[repo]]
url = "https://github.com/kariy/starknet-tx-viewer"

[[repo]]
url = "https://github.com/kariy/starknet-vanity-contract-address"

[[repo]]
url = "https://github.com/karol-bisztyga/cairo-rs-py-playground"

[[repo]]
url = "https://github.com/KasarLabs/deoxys"

[[repo]]
url = "https://github.com/KasarLabs/deoxys-poc"
missing = true

[[repo]]
url = "https://github.com/kasteph/kakarot"

[[repo]]
url = "https://github.com/KayaKerem/tokenstalk-starknethh"

[[repo]]
url = "https://github.com/Kds-JS/wallet_Dapp_Starknet"

[[repo]]
url = "https://github.com/keep-starknet-strange/.github"

[[repo]]
url = "https://github.com/keep-starknet-strange/abi-wan-kanabi"

[[repo]]
url = "https://github.com/keep-starknet-strange/alexandria"

[[repo]]
url = "https://github.com/keep-starknet-strange/awesome-starknet"

[[repo]]
url = "https://github.com/keep-starknet-strange/backlog"

[[repo]]
url = "https://github.com/keep-starknet-strange/beerus"

[[repo]]
url = "https://github.com/keep-starknet-strange/beerus-x"

[[repo]]
url = "https://github.com/keep-starknet-strange/bifrost"

[[repo]]
url = "https://github.com/keep-starknet-strange/blockifier"

[[repo]]
url = "https://github.com/keep-starknet-strange/bonsai-trie"

[[repo]]
url = "https://github.com/keep-starknet-strange/cairo"

[[repo]]
url = "https://github.com/keep-starknet-strange/cairo-rs"

[[repo]]
url = "https://github.com/keep-starknet-strange/cairo-zig"
tags = ["Protocol"]

[[repo]]
url = "https://github.com/keep-starknet-strange/create-starknet-app"

[[repo]]
url = "https://github.com/keep-starknet-strange/edo-tensei"

[[repo]]
url = "https://github.com/keep-starknet-strange/garaga"

[[repo]]
url = "https://github.com/keep-starknet-strange/go-ethereum"

[[repo]]
url = "https://github.com/keep-starknet-strange/gomu-gomu-no-gatling"

[[repo]]
url = "https://github.com/keep-starknet-strange/heimdall"

[[repo]]
url = "https://github.com/keep-starknet-strange/kaioshin"

[[repo]]
url = "https://github.com/keep-starknet-strange/madara"

[[repo]]
url = "https://github.com/keep-starknet-strange/madara-app"

[[repo]]
url = "https://github.com/keep-starknet-strange/madara-app-chain-template"

[[repo]]
url = "https://github.com/keep-starknet-strange/madara-branding"

[[repo]]
url = "https://github.com/keep-starknet-strange/madara-dev-explorer"

[[repo]]
url = "https://github.com/keep-starknet-strange/madara-docs"

[[repo]]
url = "https://github.com/keep-starknet-strange/madara-infra"

[[repo]]
url = "https://github.com/keep-starknet-strange/madara-kit"

[[repo]]
url = "https://github.com/keep-starknet-strange/madara-swap"

[[repo]]
url = "https://github.com/keep-starknet-strange/madara-tsukuyomi"

[[repo]]
url = "https://github.com/keep-starknet-strange/madara-website"

[[repo]]
url = "https://github.com/keep-starknet-strange/poseidon-rs"

[[repo]]
url = "https://github.com/keep-starknet-strange/quaireaux"

[[repo]]
url = "https://github.com/keep-starknet-strange/satoru"

[[repo]]
url = "https://github.com/keep-starknet-strange/satoru-branding"

[[repo]]
url = "https://github.com/keep-starknet-strange/satoru-keeper"

[[repo]]
url = "https://github.com/keep-starknet-strange/satoru-website"

[[repo]]
url = "https://github.com/keep-starknet-strange/sequencer-js-compatibility-tests"

[[repo]]
url = "https://github.com/keep-starknet-strange/shenlong"

[[repo]]
url = "https://github.com/keep-starknet-strange/snos"

[[repo]]
url = "https://github.com/keep-starknet-strange/starknet-api"

[[repo]]
url = "https://github.com/keep-starknet-strange/starknet-foundry-compatibility-tests"

[[repo]]
url = "https://github.com/keep-starknet-strange/starknet-rs"

[[repo]]
url = "https://github.com/keep-starknet-strange/stone-ishigami-prover"

[[repo]]
url = "https://github.com/keep-starknet-strange/substrate"

[[repo]]
url = "https://github.com/keep-starknet-strange/tsubasa"

[[repo]]
url = "https://github.com/keep-starknet-strange/tsubasa-website"

[[repo]]
url = "https://github.com/keep-starknet-strange/unruggable-memecoin"

[[repo]]
url = "https://github.com/keep-starknet-strange/unruggable.meme"

[[repo]]
url = "https://github.com/keep-starknet-strange/where_is_starknet"

[[repo]]
url = "https://github.com/keep-starknet-strange/zaun"

[[repo]]
url = "https://github.com/keep-starknet-strange/ziggy-starkdust"

[[repo]]
url = "https://github.com/keep-starknet-strange/ziggy-stone"

[[repo]]
url = "https://github.com/KeFuCode/cairo-by-example"

[[repo]]
url = "https://github.com/kelemeno/cvote"

[[repo]]
url = "https://github.com/Kelvyne/starknet-storage-proof-solidity"

[[repo]]
url = "https://github.com/kenkomu/foundry-rs_Starknet"

[[repo]]
url = "https://github.com/kevindarby/warp"

[[repo]]
url = "https://github.com/kevinz917/starkware-examples"

[[repo]]
url = "https://github.com/khadni/cairo-playground-solutions"

[[repo]]
url = "https://github.com/khaeljy/swappy"

[[repo]]
url = "https://github.com/khalilsiu/starknet-hackathon-vascue"

[[repo]]
url = "https://github.com/khawlahssn/cairo-bootcamp-hws"

[[repo]]
url = "https://github.com/KillariDev/STARK-Combat"

[[repo]]
url = "https://github.com/kkovaacs/starknet-crypto"

[[repo]]
url = "https://github.com/kkrt-labs/blockifier"

[[repo]]
url = "https://github.com/kkrt-labs/cairo"

[[repo]]
url = "https://github.com/kkrt-labs/cairo-lib"

[[repo]]
url = "https://github.com/kkrt-labs/cairo-vm"

[[repo]]
url = "https://github.com/kkrt-labs/cairo-vm-ts"

[[repo]]
url = "https://github.com/kkrt-labs/ef-tests"

[[repo]]
url = "https://github.com/kkrt-labs/hive"

[[repo]]
url = "https://github.com/kkrt-labs/kaka-swap"

[[repo]]
url = "https://github.com/kkrt-labs/kakacet"

[[repo]]
url = "https://github.com/kkrt-labs/kakarot"

[[repo]]
url = "https://github.com/kkrt-labs/kakarot-doc"

[[repo]]
url = "https://github.com/kkrt-labs/kakarot-landing-new"

[[repo]]
url = "https://github.com/kkrt-labs/kakarot-playground"

[[repo]]
url = "https://github.com/kkrt-labs/kakarot-rpc"

[[repo]]
url = "https://github.com/kkrt-labs/kakarot-rpc-sandbox"

[[repo]]
url = "https://github.com/kkrt-labs/kakarot-ssj"

[[repo]]
url = "https://github.com/kkrt-labs/zk-evm-exploration"

[[repo]]
url = "https://github.com/KNN3-Network/stellaris"

[[repo]]
url = "https://github.com/kofkuiper/Cairo-NIX-env"

[[repo]]
url = "https://github.com/koloz193/ERC4626"

[[repo]]
url = "https://github.com/kongtaoxing/Cairo-sample"

[[repo]]
url = "https://github.com/kongtaoxing/Starknet-sample"

[[repo]]
url = "https://github.com/kongtaoxing/WTFStarknetPartFive"

[[repo]]
url = "https://github.com/konradstrachan/starknet_amsterdam_hackathon"

[[repo]]
url = "https://github.com/kontrol-apa/flipblob-contracts"

[[repo]]
url = "https://github.com/koonopek/cairo-camp"

[[repo]]
url = "https://github.com/kootsZhin/warp-to-cairo"

[[repo]]
url = "https://github.com/koshikraj/argent-startknet-contracts"

[[repo]]
url = "https://github.com/Koushith/argent-x-extension"

[[repo]]
url = "https://github.com/kukushkinace1/up_argent_cairo1"

[[repo]]
url = "https://github.com/Kuurus/degenlock"

[[repo]]
url = "https://github.com/Kuurus/starkmint"

[[repo]]
url = "https://github.com/kvaillant/cairoBootcamp"

[[repo]]
url = "https://github.com/kyzooghost/zkpBootcampJuly"

[[repo]]
url = "https://github.com/l-henri/brain-dump"

[[repo]]
url = "https://github.com/l-henri/StarkNet-graffiti"

[[repo]]
url = "https://github.com/lambdaclass/cairo-rs"

[[repo]]
url = "https://github.com/lambdaclass/cairo-rs-py"

[[repo]]
url = "https://github.com/lambdaclass/cairo-rs-wasm"

[[repo]]
url = "https://github.com/lambdaclass/cairo-vm"

[[repo]]
url = "https://github.com/lambdaclass/cairo-vm-py"

[[repo]]
url = "https://github.com/lambdaclass/cairo_native"

[[repo]]
url = "https://github.com/lambdaclass/circom_export_to_cairo"

[[repo]]
url = "https://github.com/lambdaclass/giza_example"

[[repo]]
url = "https://github.com/lambdaclass/kakarot"

[[repo]]
url = "https://github.com/lambdaclass/stark_compass_explorer"

[[repo]]
url = "https://github.com/lambdaclass/starknet-devnet"

[[repo]]
url = "https://github.com/lambdaclass/starknet_in_rust"

[[repo]]
url = "https://github.com/lambdaclass/starknet_rollup_on_bitcoin"

[[repo]]
url = "https://github.com/lambdaclass/starknet_stack"

[[repo]]
url = "https://github.com/lambdaclass/starknet_tendermint_sequencer"

[[repo]]
url = "https://github.com/lambdaclass/yet-another-swap"

[[repo]]
url = "https://github.com/Laplace5079/starknet-tarot"

[[repo]]
url = "https://github.com/Lapo9/Layer-2-Blockchains-for-Videogames"

[[repo]]
url = "https://github.com/LAVRO/ClarkFinance"

[[repo]]
url = "https://github.com/LayerAkira/kurosawa_akira"

[[repo]]
url = "https://github.com/lean-apple/ZeroKnowledgeBootcamp"

[[repo]]
url = "https://github.com/leanazlak/starknet"

[[repo]]
url = "https://github.com/leary423/proj-starknet-122"

[[repo]]
url = "https://github.com/leary423/Starknet-pro123"

[[repo]]
url = "https://github.com/leary423/starknet_pro"

[[repo]]
url = "https://github.com/leary423/starknet_pro12"

[[repo]]
url = "https://github.com/LedgerHQ/ApduGenerator"

[[repo]]
url = "https://github.com/LedgerHQ/app-starknet"

[[repo]]
url = "https://github.com/LedgerHQ/ledger-cairo-contracts"

[[repo]]
url = "https://github.com/LedgerHQ/nano-capp-starknet"

[[repo]]
url = "https://github.com/LedgerHQ/plugin-erc20"

[[repo]]
url = "https://github.com/LedgerHQ/StarkCheck"

[[repo]]
url = "https://github.com/LedgerHQ/starknet-apdu-generator"

[[repo]]
url = "https://github.com/LedgerHQ/starknet-js-client"

[[repo]]
url = "https://github.com/LedgerHQ/starknet-plugin-store"

[[repo]]
url = "https://github.com/LedgerHQ/starknet-sdk"

[[repo]]
url = "https://github.com/LedgerHQ/starknet-watcher"

[[repo]]
url = "https://github.com/leecobaby/study-starknet"

[[repo]]
url = "https://github.com/leeederek/starknet-erc20"

[[repo]]
url = "https://github.com/leo-sizaret/starkpass"

[[repo]]
url = "https://github.com/Lev-Stambler/bulletproof-cairo"

[[repo]]
url = "https://github.com/Lev-Stambler/cairo-tutorial"

[[repo]]
url = "https://github.com/lewishuber63/CST"

[[repo]]
url = "https://github.com/lflsphere/starcombo"

[[repo]]
url = "https://github.com/lhadri/ERC721MerkleDrop"

[[repo]]
url = "https://github.com/liamzebedee/awesome-cairo"

[[repo]]
url = "https://github.com/liamzebedee/goliath-blockchain"

[[repo]]
url = "https://github.com/liamzebedee/quark-blockchain"

[[repo]]
url = "https://github.com/lightshiftdev/starknet-bootcamp"

[[repo]]
url = "https://github.com/lilPlumberBoy/paradigm-ctf-2022"

[[repo]]
url = "https://github.com/lilyanB/Hackaton-Starknet"

[[repo]]
url = "https://github.com/lindaZX/Demo_ERC721_SW_0310"

[[repo]]
url = "https://github.com/lindaZX/Demo_ERC721_SW_0313"

[[repo]]
url = "https://github.com/lindaZX/Demo_ERC721Contract"

[[repo]]
url = "https://github.com/lindy-labs/cairo-accesscontrol"

[[repo]]
url = "https://github.com/lindy-labs/cairo-wadray"

[[repo]]
url = "https://github.com/linkdrone/orbiter_starknet-hardhat"

[[repo]]
url = "https://github.com/liobrasil/starknet-cairo-101"

[[repo]]
url = "https://github.com/llPorZall/starklings"

[[repo]]
url = "https://github.com/lmanini/ZeroKnowledgeBootcamp"

[[repo]]
url = "https://github.com/lostincairo/indexer"
missing = true

[[repo]]
url = "https://github.com/lostincairo/protocol"
missing = true

[[repo]]
url = "https://github.com/LouisDelbosc/astraly-contracts"

[[repo]]
url = "https://github.com/ltdai010/auction-starknet"

[[repo]]
url = "https://github.com/lth-elm/starknet-edu"
missing = true

[[repo]]
url = "https://github.com/ltmuyuan/cairo_erc20"

[[repo]]
url = "https://github.com/ltmuyuan/HamsterStarkware"

[[repo]]
url = "https://github.com/ltmuyuan/Starkware123"

[[repo]]
url = "https://github.com/ltoussaint/starknet-react-repro"

[[repo]]
url = "https://github.com/lucadonnoh/axelrod"

[[repo]]
url = "https://github.com/lucadonnoh/graphiro"

[[repo]]
url = "https://github.com/lucadonnoh/learning-cairo"

[[repo]]
url = "https://github.com/lucadonnoh/starkblocks"

[[repo]]
url = "https://github.com/lucadonnoh/starklings"

[[repo]]
url = "https://github.com/lucadonnoh/starknet-data-availability-cost"

[[repo]]
url = "https://github.com/Lucas749/cairo1_workshop"

[[repo]]
url = "https://github.com/LucasBitt7/zkrollup-bootcamp"

[[repo]]
url = "https://github.com/lucianasi/Cairo-Language---Code-Examples"

[[repo]]
url = "https://github.com/lucidLuckylee/LightSync"

[[repo]]
url = "https://github.com/lucidLuckylee/zerosync"

[[repo]]
url = "https://github.com/lucky-bruce/cairo-contracts"

[[repo]]
url = "https://github.com/lukaske/stark-casino"

[[repo]]
url = "https://github.com/LukasMasuch/best-of-crypto"

[[repo]]
url = "https://github.com/LvisWang/Starknet"

[[repo]]
url = "https://github.com/Lynette7/starknet-project"

[[repo]]
url = "https://github.com/Lynette7/Starknet_assignments"

[[repo]]
url = "https://github.com/m-kus/tz-starks"

[[repo]]
url = "https://github.com/machard/protostar-coverage-poc"

[[repo]]
url = "https://github.com/maciejka/forked-devnet-poc"

[[repo]]
url = "https://github.com/maciejka/StarkTx"

[[repo]]
url = "https://github.com/maciejka/warp-experiments"

[[repo]]
url = "https://github.com/madmaxdrive/fluence"

[[repo]]
url = "https://github.com/maexx393/starknet-oracle"

[[repo]]
url = "https://github.com/maheshmurthy/cairo_programs"

[[repo]]
url = "https://github.com/mail4metablocks/starknet-indexer"

[[repo]]
url = "https://github.com/MakC-Ukr/aave-starknet-governance-bridge"

[[repo]]
url = "https://github.com/MakC-Ukr/Merkle-Tree-in-Cairo"

[[repo]]
url = "https://github.com/MakC-Ukr/oracle-validation-starknet"

[[repo]]
url = "https://github.com/MakC-Ukr/Starknet-Gas-Price"

[[repo]]
url = "https://github.com/MakC-Ukr/starknet-oracle-research"

[[repo]]
url = "https://github.com/makerdao/starknet-dai-bridge"

[[repo]]
url = "https://github.com/makerdao/starknet-dss-bridge-tests"

[[repo]]
url = "https://github.com/makerdao/starknet-spells-goerli"

[[repo]]
url = "https://github.com/makerdao/starknet-spells-mainnet"

[[repo]]
url = "https://github.com/makluganteng/kakarot"

[[repo]]
url = "https://github.com/makluganteng/Starky"

[[repo]]
url = "https://github.com/Marchand-Nicolas/cairo-proxy-contract-example"
missing = true

[[repo]]
url = "https://github.com/Marchand-Nicolas/carbonable-badge-minter"
missing = true

[[repo]]
url = "https://github.com/Marchand-Nicolas/quest-contract"
missing = true

[[repo]]
url = "https://github.com/Marchand-Nicolas/starknet-id-og-bot"

[[repo]]
url = "https://github.com/Marchand-Nicolas/starknet-quest-contract"

[[repo]]
url = "https://github.com/Marchand-Nicolas/starknet-quest-front"

[[repo]]
url = "https://github.com/Marchand-Nicolas/starknetId-odyssey-website"

[[repo]]
url = "https://github.com/Marchand-Nicolas/tribe-contract"

[[repo]]
url = "https://github.com/marcinek89xl/kakarot"

[[repo]]
url = "https://github.com/marciob/BLPortfolioDAO"

[[repo]]
url = "https://github.com/marciob/cairo-101-solved"

[[repo]]
url = "https://github.com/marciob/cairo-17days-newton"

[[repo]]
url = "https://github.com/marciob/cairo-basecamp"

[[repo]]
url = "https://github.com/marciob/cairo-basics"

[[repo]]
url = "https://github.com/marciob/StarknetCC-India"

[[repo]]
url = "https://github.com/marcuspang/starknet-data-aggregator"

[[repo]]
url = "https://github.com/marissaposner/Comet"

[[repo]]
url = "https://github.com/martinheidegger/cairo_playground"

[[repo]]
url = "https://github.com/martriay/cairo-workshop"

[[repo]]
url = "https://github.com/martriay/nile-verifier-plugin"

[[repo]]
url = "https://github.com/maryhu-2020/starknet"

[[repo]]
url = "https://github.com/maryhu-2020/web3"

[[repo]]
url = "https://github.com/Matchbox-DAO/starknet-dotnet"

[[repo]]
url = "https://github.com/matias-gonz/starklings"

[[repo]]
url = "https://github.com/matilote/warp"

[[repo]]
url = "https://github.com/MatrixA/Dapp-Learning"

[[repo]]
url = "https://github.com/Matth26/soulbound_token"

[[repo]]
url = "https://github.com/Matth26/starknet-dapp-template"

[[repo]]
url = "https://github.com/Matth26/starknet-frontend-template"

[[repo]]
url = "https://github.com/Matth26/starknet-prono-front"

[[repo]]
url = "https://github.com/Matth26/starknet-prono-sc"

[[repo]]
url = "https://github.com/matthieuauger/starklinks"

[[repo]]
url = "https://github.com/Matthlib/Cairo"

[[repo]]
url = "https://github.com/mattsse/aoc2021"

[[repo]]
url = "https://github.com/mattsse/cairo-lang-rs"

[[repo]]
url = "https://github.com/maxgillett/giza"

[[repo]]
url = "https://github.com/maxgillett/stark-attestations"

[[repo]]
url = "https://github.com/maxgillett/starknet-attestations"

[[repo]]
url = "https://github.com/mdhoffschmidt/starkdataset"

[[repo]]
url = "https://github.com/Medvedevalaska/Starknet-test"

[[repo]]
url = "https://github.com/Mehul20/StarknetContracts"

[[repo]]
url = "https://github.com/Meph1587/QuantumQuests"

[[repo]]
url = "https://github.com/mesh-finance/defi-pooling-starknet"

[[repo]]
url = "https://github.com/metaforo/starknet_governance"

[[repo]]
url = "https://github.com/mfbevan/cairo-playground"

[[repo]]
url = "https://github.com/mganeshan29/hello-cairo"

[[repo]]
url = "https://github.com/mgayatri77/Cairo_Examples"

[[repo]]
url = "https://github.com/mgayatri77/Starknet_Go"

[[repo]]
url = "https://github.com/mgpwnz/starknet"

[[repo]]
url = "https://github.com/Mhammad-riyaz/First-cairo-contract"

[[repo]]
url = "https://github.com/michael-vascue/test-starknet"

[[repo]]
url = "https://github.com/micksabox/starknet-upgradeable-template"

[[repo]]
url = "https://github.com/microbecode/starknet-playground"

[[repo]]
url = "https://github.com/miguelmota/cairo-learning"

[[repo]]
url = "https://github.com/miguelmota/dotfiles"

[[repo]]
url = "https://github.com/MikeSpa/cairo"

[[repo]]
url = "https://github.com/MikeSpa/starknet-test"

[[repo]]
url = "https://github.com/mikiw/SmartContracts"

[[repo]]
url = "https://github.com/milancermak/cairo-4626"

[[repo]]
url = "https://github.com/milancermak/cairo-erc4626"

[[repo]]
url = "https://github.com/milancermak/cairopractice"

[[repo]]
url = "https://github.com/milancermak/experiments-in-cairo"

[[repo]]
url = "https://github.com/milancermak/graffiti"

[[repo]]
url = "https://github.com/milancermak/onchain-js"

[[repo]]
url = "https://github.com/milancermak/pre-commit-cairo"

[[repo]]
url = "https://github.com/milancermak/xoroshiro-cairo"

[[repo]]
url = "https://github.com/MilkShakeSwapNet/milkshakeswap-protocol"

[[repo]]
url = "https://github.com/mimoo/cairo-KELP"

[[repo]]
url = "https://github.com/minaminao/ctf-blockchain"

[[repo]]
url = "https://github.com/minhchauyds1996/starknet"

[[repo]]
url = "https://github.com/mintsquare/marketplace-cairo0-contracts"
missing = true

[[repo]]
url = "https://github.com/mmsaki/cairo"

[[repo]]
url = "https://github.com/Modulus-Labs/RockyBot"

[[repo]]
url = "https://github.com/mohaijiang/starknet.js-account"

[[repo]]
url = "https://github.com/mohammadreza-ashouri/ByteScanToken-ERC20token-Cairo-StarkNet"

[[repo]]
url = "https://github.com/monyverse/starknet-oracle"

[[repo]]
url = "https://github.com/morhekil/starknet-intro"

[[repo]]
url = "https://github.com/Morphine-labs/Morphine-Unit-Core"

[[repo]]
url = "https://github.com/morphysm/Famed-test-paradigm-ctf-2022"
missing = true

[[repo]]
url = "https://github.com/mortemn/bpm-starknet"

[[repo]]
url = "https://github.com/mortimr/l2ob"

[[repo]]
url = "https://github.com/mortimr/qasr"

[[repo]]
url = "https://github.com/motemotech/week2-starknet-africa"
missing = true

[[repo]]
url = "https://github.com/motemotech/week3-starknet-africa"
missing = true

[[repo]]
url = "https://github.com/motemotech/week5-Starknet-Africa"
missing = true

[[repo]]
url = "https://github.com/mrhouzlane/Swapnet"

[[repo]]
url = "https://github.com/msaug/cairo-dependencies-graph"

[[repo]]
url = "https://github.com/msaug/cairo-doc"

[[repo]]
url = "https://github.com/msaug/cairo-graphs"

[[repo]]
url = "https://github.com/msaug/cairo-toolkit"

[[repo]]
url = "https://github.com/msaug/starknet-cairo-repo"

[[repo]]
url = "https://github.com/mst-projects/ff_protocol"

[[repo]]
url = "https://github.com/mst-projects/starknet-nft-frontend"

[[repo]]
url = "https://github.com/mst-projects/starknet-stellar-nft-contract"

[[repo]]
url = "https://github.com/mthinh/starknet-ws"

[[repo]]
url = "https://github.com/mujundi/vscode-learnxinyminutes"

[[repo]]
url = "https://github.com/mul1sh/0xThoth"

[[repo]]
url = "https://github.com/munris-vlad/starknet-address-generator"

[[repo]]
url = "https://github.com/munris-vlad/starknet-quantum"

[[repo]]
url = "https://github.com/muraneth/Dapp-Learning"

[[repo]]
url = "https://github.com/murattt11/Starknett"

[[repo]]
url = "https://github.com/MusebotAi/starknet"

[[repo]]
url = "https://github.com/myBraavos/braavos-account-cairo"

[[repo]]
url = "https://github.com/myBraavos/efficient-secp256r1"

[[repo]]
url = "https://github.com/myBraavos/starkhouse-execute-deepdive"

[[repo]]
url = "https://github.com/myBraavos/starknet-basecamp-aa-example"

[[repo]]
url = "https://github.com/myBraavos/starknet-dapp"

[[repo]]
url = "https://github.com/myBraavos/starknet-deeplink"

[[repo]]
url = "https://github.com/myBraavos/starknet-devnet"

[[repo]]
url = "https://github.com/myBraavos/starknet-journey-map"

[[repo]]
url = "https://github.com/myBraavos/starknet-meta"

[[repo]]
url = "https://github.com/myBraavos/starknet-url"

[[repo]]
url = "https://github.com/myBraavos/starknet.cc"

[[repo]]
url = "https://github.com/mylastwanto/StarkExport"

[[repo]]
url = "https://github.com/Nadai2010/Cairo-0.10.0-Starknet-en-Ubuntu-22.04-con-Nile-y-VsCode."

[[repo]]
url = "https://github.com/Nadai2010/Lambda-Guia-Platinum"

[[repo]]
url = "https://github.com/Nadai2010/Nadai-Aprender-Cairo-5-Minutos"

[[repo]]
url = "https://github.com/Nadai2010/Nadai-Cairo-101-Starknet"

[[repo]]
url = "https://github.com/Nadai2010/Nadai-Cairo-721-Starknet-Edu"

[[repo]]
url = "https://github.com/Nadai2010/Nadai-Cairo-ERC20-Starknet-Edu"

[[repo]]
url = "https://github.com/Nadai2010/Nadai-Docker-Starknet-TEST"

[[repo]]
url = "https://github.com/Nadai2010/Nadai-ERC3525-Starknet"

[[repo]]
url = "https://github.com/Nadai2010/Nadai-ERC721-Protostar-Cairo"

[[repo]]
url = "https://github.com/Nadai2010/Nadai-Min-Starknet"

[[repo]]
url = "https://github.com/Nadai2010/Nadai-NaiProxy-Starknet-ERC20"

[[repo]]
url = "https://github.com/Nadai2010/Nadai-NaiProxyV2-Starknet-ERC20"

[[repo]]
url = "https://github.com/Nadai2010/Nadai-SHARP-Starknet"

[[repo]]
url = "https://github.com/Nadai2010/Nadai-SHH"

[[repo]]
url = "https://github.com/Nadai2010/Nadai-StarkEasy"

[[repo]]
url = "https://github.com/Nadai2010/Nadai-Starknet-Basecamp"

[[repo]]
url = "https://github.com/Nadai2010/Nadai-Starknet-Debug-Protostar"

[[repo]]
url = "https://github.com/Nadai2010/Nadai-Starknet-Edu-Accounts"

[[repo]]
url = "https://github.com/Nadai2010/Nadai-Starknet-Edu-Bridge-L2-L1"

[[repo]]
url = "https://github.com/Nadai2010/Nadai-Starknet-UDC-Protostar-L2ESERC721"

[[repo]]
url = "https://github.com/Nadai2010/Nadai-Starknet-VRF"
missing = true

[[repo]]
url = "https://github.com/Nadai2010/Nadai-StarknetEs--Deploy-Cairo1"

[[repo]]
url = "https://github.com/Nadai2010/Nadai-StarknetEs-Guia-Cairo1"

[[repo]]
url = "https://github.com/Nadai2010/Nadai-StarknetEs-StarkExt-VS-Code"

[[repo]]
url = "https://github.com/Nadai2010/Nadai-Starkscan-Verify"

[[repo]]
url = "https://github.com/Nadai2010/Nadai-Workshop-DefiLab-StarknetEs"

[[repo]]
url = "https://github.com/Nadai2010/Nadai-Workshop-L2-Starknet-AA"

[[repo]]
url = "https://github.com/Nadai2010/Nadai2010"

[[repo]]
url = "https://github.com/Nadai2010/StarknetEs-Cairo-Book"

[[repo]]
url = "https://github.com/Nadai2010/StarknetEs-Starklings-Cairo-1"

[[repo]]
url = "https://github.com/naelob/cairo-lang-official-exercices"

[[repo]]
url = "https://github.com/naelob/Cairo_Learning"

[[repo]]
url = "https://github.com/naelob/hello-cairo"

[[repo]]
url = "https://github.com/naelob/hello-starknet"

[[repo]]
url = "https://github.com/naelob/playing-with-protostar"

[[repo]]
url = "https://github.com/naelob/RYO"

[[repo]]
url = "https://github.com/naelob/StarkQuestDemo"

[[repo]]
url = "https://github.com/naiba-archived/paradigm-ctf-2022"

[[repo]]
url = "https://github.com/nam-nguyen17/awesome-list-rpc-nodes-providers"

[[repo]]
url = "https://github.com/naouflex/inverse-starknet"

[[repo]]
url = "https://github.com/naps62/learning-cairo"

[[repo]]
url = "https://github.com/naps62/stauth"

[[repo]]
url = "https://github.com/nathankoerschner/Mirror.XYZ-Scraper"

[[repo]]
url = "https://github.com/ncitron/cairo-merkle-distributor"

[[repo]]
url = "https://github.com/ne7ermore/starknet-info"

[[repo]]
url = "https://github.com/NeedWings/Starknet_deployer"

[[repo]]
url = "https://github.com/neerajreddy1850/Cairo-ERC20"

[[repo]]
url = "https://github.com/nehatkkhan786/starknetd_discord_bot"

[[repo]]
url = "https://github.com/nelsonlai-demo-poc/starknet-hardhat-erc721"

[[repo]]
url = "https://github.com/nestorbonilla/starknet-accounts-cairo-1"

[[repo]]
url = "https://github.com/NethermindEth/0to1CairoDemo"

[[repo]]
url = "https://github.com/NethermindEth/cairo-property-tester"

[[repo]]
url = "https://github.com/NethermindEth/Cairo-SafeMath"

[[repo]]
url = "https://github.com/NethermindEth/cairo-vm-go"

[[repo]]
url = "https://github.com/NethermindEth/cairo_zstd"

[[repo]]
url = "https://github.com/NethermindEth/circomlibjs"

[[repo]]
url = "https://github.com/NethermindEth/hardhat-warp"

[[repo]]
url = "https://github.com/NethermindEth/horus-checker"

[[repo]]
url = "https://github.com/NethermindEth/horus-compile"

[[repo]]
url = "https://github.com/NethermindEth/juno"

[[repo]]
url = "https://github.com/NethermindEth/research-uint384-cairo"

[[repo]]
url = "https://github.com/NethermindEth/sign-in-with-starknet"

[[repo]]
url = "https://github.com/NethermindEth/starknet-abi-form"

[[repo]]
url = "https://github.com/NethermindEth/starknet-p2p-specs"

[[repo]]
url = "https://github.com/NethermindEth/starknet-proposals-whisperer"

[[repo]]
url = "https://github.com/NethermindEth/starknet-remix-plugin"

[[repo]]
url = "https://github.com/NethermindEth/starknet-rpc-tests"

[[repo]]
url = "https://github.com/NethermindEth/starknet-state-verifier"

[[repo]]
url = "https://github.com/NethermindEth/starknet.go"

[[repo]]
url = "https://github.com/NethermindEth/starknet.unity"

[[repo]]
url = "https://github.com/NethermindEth/StarknetByExample"

[[repo]]
url = "https://github.com/NethermindEth/UniStark"

[[repo]]
url = "https://github.com/NethermindEth/unistark-swap-router-contracts"

[[repo]]
url = "https://github.com/NethermindEth/unistark-v3-periphery"

[[repo]]
url = "https://github.com/NethermindEth/voyager-translations"

[[repo]]
url = "https://github.com/NethermindEth/voyager-verify"

[[repo]]
url = "https://github.com/NethermindEth/warp"

[[repo]]
url = "https://github.com/NethermindEth/warp-benchmark"

[[repo]]
url = "https://github.com/NethermindEth/warp-plugin"

[[repo]]
url = "https://github.com/NethermindEth/warp-test-box"

[[repo]]
url = "https://github.com/NethermindEth/warp-ts-benchmark"

[[repo]]
url = "https://github.com/NethermindEth/warping-contracts"

[[repo]]
url = "https://github.com/neumoxx/aave-starknet-bridge"

[[repo]]
url = "https://github.com/NewtonDAO/cairo-resources-list"

[[repo]]
url = "https://github.com/NFTChief/nftcollectionlauncher"
missing = true

[[repo]]
url = "https://github.com/NIC619/cairo_dapp_poc"

[[repo]]
url = "https://github.com/NIC619/cairo_practice"

[[repo]]
url = "https://github.com/Niceboy0829/Realms-Contracts"

[[repo]]
url = "https://github.com/nick07002/DeployCairoContractToStarknet"

[[repo]]
url = "https://github.com/nickkjolsing/warp"

[[repo]]
url = "https://github.com/NicolasMassart/starklings"

[[repo]]
url = "https://github.com/nicolasochem/awesome-list-rpc-nodes-providers"

[[repo]]
url = "https://github.com/nicon44/starknet-forms"

[[repo]]
url = "https://github.com/NicsTr/Starknet2022-WriteUps"

[[repo]]
url = "https://github.com/niluferokay/awesome-prover-mechanisms"

[[repo]]
url = "https://github.com/ningfeiyu/StarkNet-NFT-Template"

[[repo]]
url = "https://github.com/nmalzieu/protostar"

[[repo]]
url = "https://github.com/nmalzieu/pxls-contracts"

[[repo]]
url = "https://github.com/nmalzieu/starky"

[[repo]]
url = "https://github.com/Noeljarillo/starknetproject"

[[repo]]
url = "https://github.com/Nonnyjoe/Cairo_Voting_Contract"

[[repo]]
url = "https://github.com/Nonnyjoe/ERC-20-implementation"

[[repo]]
url = "https://github.com/Nonnyjoe/ERC721_Cairo"

[[repo]]
url = "https://github.com/Nonnyjoe/Piggy_Bank"

[[repo]]
url = "https://github.com/noqcks/generated"

[[repo]]
url = "https://github.com/nostrafinance/cairo-docgen"

[[repo]]
url = "https://github.com/NotNikita/Web3Wallet"

[[repo]]
url = "https://github.com/NovaSwapOtc/contracts"

[[repo]]
url = "https://github.com/NTSNetwork/Starknet"

[[repo]]
url = "https://github.com/nuel-ikwuoma/starkling-solutions"

[[repo]]
url = "https://github.com/nulven/EthDataMarketplace"

[[repo]]
url = "https://github.com/Nysm-Inc/Encode-Hackathon-Starknet"

[[repo]]
url = "https://github.com/Nysm-Inc/phi-frontend"

[[repo]]
url = "https://github.com/Nysm-Inc/philand-demo"

[[repo]]
url = "https://github.com/Nysm-Inc/starknet-philand"

[[repo]]
url = "https://github.com/nzmpi/ng-questplay"
missing = true

[[repo]]
url = "https://github.com/oboulant/starknet-messaging-bridge"

[[repo]]
url = "https://github.com/ocrybit/cairo"

[[repo]]
url = "https://github.com/ofux/demystifying-starknet-accounts"

[[repo]]
url = "https://github.com/ofux/protostar"

[[repo]]
url = "https://github.com/ofux/starknet-migrations-poc"

[[repo]]
url = "https://github.com/Oib-Usib/StarkNet"

[[repo]]
url = "https://github.com/OilerNetwork/fossil"

[[repo]]
url = "https://github.com/OilerNetwork/fossil-starknet-101"

[[repo]]
url = "https://github.com/OilerNetwork/pitchlake_starknet"

[[repo]]
url = "https://github.com/okekefrancis112/test-cairo"

[[repo]]
url = "https://github.com/okkostenko/crypto_price_prediction_starknet"

[[repo]]
url = "https://github.com/Olanetsoft/deploy-erc2o-token-with-Starknet"

[[repo]]
url = "https://github.com/omarespejel/cosecha-starknet-eth"

[[repo]]
url = "https://github.com/omarespejel/sakura"

[[repo]]
url = "https://github.com/omarespejel/starknet-erc721-testing"

[[repo]]
url = "https://github.com/omarespejel/starknetpy"

[[repo]]
url = "https://github.com/omarespejel/walking-with-starknet"

[[repo]]
url = "https://github.com/onlydustxyz/kaaper"

[[repo]]
url = "https://github.com/onlydustxyz/marketplace"

[[repo]]
url = "https://github.com/onlydustxyz/marketplace-starknet"

[[repo]]
url = "https://github.com/onlydustxyz/starklings"

[[repo]]
url = "https://github.com/onurinanc/cairo-aes"

[[repo]]
url = "https://github.com/onurinanc/cairo-lang-examples"

[[repo]]
url = "https://github.com/oostvoort/abc"

[[repo]]
url = "https://github.com/open-dust/cairo-foundry"

[[repo]]
url = "https://github.com/open3x/meta-material-frontend"

[[repo]]
url = "https://github.com/OpenTechne/TheSandWalker"

[[repo]]
url = "https://github.com/OpenZeppelin/cairo-contracts"

[[repo]]
url = "https://github.com/OpenZeppelin/nile"

[[repo]]
url = "https://github.com/OpenZeppelin/nile-rs"

[[repo]]
url = "https://github.com/OpenZeppelin/openzeppelin-nile-upgrades"

[[repo]]
url = "https://github.com/Optio-Finance/optio-standard"

[[repo]]
url = "https://github.com/Optio-Finance/spark-boilerplate"

[[repo]]
url = "https://github.com/Optio-Finance/starknet-erc1155"

[[repo]]
url = "https://github.com/option-dance/option-dance-starknet"

[[repo]]
url = "https://github.com/Orbiter-Finance/sn_cross_contract"

[[repo]]
url = "https://github.com/orexcoder/starknet_smart"

[[repo]]
url = "https://github.com/orf/pypi-data"

[[repo]]
url = "https://github.com/OriginProtocol/originators"

[[repo]]
url = "https://github.com/Orland0x/StarknetFractals"

[[repo]]
url = "https://github.com/OthmanSefraoui/L1_DAOs_governance_on_Starknet"

[[repo]]
url = "https://github.com/OthmanSefraoui/StarkGuru"

[[repo]]
url = "https://github.com/oviaseshadri/starknet-erc721_solutions"

[[repo]]
url = "https://github.com/owanikin/cairo_works"

[[repo]]
url = "https://github.com/OwnerOfJK/StarknetJourney"

[[repo]]
url = "https://github.com/owodunni/zk-tron"

[[repo]]
url = "https://github.com/oxlime/nogamed"

[[repo]]
url = "https://github.com/oxlime/nogamed_cairo"

[[repo]]
url = "https://github.com/pad01g/cairo-example"

[[repo]]
url = "https://github.com/panoptisDev/sunflower-nft-game"
missing = true

[[repo]]
url = "https://github.com/Papa-Ap/StarkNet"

[[repo]]
url = "https://github.com/Par-Parur/StarkNet"

[[repo]]
url = "https://github.com/paradigmxyz/paradigm-ctf-2022"

[[repo]]
url = "https://github.com/paradigmxyz/paradigm-ctf-infrastructure"

[[repo]]
url = "https://github.com/parketh/scaffold-stark"

[[repo]]
url = "https://github.com/parth-15/aave-starknet-bridge"

[[repo]]
url = "https://github.com/patrickbiel01/Move_ZK_Native_Function_Linker"

[[repo]]
url = "https://github.com/PatStiles/cairo_gas_golf"

[[repo]]
url = "https://github.com/paulmillr/micro-starknet"

[[repo]]
url = "https://github.com/paulmillr/scure-starknet"

[[repo]]
url = "https://github.com/pblivin0x/cairo-exercises"

[[repo]]
url = "https://github.com/pedrobeirao/cairo-math"

[[repo]]
url = "https://github.com/pedrobergamini/starknet-staking"

[[repo]]
url = "https://github.com/perama-v/GoL2"

[[repo]]
url = "https://github.com/perama-v/perama-v.github.io"

[[repo]]
url = "https://github.com/Pet3ris/gas-estimation-example"

[[repo]]
url = "https://github.com/petarcalic99/tiny_CNN_on_STARKNET"

[[repo]]
url = "https://github.com/PeterisPrieditis/aave-starknet-bridge"

[[repo]]
url = "https://github.com/peteruche21/didactic-waddle"

[[repo]]
url = "https://github.com/pgrandne/no-pool-no-game"

[[repo]]
url = "https://github.com/pgrandne/NoPoolNoGame"

[[repo]]
url = "https://github.com/PhilippeR26/Account-Abstraction-for-Starknet-Hardhat"

[[repo]]
url = "https://github.com/PhilippeR26/Airdrop-for-Starknet"

[[repo]]
url = "https://github.com/PhilippeR26/AskYourParents-contracts"

[[repo]]
url = "https://github.com/PhilippeR26/Cairo1-dev"

[[repo]]
url = "https://github.com/PhilippeR26/Cairo1JS"

[[repo]]
url = "https://github.com/PhilippeR26/file2felts"

[[repo]]
url = "https://github.com/PhilippeR26/starknet.js-workshop-typescript"

[[repo]]
url = "https://github.com/phqb/cairo_playground_challenges"

[[repo]]
url = "https://github.com/PickleyD/ZeroKnowledgeBootcamp"

[[repo]]
url = "https://github.com/PierDev/Pi-Protocol"

[[repo]]
url = "https://github.com/pikassohq/pikasso-starknet-worker"

[[repo]]
url = "https://github.com/Pikkuherkko/CDP-Starknet"

[[repo]]
url = "https://github.com/Pikkuherkko/DANK.cash"

[[repo]]
url = "https://github.com/Pikkuherkko/Starknet-Account-Verifier"

[[repo]]
url = "https://github.com/PinkDiamond1/astraly-contracts"

[[repo]]
url = "https://github.com/PinkDiamond1/imx-starknet"

[[repo]]
url = "https://github.com/PinkDiamond1/protostar"

[[repo]]
url = "https://github.com/PinkDiamond1/starknet-devnet"

[[repo]]
url = "https://github.com/PinkDiamond1/warp"

[[repo]]
url = "https://github.com/Pirate2Pirate/EthOnline"

[[repo]]
url = "https://github.com/PizzaHi5/ZK-Encode-Bootcamp"

[[repo]]
url = "https://github.com/playmint/cairo-type-hints"

[[repo]]
url = "https://github.com/plushkinv/starknet_bridge"

[[repo]]
url = "https://github.com/pmuens/cairo-by-example.org"

[[repo]]
url = "https://github.com/pmuens/cairoground"

[[repo]]
url = "https://github.com/pmuens/hello-cairo"

[[repo]]
url = "https://github.com/pmuens/hello-starknet"

[[repo]]
url = "https://github.com/polyackiy/Protostar"

[[repo]]
url = "https://github.com/polyfact/cairo-resources-list"

[[repo]]
url = "https://github.com/polyfire-ai/cairo-resources-list"

[[repo]]
url = "https://github.com/ponderingdemocritus/protostar"

[[repo]]
url = "https://github.com/potti/starknet-basecamp"

[[repo]]
url = "https://github.com/POzTiVChIK/starknet_project"

[[repo]]
url = "https://github.com/PradhumnaPancholi/starknet-demo-contract"

[[repo]]
url = "https://github.com/princearoragithub/starknet.py"

[[repo]]
url = "https://github.com/printfjoby/SoulBoundToken"

[[repo]]
url = "https://github.com/prix0007/starknet-scarb-starter-boilerplate"

[[repo]]
url = "https://github.com/project3fusion/FusionFPS"

[[repo]]
url = "https://github.com/project3fusion/StarkLearn"

[[repo]]
url = "https://github.com/project3fusion/StarkMOBA"

[[repo]]
url = "https://github.com/project3fusion/StarkSharp"

[[repo]]
url = "https://github.com/ProjectKepler1/imx-starknet"

[[repo]]
url = "https://github.com/ProNodes11/Starknet-checker"

[[repo]]
url = "https://github.com/Prop-House/prop-house-monorepo"

[[repo]]
url = "https://github.com/Prop-House/starknet-relayer"
missing = true

[[repo]]
url = "https://github.com/protoss-exchange/protoss-exchange-contracts"

[[repo]]
url = "https://github.com/protoss-exchange/protoss-exchange-frontend"

[[repo]]
url = "https://github.com/pscott/pathfinder"

[[repo]]
url = "https://github.com/pscott/StarknetCC-CTF"

[[repo]]
url = "https://github.com/psushi/paradigm-ctf-2022-solutions"

[[repo]]
url = "https://github.com/ptisserand/ethglobal-paris-starksplitter"

[[repo]]
url = "https://github.com/ptisserand/katana-simple-ticker-counter"

[[repo]]
url = "https://github.com/ptisserand/starknet-cc-ctf"

[[repo]]
url = "https://github.com/ptisserand/workshop-starknetcc"

[[repo]]
url = "https://github.com/ptisserand/workshop-template"

[[repo]]
url = "https://github.com/qd-qd/starklings"

[[repo]]
url = "https://github.com/qd-qd/starknet-devnet"

[[repo]]
url = "https://github.com/qd-qd/starknet-indexer"

[[repo]]
url = "https://github.com/qd-qd/vscode-cairo-extension"

[[repo]]
url = "https://github.com/QinPengLin/starknet-go"

[[repo]]
url = "https://github.com/qliu7545/Starkware-20230418"

[[repo]]
url = "https://github.com/qperrot/testnpm"

[[repo]]
url = "https://github.com/qperrot/Workshops-ERC20"

[[repo]]
url = "https://github.com/qplqpl123/g-genesis"

[[repo]]
url = "https://github.com/qtrix/starknet-ico"

[[repo]]
url = "https://github.com/Quadratic-Labs/Apibara-deserializer"

[[repo]]
url = "https://github.com/Quadratic-Labs/Apibara-testing-Template"

[[repo]]
url = "https://github.com/Quadratic-Labs/cairo-foundry"

[[repo]]
url = "https://github.com/Quadratic-Labs/Moloch-on-Starknet"

[[repo]]
url = "https://github.com/Quadratic-Labs/Moloch-on-Starknet-indexer"

[[repo]]
url = "https://github.com/quangdangfit/awesome-list-rpc-nodes-providers"

[[repo]]
url = "https://github.com/quasarlabsXYZ/dvdsn"

[[repo]]
url = "https://github.com/quasarlabsXYZ/penrose-contracts"

[[repo]]
url = "https://github.com/Quentash/starknetcc"

[[repo]]
url = "https://github.com/quentin-abei/cairo-book-learn"

[[repo]]
url = "https://github.com/Quertyy/starklings-cairo-101"

[[repo]]
url = "https://github.com/Quillhash/Zero-Knowledge-Mastery"

[[repo]]
url = "https://github.com/R1M-NODES/starknet"

[[repo]]
url = "https://github.com/racso2609/cairo-boilerplate"

[[repo]]
url = "https://github.com/racso2609/cairo-contract-template"

[[repo]]
url = "https://github.com/racso2609/cairo-support-nvim"

[[repo]]
url = "https://github.com/RafaBlockDev/StarkNet-Research"

[[repo]]
url = "https://github.com/raghav-rama/spiritual-dao"

[[repo]]
url = "https://github.com/raghav-rama/starknet-wallet-connect"

[[repo]]
url = "https://github.com/raigal-r/ZKBootcamp"

[[repo]]
url = "https://github.com/rainerenglisch/cairo1"

[[repo]]
url = "https://github.com/rajeebkm/deploy-cairo1-on-starknet"

[[repo]]
url = "https://github.com/randomfeedooooor/cairo-contracts"

[[repo]]
url = "https://github.com/randomfeedooooor/frontend"

[[repo]]
url = "https://github.com/randomfeedooooor/pontis-publisher"

[[repo]]
url = "https://github.com/raphaelDkhn/json-on-starknet"

[[repo]]
url = "https://github.com/raphaelDkhn/midi-on-starknet"

[[repo]]
url = "https://github.com/raphaelDkhn/neural_network_on_starknet"
missing = true

[[repo]]
url = "https://github.com/RaphaelHardFork/account"

[[repo]]
url = "https://github.com/Ratimon/cairo-playground"

[[repo]]
url = "https://github.com/Ratimon/Cairo-smartcontract-template"

[[repo]]
url = "https://github.com/ratoru/stark-place"
missing = true

[[repo]]
url = "https://github.com/Raum-Network/raum_network_tokens"

[[repo]]
url = "https://github.com/RayXpub/cairo"

[[repo]]
url = "https://github.com/RayXpub/starknet-edu"

[[repo]]
url = "https://github.com/raznorabochiy/starknet-stats"

[[repo]]
url = "https://github.com/rcatalan98/simple-erc20-starknet"

[[repo]]
url = "https://github.com/rdubois-crypto/cylib"

[[repo]]
url = "https://github.com/rdubois-crypto/CYLIB-Speculos"

[[repo]]
url = "https://github.com/rdubois-crypto/MyCairoPlayground"

[[repo]]
url = "https://github.com/rdubois-crypto/PQ_NANO"

[[repo]]
url = "https://github.com/readygo67/paradigm-ctf-2022"

[[repo]]
url = "https://github.com/reborn-sama/Starknet_Basecamp"
missing = true

[[repo]]
url = "https://github.com/recursive-research/rift-cairo-sandbox"
missing = true

[[repo]]
url = "https://github.com/RedBeardEth/starknet-bridge-subgraph"

[[repo]]
url = "https://github.com/RedBlood639/StarkNet-Cario"

[[repo]]
url = "https://github.com/reddio-com/ReddioKit"

[[repo]]
url = "https://github.com/reddio-com/starknet-appchain-utils"

[[repo]]
url = "https://github.com/Redfur/learn-proto"

[[repo]]
url = "https://github.com/RedVelvetZip/starknet-bc"

[[repo]]
url = "https://github.com/refcell/cairo-by-example"

[[repo]]
url = "https://github.com/refcell/cairo-intro"

[[repo]]
url = "https://github.com/refcell/cairomate"

[[repo]]
url = "https://github.com/refcell/cairopal"

[[repo]]
url = "https://github.com/refcell/cairostarter"

[[repo]]
url = "https://github.com/refcell/crypts"

[[repo]]
url = "https://github.com/rejep10/my_swap_starknet"
missing = true

[[repo]]
url = "https://github.com/rejep10/new_dmail"

[[repo]]
url = "https://github.com/rejep10/new_my_swap"

[[repo]]
url = "https://github.com/rejep10/new_zk_lend"

[[repo]]
url = "https://github.com/rejep10/nft_mint_starknet"

[[repo]]
url = "https://github.com/renegade-fi/renegade"

[[repo]]
url = "https://github.com/renegade-fi/renegade-contracts"

[[repo]]
url = "https://github.com/Riad-Quadratic/kakarot"

[[repo]]
url = "https://github.com/RichardZHLH/StarknetHardhat"

[[repo]]
url = "https://github.com/richwarner/cairo-erc20"

[[repo]]
url = "https://github.com/richwarner/cairo-workshop"

[[repo]]
url = "https://github.com/richwarner/starknet-evm-erc20"

[[repo]]
url = "https://github.com/RileyDesrochers/RefoundSmartContract"

[[repo]]
url = "https://github.com/rishotics/starknetcc_2022"

[[repo]]
url = "https://github.com/rkdud007/chess-dojo"

[[repo]]
url = "https://github.com/rkdud007/noob-blockchain-rs"

[[repo]]
url = "https://github.com/rkdud007/rifle"

[[repo]]
url = "https://github.com/RLO5/kakarot_Jun2023"

[[repo]]
url = "https://github.com/robercano/ZeroKnowledgeBootcamp"
missing = true

[[repo]]
url = "https://github.com/robertkodra/protostar"

[[repo]]
url = "https://github.com/RobinDavid/starklings"

[[repo]]
url = "https://github.com/Rog3rSm1th/CairoExperiments"

[[repo]]
url = "https://github.com/rootNad/Starknet-Staking"

[[repo]]
url = "https://github.com/rootulp/cairo-playground"

[[repo]]
url = "https://github.com/rootulp/starknet-scaffold"

[[repo]]
url = "https://github.com/RoyaNsss/starknet"

[[repo]]
url = "https://github.com/rpalakkal/cairo-rsa"

[[repo]]
url = "https://github.com/rpruizc/cairo_examples"

[[repo]]
url = "https://github.com/rrzhang139/cairo_starter"

[[repo]]
url = "https://github.com/rubsoft/StarkNet-Basecamp-Pioneros"

[[repo]]
url = "https://github.com/ruesandora/starknet-node-kurulum-rehberi-TR"

[[repo]]
url = "https://github.com/ruleslabs/core"

[[repo]]
url = "https://github.com/ruleslabs/kass"

[[repo]]
url = "https://github.com/ruleslabs/periphery"

[[repo]]
url = "https://github.com/ruleslabs/starknet-erc-1155"

[[repo]]
url = "https://github.com/ruleslabs/starknet-erc721"

[[repo]]
url = "https://github.com/ruleslabs/starknet-messages"

[[repo]]
url = "https://github.com/ruleslabs/starknet-utils"

[[repo]]
url = "https://github.com/rvorias/starkdew-valley"

[[repo]]
url = "https://github.com/rzmahmood/StarkNet-NFT-Template"

[[repo]]
url = "https://github.com/s-davv/Starknet"

[[repo]]
url = "https://github.com/s000192/starknet-hackathon"

[[repo]]
url = "https://github.com/Sa7cez/addresses-generator"

[[repo]]
url = "https://github.com/SaadAAkash/web3-resources"

[[repo]]
url = "https://github.com/Sagar133/astraly-contracts"

[[repo]]
url = "https://github.com/SahilKharya/Stark"

[[repo]]
url = "https://github.com/said017/ciri-event-indexer"

[[repo]]
url = "https://github.com/said017/ciriverse-starknet-contract"

[[repo]]
url = "https://github.com/said017/ZeroKnowledgeBootcamp"

[[repo]]
url = "https://github.com/Saidaxmad-Maxm/StarkNet7"

[[repo]]
url = "https://github.com/sajjadium/ctf-archives"

[[repo]]
url = "https://github.com/Saksham010/ZKBootcamp-Encode-"

[[repo]]
url = "https://github.com/Salvatorenodes/Starknet-Test"

[[repo]]
url = "https://github.com/sam-iamm/observer-core"

[[repo]]
url = "https://github.com/sam0110/cairo-collatz-conjecture"

[[repo]]
url = "https://github.com/sambarnes/cairo-bloom"

[[repo]]
url = "https://github.com/sambarnes/cairo-dutch"

[[repo]]
url = "https://github.com/sambarnes/cairo-multisig"

[[repo]]
url = "https://github.com/sambarnes/cairo-placeholder"

[[repo]]
url = "https://github.com/sambarnes/fullstack-starknet"

[[repo]]
url = "https://github.com/sambarnes/prototype"

[[repo]]
url = "https://github.com/samueloh99/starknet-project-1"

[[repo]]
url = "https://github.com/Sandeep0322/starknet-account-express-snippet"

[[repo]]
url = "https://github.com/Sandeep0322/starknet-connect"

[[repo]]
url = "https://github.com/sansx/starknet-cn-homepage"

[[repo]]
url = "https://github.com/SantiagoPittella/test-starknet-package"

[[repo]]
url = "https://github.com/sarvex/Dapp-Learning"

[[repo]]
url = "https://github.com/satyvm/cairo_starknet"

[[repo]]
url = "https://github.com/satyvm/nftrokz"

[[repo]]
url = "https://github.com/satyvm/nftswap_frontend"

[[repo]]
url = "https://github.com/SaudxInu/starknet-basecamp"

[[repo]]
url = "https://github.com/sayajin-labs/kakarot"

[[repo]]
url = "https://github.com/sayajin-labs/kakarot-rpc-sandbox"

[[repo]]
url = "https://github.com/Sayrarh/Cairo-Skarknet-Contracts"

[[repo]]
url = "https://github.com/Sayrarh/Starknet-Cairo-1.0"

[[repo]]
url = "https://github.com/scio-labs/awesome-name-services"

[[repo]]
url = "https://github.com/Scotthamy/disperse-starknet"

[[repo]]
url = "https://github.com/script-money/cairo-bitwork"

[[repo]]
url = "https://github.com/script-money/StarkNet-Basecamp-Homework"

[[repo]]
url = "https://github.com/sCrypt-Inc/awesome-zero-knowledge-proofs"

[[repo]]
url = "https://github.com/sdgalvan/data-structures-cairo"

[[repo]]
url = "https://github.com/sdlyy/starknet-playground"

[[repo]]
url = "https://github.com/seacrest/ZeroKnowledgeBootcamp-encode"

[[repo]]
url = "https://github.com/sebastiendardenne/ng-questplay"

[[repo]]
url = "https://github.com/securerodd/perennial-paradigm-ctf"

[[repo]]
url = "https://github.com/seine-io/xrpl-dao"

[[repo]]
url = "https://github.com/sekai-studio/paymaster"

[[repo]]
url = "https://github.com/sekai-studio/starknet-libs"

[[repo]]
url = "https://github.com/Sekhmet/starknet-testnet"

[[repo]]
url = "https://github.com/sektor7k/Starknet-Example-Contract"

[[repo]]
url = "https://github.com/selaslan72/pathfinder"

[[repo]]
url = "https://github.com/Seraph-Labs/Cairo-Contracts"

[[repo]]
url = "https://github.com/Seraph-Labs/StarkPillNFT"

[[repo]]
url = "https://github.com/sergey-melnychuk/armada"

[[repo]]
url = "https://github.com/SerhiiSol1/cairo-repo"

[[repo]]
url = "https://github.com/seritalien/contract-holder"

[[repo]]
url = "https://github.com/seritalien/StarkNet-Dev-Container"

[[repo]]
url = "https://github.com/seshanthS/kakarot"

[[repo]]
url = "https://github.com/seshanthS/starknetIndia_2022"

[[repo]]
url = "https://github.com/shalomxl/ERC20_Cairo1_Starknet"

[[repo]]
url = "https://github.com/Shard-Labs/cairo-cli-docker"

[[repo]]
url = "https://github.com/Shard-Labs/starknet-devnet"

[[repo]]
url = "https://github.com/Shard-Labs/starknet-hardhat-example"

[[repo]]
url = "https://github.com/Shard-Labs/starknet-hardhat-plugin"

[[repo]]
url = "https://github.com/Shard-Labs/starknet-marbles"

[[repo]]
url = "https://github.com/Shard-Labs/starknet-onchain-oracle"

[[repo]]
url = "https://github.com/sharpChief/starknet-cairo"

[[repo]]
url = "https://github.com/Shinwari536/amm-cairo"

[[repo]]
url = "https://github.com/Shinwari536/cairo-Aug29"

[[repo]]
url = "https://github.com/Shinwari536/cairo-hints-Aug30"

[[repo]]
url = "https://github.com/Shinwari536/contract-balance"

[[repo]]
url = "https://github.com/Shr1ftyy/cairo-stark-learning"

[[repo]]
url = "https://github.com/shramee/cairo-ecs"

[[repo]]
url = "https://github.com/shramee/cairo-random"

[[repo]]
url = "https://github.com/shramee/cairo-with-docker"

[[repo]]
url = "https://github.com/shramee/cairo0-wasm"

[[repo]]
url = "https://github.com/shramee/cairolatte-backend"

[[repo]]
url = "https://github.com/shramee/creative-cairo"

[[repo]]
url = "https://github.com/shramee/dojo-gems"

[[repo]]
url = "https://github.com/shramee/dojo-p5-starter"

[[repo]]
url = "https://github.com/shramee/dojo-raw-starter"

[[repo]]
url = "https://github.com/shramee/ethin22"

[[repo]]
url = "https://github.com/shramee/hanji"

[[repo]]
url = "https://github.com/shramee/linear-erc20"

[[repo]]
url = "https://github.com/shramee/pathfinder"

[[repo]]
url = "https://github.com/shramee/scc22in-onchain-games-cairo"

[[repo]]
url = "https://github.com/shramee/shhtarknet"

[[repo]]
url = "https://github.com/shramee/starklings"

[[repo]]
url = "https://github.com/shramee/starklings-cairo1"

[[repo]]
url = "https://github.com/shramee/starknet-accuweather-oracle"

[[repo]]
url = "https://github.com/shramee/starknet-dapp-with-docker"

[[repo]]
url = "https://github.com/shramee/starknet-hardhat-template"

[[repo]]
url = "https://github.com/shramee/starknet-node-python-dind-ci"

[[repo]]
url = "https://github.com/shramee/starknet-role-manager"

[[repo]]
url = "https://github.com/shramee/starknet-wasm"

[[repo]]
url = "https://github.com/shramee/trustless-sockets"

[[repo]]
url = "https://github.com/shramee/wasm-blockifier-runtime"

[[repo]]
url = "https://github.com/Shubham-hub278/ng-questplay"

[[repo]]
url = "https://github.com/ShubhamChndrvnshi/zk-curve"

[[repo]]
url = "https://github.com/sidarth16/ZeroKnowledge-Bootcamp-EncodeClub"

[[repo]]
url = "https://github.com/sidarth16/ZkP-Workbook"

[[repo]]
url = "https://github.com/sigridjineth/ethereum-etl-storage-proof"

[[repo]]
url = "https://github.com/simidawalang/cairo-intro"

[[repo]]
url = "https://github.com/sinyordes/Starknet-ERC721-Balance"

[[repo]]
url = "https://github.com/sipalingtestnet/starknet"

[[repo]]
url = "https://github.com/SithSwap/ministark"

[[repo]]
url = "https://github.com/sivathanuk/explore-starknet"

[[repo]]
url = "https://github.com/skerchouni59/starknet"

[[repo]]
url = "https://github.com/skia-wallet/ExampleDapp"

[[repo]]
url = "https://github.com/skyro-compiler/skyro"

[[repo]]
url = "https://github.com/sladecek/sell-a-maze"

[[repo]]
url = "https://github.com/sleepyqadir/Encode-zk-bootcamp"

[[repo]]
url = "https://github.com/Slovenia-team/Decentral-Media"

[[repo]]
url = "https://github.com/Slovenia-team/starknet-erc721-storage"

[[repo]]
url = "https://github.com/slushsdk/slush"

[[repo]]
url = "https://github.com/sm1ck/starkstats"

[[repo]]
url = "https://github.com/Small-Indie-Cryptofactory/starknet_semolina_code"

[[repo]]
url = "https://github.com/smart-chain-fr/starknet-anchor-v2"

[[repo]]
url = "https://github.com/smart-chain-fr/starknet-anchor-v3"

[[repo]]
url = "https://github.com/smartcontractkit/caigo"

[[repo]]
url = "https://github.com/smartcontractkit/cairo-starter-kit"

[[repo]]
url = "https://github.com/smartcontractkit/chainlink-starknet"

[[repo]]
url = "https://github.com/smchala/DecimalToBinary"

[[repo]]
url = "https://github.com/snapshot-labs/starknet-delegation"

[[repo]]
url = "https://github.com/snapshot-labs/starknet-verifier"

[[repo]]
url = "https://github.com/snapshot-labs/sx-starknet"

[[repo]]
url = "https://github.com/snapshot-labs/sx-ui"

[[repo]]
url = "https://github.com/Snektron/linguist"

[[repo]]
url = "https://github.com/Snojj25/oracle"

[[repo]]
url = "https://github.com/softdevpro7/TypeChain"

[[repo]]
url = "https://github.com/software-mansion-labs/crypto-cpp-py"

[[repo]]
url = "https://github.com/software-mansion-labs/protostar-cairo-py"

[[repo]]
url = "https://github.com/software-mansion-labs/scarb-eject"

[[repo]]
url = "https://github.com/software-mansion-labs/starknet-android-demo"

[[repo]]
url = "https://github.com/software-mansion-labs/starknet-workshops-ethwarsaw"

[[repo]]
url = "https://github.com/software-mansion-labs/starkstonks"

[[repo]]
url = "https://github.com/software-mansion-labs/web3-account"

[[repo]]
url = "https://github.com/software-mansion/asdf-scarb"

[[repo]]
url = "https://github.com/software-mansion/protostar"

[[repo]]
url = "https://github.com/software-mansion/scarb"

[[repo]]
url = "https://github.com/software-mansion/setup-scarb"

[[repo]]
url = "https://github.com/software-mansion/starknet-jvm"

[[repo]]
url = "https://github.com/software-mansion/starknet.py"

[[repo]]
url = "https://github.com/software-mansion/starknet.swift"

[[repo]]
url = "https://github.com/Solpatium/starknet-devnet"

[[repo]]
url = "https://github.com/sonarwatch/token-lists"

[[repo]]
url = "https://github.com/sphinx-dex/cairo-data-structures"

[[repo]]
url = "https://github.com/sphinx-dex/sphinx-core"

[[repo]]
url = "https://github.com/sphinx-dex/sphinx-crosschain"

[[repo]]
url = "https://github.com/sphinx-dex/starkx-front-end"

[[repo]]
url = "https://github.com/sphinx-protocol/sphinx-core"

[[repo]]
url = "https://github.com/sphinx-protocol/sphinx-crosschain"

[[repo]]
url = "https://github.com/sprtd/cairo-ownable-integration"

[[repo]]
url = "https://github.com/sprtd/gm-cairo"

[[repo]]
url = "https://github.com/ss044/work"

[[repo]]
url = "https://github.com/ssteiger/starknet-dapp-boilerplate"

[[repo]]
url = "https://github.com/stamhe/Dapp-Learning"

[[repo]]
url = "https://github.com/stark-mfer/cairo-contracts"

[[repo]]
url = "https://github.com/stark-mfer/frontend"

[[repo]]
url = "https://github.com/Stark-Wars/StarkWarsContracts"

[[repo]]
url = "https://github.com/StarkBoard/starkboard-back"

[[repo]]
url = "https://github.com/StarkBoard/starknet-py-indexer"

[[repo]]
url = "https://github.com/StarkCon/workshop01"

[[repo]]
url = "https://github.com/StarkLend/starklend-protocol"

[[repo]]
url = "https://github.com/StarkLinkVRF/VRF-StarkNet"

[[repo]]
url = "https://github.com/StarkMaze/starkmaze-frontend"

[[repo]]
url = "https://github.com/starknet-chimp/contract"

[[repo]]
url = "https://github.com/Starknet-China/Awesome-StarkNet-Chinese"

[[repo]]
url = "https://github.com/starknet-edu/aa-workshop"

[[repo]]
url = "https://github.com/starknet-edu/awesome-starknet"

[[repo]]
url = "https://github.com/starknet-edu/basecamp"

[[repo]]
url = "https://github.com/starknet-edu/buymeacoffee-contracts"

[[repo]]
url = "https://github.com/starknet-edu/buymeacoffee-ui"

[[repo]]
url = "https://github.com/starknet-edu/cairo-coverage"

[[repo]]
url = "https://github.com/starknet-edu/cairo-snippets"

[[repo]]
url = "https://github.com/starknet-edu/deploy-cairo1-demo"

[[repo]]
url = "https://github.com/starknet-edu/fountain"

[[repo]]
url = "https://github.com/starknet-edu/hardhat-example"

[[repo]]
url = "https://github.com/starknet-edu/kakashi"

[[repo]]
url = "https://github.com/starknet-edu/l1-l2-messaging-example"

[[repo]]
url = "https://github.com/starknet-edu/ownable"

[[repo]]
url = "https://github.com/starknet-edu/ownable-workshop"

[[repo]]
url = "https://github.com/starknet-edu/ownable_v2"

[[repo]]
url = "https://github.com/starknet-edu/points-migrator"

[[repo]]
url = "https://github.com/starknet-edu/remix-game-day"

[[repo]]
url = "https://github.com/starknet-edu/remote-controlled-accounts"

[[repo]]
url = "https://github.com/starknet-edu/setup-starknet-dev-env"

[[repo]]
url = "https://github.com/starknet-edu/sn-grader"

[[repo]]
url = "https://github.com/starknet-edu/sn-lib-integration"

[[repo]]
url = "https://github.com/starknet-edu/snf-basecamp-pilot"

[[repo]]
url = "https://github.com/starknet-edu/snf-events-pilot"

[[repo]]
url = "https://github.com/starknet-edu/snfg-pilot"

[[repo]]
url = "https://github.com/starknet-edu/starknet-accounts"

[[repo]]
url = "https://github.com/starknet-edu/starknet-cairo-101"

[[repo]]
url = "https://github.com/starknet-edu/starknet-cc-ctf-challenges"

[[repo]]
url = "https://github.com/starknet-edu/starknet-debug"

[[repo]]
url = "https://github.com/starknet-edu/starknet-docs"

[[repo]]
url = "https://github.com/starknet-edu/starknet-edu.github.io"

[[repo]]
url = "https://github.com/starknet-edu/starknet-erc20"

[[repo]]
url = "https://github.com/starknet-edu/starknet-erc721"

[[repo]]
url = "https://github.com/starknet-edu/StarkNet-integration"

[[repo]]
url = "https://github.com/starknet-edu/starknet-messaging-bridge"

[[repo]]
url = "https://github.com/starknet-edu/starknet-scripts"

[[repo]]
url = "https://github.com/starknet-edu/starknet-seed"

[[repo]]
url = "https://github.com/starknet-edu/starknet-stack"

[[repo]]
url = "https://github.com/starknet-edu/starknetbook"

[[repo]]
url = "https://github.com/starknet-edu/tutorials-players-counter"

[[repo]]
url = "https://github.com/starknet-edu/ultimate-env"

[[repo]]
url = "https://github.com/starknet-edu/walking-with-starknet"

[[repo]]
url = "https://github.com/Starknet-Es/Awesome-Starknet"

[[repo]]
url = "https://github.com/Starknet-Es/Maths-StarknetEs"

[[repo]]
url = "https://github.com/Starknet-Es/StarknetEs-Aprendizaje"

[[repo]]
url = "https://github.com/starknet-graph/firehose-starknet"

[[repo]]
url = "https://github.com/starknet-graph/jsonrpc-to-firestark"

[[repo]]
url = "https://github.com/starknet-graph/pathfinder"

[[repo]]
url = "https://github.com/starknet-id/affiliate.starknet.id"

[[repo]]
url = "https://github.com/starknet-id/api.sales.starknet.id"

[[repo]]
url = "https://github.com/starknet-id/api.starknet.id"

[[repo]]
url = "https://github.com/starknet-id/app.starknet.id"

[[repo]]
url = "https://github.com/starknet-id/auto_renew_bot"

[[repo]]
url = "https://github.com/starknet-id/auto_renew_contract"

[[repo]]
url = "https://github.com/starknet-id/auto_renew_indexer"

[[repo]]
url = "https://github.com/starknet-id/contract"

[[repo]]
url = "https://github.com/starknet-id/contract_cairo1"

[[repo]]
url = "https://github.com/starknet-id/docs.starknet.id"

[[repo]]
url = "https://github.com/starknet-id/ens_resolver"

[[repo]]
url = "https://github.com/starknet-id/eth_verifier"

[[repo]]
url = "https://github.com/starknet-id/hackerhouse.starknet.id"

[[repo]]
url = "https://github.com/starknet-id/identity"

[[repo]]
url = "https://github.com/starknet-id/identity_tokens"

[[repo]]
url = "https://github.com/starknet-id/indexer"

[[repo]]
url = "https://github.com/starknet-id/indexer_old"

[[repo]]
url = "https://github.com/starknet-id/land.starknet.quest"

[[repo]]
url = "https://github.com/starknet-id/mint_from_l1"

[[repo]]
url = "https://github.com/starknet-id/multicalls"

[[repo]]
url = "https://github.com/starknet-id/multicalls_old"

[[repo]]
url = "https://github.com/starknet-id/naming"

[[repo]]
url = "https://github.com/starknet-id/naming_contract"

[[repo]]
url = "https://github.com/starknet-id/nft_pp_verifier"

[[repo]]
url = "https://github.com/starknet-id/og.starknet.id"

[[repo]]
url = "https://github.com/starknet-id/old_identity"

[[repo]]
url = "https://github.com/starknet-id/old_naming"

[[repo]]
url = "https://github.com/starknet-id/old_verifier"

[[repo]]
url = "https://github.com/starknet-id/referral"

[[repo]]
url = "https://github.com/starknet-id/referral_contract"

[[repo]]
url = "https://github.com/starknet-id/resolver_delegation"

[[repo]]
url = "https://github.com/starknet-id/resolver_delegation_cairo1"

[[repo]]
url = "https://github.com/starknet-id/sales_indexer"

[[repo]]
url = "https://github.com/starknet-id/sales_indexer_old"

[[repo]]
url = "https://github.com/starknet-id/sbt.starknet.id"

[[repo]]
url = "https://github.com/starknet-id/starknet.id"

[[repo]]
url = "https://github.com/starknet-id/starknetid.js"

[[repo]]
url = "https://github.com/starknet-id/starknetid.rs"

[[repo]]
url = "https://github.com/starknet-id/stats.starknet.id"

[[repo]]
url = "https://github.com/starknet-id/subdomain_delegation"

[[repo]]
url = "https://github.com/starknet-id/subdomain_distribution"

[[repo]]
url = "https://github.com/starknet-id/toolkit"

[[repo]]
url = "https://github.com/starknet-id/tribe_nft"

[[repo]]
url = "https://github.com/starknet-id/verifier_contract"

[[repo]]
url = "https://github.com/starknet-id/verifier_pop"

[[repo]]
url = "https://github.com/starknet-id/watchtower.starknet.id"

[[repo]]
url = "https://github.com/starknet-io/.github"

[[repo]]
url = "https://github.com/starknet-io/builders-council"

[[repo]]
url = "https://github.com/starknet-io/devonomics"

[[repo]]
url = "https://github.com/starknet-io/docs-common-content"

[[repo]]
url = "https://github.com/starknet-io/get-starknet"

[[repo]]
url = "https://github.com/starknet-io/glossary"

[[repo]]
url = "https://github.com/starknet-io/hello-starknet"

[[repo]]
url = "https://github.com/starknet-io/SNIPs"

[[repo]]
url = "https://github.com/starknet-io/starkgate-contracts"

[[repo]]
url = "https://github.com/starknet-io/starkgate-frontend"

[[repo]]
url = "https://github.com/starknet-io/starknet-addresses"

[[repo]]
url = "https://github.com/starknet-io/starknet-docs"

[[repo]]
url = "https://github.com/starknet-io/starknet-docs-antora-ui"

[[repo]]
url = "https://github.com/starknet-io/starknet-p2p-specs"

[[repo]]
url = "https://github.com/starknet-io/starknet-playground"

[[repo]]
url = "https://github.com/starknet-io/starknet-stack-resources"

[[repo]]
url = "https://github.com/starknet-io/StarkNet-Token"

[[repo]]
url = "https://github.com/starknet-io/starknet-website"

[[repo]]
url = "https://github.com/starknet-io/starknet-zig"

[[repo]]
url = "https://github.com/starknet-io/starknet.js"

[[repo]]
url = "https://github.com/starknet-io/tokei"

[[repo]]
url = "https://github.com/starknet-io/types-rs"

[[repo]]
url = "https://github.com/Starknet-php/starknet.php"

[[repo]]
url = "https://github.com/Starknet-Recovery-Service/recovery"

[[repo]]
url = "https://github.com/StarkNet-ZH/Awesome-StarkNet-Chinese"

[[repo]]
url = "https://github.com/StarknetAstro/AstroEditor"

[[repo]]
url = "https://github.com/StarknetAstro/BootCamp"

[[repo]]
url = "https://github.com/StarknetAstro/OpenBillboard"

[[repo]]
url = "https://github.com/starknetdev/shared_wallet"

[[repo]]
url = "https://github.com/starknetdev/starknet_liquidity_pool"

[[repo]]
url = "https://github.com/starknetes/starknet-cairo-101-spanish"
missing = true

[[repo]]
url = "https://github.com/starknetwiki/stiki-frontend"

[[repo]]
url = "https://github.com/StarkNightsWatch/starknetid-naming"

[[repo]]
url = "https://github.com/Starknopoly/contracts"

[[repo]]
url = "https://github.com/starkoracles/Aero"

[[repo]]
url = "https://github.com/starkpay-labs/starkpay-v1"

[[repo]]
url = "https://github.com/starkpunks/contracts"

[[repo]]
url = "https://github.com/StarkQuest/frontend"

[[repo]]
url = "https://github.com/starkscan/starkscan-verifier"

[[repo]]
url = "https://github.com/Starkswap/cairo-erc20-faucet"

[[repo]]
url = "https://github.com/Starkswap/ironfleet-contracts"

[[repo]]
url = "https://github.com/Starkswap/starkswap-contracts"

[[repo]]
url = "https://github.com/starkware-intern/su-zhu-tweets"

[[repo]]
url = "https://github.com/starkware-libs/blockifier"

[[repo]]
url = "https://github.com/starkware-libs/cairo"
tags = ["Protocol"]

[[repo]]
url = "https://github.com/starkware-libs/cairo-examples"
missing = true

[[repo]]
url = "https://github.com/starkware-libs/cairo-lang"

[[repo]]
url = "https://github.com/starkware-libs/cairo-playground"

[[repo]]
url = "https://github.com/starkware-libs/crypto-cpp"

[[repo]]
url = "https://github.com/starkware-libs/davion-config"

[[repo]]
url = "https://github.com/starkware-libs/dydx-config"

[[repo]]
url = "https://github.com/starkware-libs/ethSTARK"

[[repo]]
url = "https://github.com/starkware-libs/formal-proofs"

[[repo]]
url = "https://github.com/starkware-libs/gammax-config"

[[repo]]
url = "https://github.com/starkware-libs/karpenter"

[[repo]]
url = "https://github.com/starkware-libs/okx-config"

[[repo]]
url = "https://github.com/starkware-libs/papyrus"

[[repo]]
url = "https://github.com/starkware-libs/python-terraform"

[[repo]]
url = "https://github.com/starkware-libs/stark-perpetual"

[[repo]]
url = "https://github.com/starkware-libs/starkex-apps-api"

[[repo]]
url = "https://github.com/starkware-libs/starkex-contracts"

[[repo]]
url = "https://github.com/starkware-libs/starkex-core"

[[repo]]
url = "https://github.com/starkware-libs/starkex-data-availability-committee"

[[repo]]
url = "https://github.com/starkware-libs/starkex-for-spot-trading"

[[repo]]
url = "https://github.com/starkware-libs/starkex-js"

[[repo]]
url = "https://github.com/starkware-libs/starkex-playground"

[[repo]]
url = "https://github.com/starkware-libs/starkex-resources"

[[repo]]
url = "https://github.com/starkware-libs/starkex-resources-wip"

[[repo]]
url = "https://github.com/starkware-libs/StarkNet-AllCoreDevs-Meetings"

[[repo]]
url = "https://github.com/starkware-libs/starknet-api"
tags = ["Protocol"]

[[repo]]
url = "https://github.com/starkware-libs/starknet-snap"

[[repo]]
url = "https://github.com/starkware-libs/starknet-specs"

[[repo]]
url = "https://github.com/starkware-libs/starknet-tutorials-cairo-syntax"

[[repo]]
url = "https://github.com/starkware-libs/starknet-tutorials-erc20"

[[repo]]
url = "https://github.com/starkware-libs/starknet-tutorials-erc721"

[[repo]]
url = "https://github.com/starkware-libs/starknet-tutorials-global"

[[repo]]
url = "https://github.com/starkware-libs/starknet-tutorials-utils"

[[repo]]
url = "https://github.com/starkware-libs/starkware-crypto-utils"

[[repo]]
url = "https://github.com/starkware-libs/stone-prover"

[[repo]]
url = "https://github.com/starkware-libs/veedo"

[[repo]]
url = "https://github.com/Starkware-Naming-Service/cairo-contracts"

[[repo]]
url = "https://github.com/StarkWareHackathon/starknet-IoT-DAO"

[[repo]]
url = "https://github.com/starwalker00/ogame-starknet"

[[repo]]
url = "https://github.com/Stash-Ex/stash-extension"

[[repo]]
url = "https://github.com/Stash-Ex/stash-protocol"

[[repo]]
url = "https://github.com/stefanalfbo/cairo-by-examples"

[[repo]]
url = "https://github.com/stefanalfbo/cairo-dev-container"

[[repo]]
url = "https://github.com/stompesi/starkware-hackathon"

[[repo]]
url = "https://github.com/StreamifyHQ/streamify"

[[repo]]
url = "https://github.com/strips-finance/rabbitx_contracts"

[[repo]]
url = "https://github.com/subvisual/ChickenBonds"

[[repo]]
url = "https://github.com/subvisual/matusalem"

[[repo]]
url = "https://github.com/subvisual/my-first-starknet-contract-demo"

[[repo]]
url = "https://github.com/subvisual/starknet-demo-dapp"

[[repo]]
url = "https://github.com/subvisual/svarknet"

[[repo]]
url = "https://github.com/subzet/cairo-workshop"

[[repo]]
url = "https://github.com/sugarforever/starknet-erc721"

[[repo]]
url = "https://github.com/suhailkakar/awesome-list-rpc-nodes-providers"

[[repo]]
url = "https://github.com/suhasagg/Koolstarknetjunotutorials"

[[repo]]
url = "https://github.com/SummaryDev/starknet-archive"

[[repo]]
url = "https://github.com/supernovahs/starknet-rs"

[[repo]]
url = "https://github.com/SuperStar0106/Ganache"

[[repo]]
url = "https://github.com/SupremeSingh/Awesome-ZK"

[[repo]]
url = "https://github.com/SupremeSingh/cairo-voting-contract"

[[repo]]
url = "https://github.com/SupremeSingh/cairo1-starklings-sols"

[[repo]]
url = "https://github.com/SupremeSingh/starklings"

[[repo]]
url = "https://github.com/SupremeSingh/starknet-js-tutorial"

[[repo]]
url = "https://github.com/SupremeSingh/zkpBootcampJuly"

[[repo]]
url = "https://github.com/surajsharma/starknet-erc721"

[[repo]]
url = "https://github.com/surfer05/starknetjs"

[[repo]]
url = "https://github.com/susanmu2020/Dapp-Learning"

[[repo]]
url = "https://github.com/sustia-llc/starknet-redux-typescript"

[[repo]]
url = "https://github.com/swan-of-bodom/starknet-vim"

[[repo]]
url = "https://github.com/swapnilraj/protostar-verify-test"

[[repo]]
url = "https://github.com/Sweng0d/CairoChallengesPlayground.cairo"

[[repo]]
url = "https://github.com/swiiny/starknext"

[[repo]]
url = "https://github.com/switch-recover/switch"

[[repo]]
url = "https://github.com/switch-recover/switch-core"

[[repo]]
url = "https://github.com/SYBIL-MAFIA/starknet-nft-minter"

[[repo]]
url = "https://github.com/SYBIL-MAFIA/starknet-soft-retrodrops"

[[repo]]
url = "https://github.com/SYBIL-MAFIA/starknet-wallet-upgrade"

[[repo]]
url = "https://github.com/sybil-v-zakone/starknet-pk-extractor"

[[repo]]
url = "https://github.com/sybil-v-zakone/starknet-short-addresses-extractor"

[[repo]]
url = "https://github.com/sybil-v-zakone/starknet-wallets-generator"

[[repo]]
url = "https://github.com/szymcio32/apibara-starknet"

[[repo]]
url = "https://github.com/szymcio32/blockchain-projects"

[[repo]]
url = "https://github.com/t4sk/hello-cairo"

[[repo]]
url = "https://github.com/t4sk/hello-starknet"

[[repo]]
url = "https://github.com/taco-paco/starknet-eth"

[[repo]]
url = "https://github.com/taco-paco/starknet-exp"

[[repo]]
url = "https://github.com/tadad/imx-starknet"

[[repo]]
url = "https://github.com/tadad/starknet_amm"

[[repo]]
url = "https://github.com/tahmed4/onchain_gas_analysis"

[[repo]]
url = "https://github.com/tahos81/shovel"

[[repo]]
url = "https://github.com/taijusanagi/starknet-sandbox"

[[repo]]
url = "https://github.com/takez0o/deadly-games-starknet"

[[repo]]
url = "https://github.com/TamaraRingas/CairoBootcamp"

[[repo]]
url = "https://github.com/tangtao1989/Starknet-node"

[[repo]]
url = "https://github.com/tangtj/starknet-amm-contract"

[[repo]]
url = "https://github.com/tanjid-showkot/whack-a-mole-web3-login-react"

[[repo]]
url = "https://github.com/Tanteli/cairo-AMM"

[[repo]]
url = "https://github.com/Tanteli/cairo-template"

[[repo]]
url = "https://github.com/tarrencev/go-starknet"

[[repo]]
url = "https://github.com/tarrencev/protostar"

[[repo]]
url = "https://github.com/tarrencev/starknet-scaffold"

[[repo]]
url = "https://github.com/Tbelleng/Kaiji"

[[repo]]
url = "https://github.com/team-brewery/wallet-app-store"

[[repo]]
url = "https://github.com/teamdesider/ToT"
missing = true

[[repo]]
url = "https://github.com/Tecatech/cyber-security-training"

[[repo]]
url = "https://github.com/Tecatech/information-security-training"

[[repo]]
url = "https://github.com/Ted1166/starknet-cohort-assignments"

[[repo]]
url = "https://github.com/TeddyNotBear/mystis-og-pass"

[[repo]]
url = "https://github.com/TeddyNotBear/save-the-quacks"

[[repo]]
url = "https://github.com/tekkac/apibara_indexer_test"

[[repo]]
url = "https://github.com/tekkac/cairo-alt_bn128"

[[repo]]
url = "https://github.com/tekkac/carb-meter"

[[repo]]
url = "https://github.com/tekkac/l2_minter"

[[repo]]
url = "https://github.com/tekkac/starklings"

[[repo]]
url = "https://github.com/tempusfinance/starknet-devnet"

[[repo]]
url = "https://github.com/testevgen/StarkNet"

[[repo]]
url = "https://github.com/tgyf007/debugpkg"
missing = true

[[repo]]
url = "https://github.com/Th0rgal/better-multicall"

[[repo]]
url = "https://github.com/Th0rgal/contract"

[[repo]]
url = "https://github.com/Th0rgal/guildsweb"

[[repo]]
url = "https://github.com/Th0rgal/plugin-bmc"

[[repo]]
url = "https://github.com/Th0rgal/plugin_starknetid"

[[repo]]
url = "https://github.com/Th0rgal/sphinx"

[[repo]]
url = "https://github.com/Th0rgal/starkbet"

[[repo]]
url = "https://github.com/Th0rgal/starkbot"

[[repo]]
url = "https://github.com/Th0rgal/stoken"

[[repo]]
url = "https://github.com/Th0rgal/zkstark"

[[repo]]
url = "https://github.com/thanapongsj1996/starknet-frontend"

[[repo]]
url = "https://github.com/thasipablo/starknet_communities"

[[repo]]
url = "https://github.com/the-candy-shop/starksheet-monorepo"

[[repo]]
url = "https://github.com/the-ninth/cairo-contracts"

[[repo]]
url = "https://github.com/the-ninth/starknet-contracts"

[[repo]]
url = "https://github.com/TheKnightCoder/ZKSpark-StarkNet-Bootcamp"

[[repo]]
url = "https://github.com/THEmmanuel/starknet-devnet"

[[repo]]
url = "https://github.com/THenry14/starknet-devnet"

[[repo]]
url = "https://github.com/thephoenixguild/StarkNet_Warp"

[[repo]]
url = "https://github.com/theskyvalker/nextid-starknet"

[[repo]]
url = "https://github.com/Thirumurugan7/NFT-Hunter"

[[repo]]
url = "https://github.com/thisislexar/Starknet-Node"

[[repo]]
url = "https://github.com/thomas-quadratic/kakarot"

[[repo]]
url = "https://github.com/threepwave/crypts-realms"

[[repo]]
url = "https://github.com/threepwave/cryptsandcaverns"

[[repo]]
url = "https://github.com/thryec/protostar-cairo"

[[repo]]
url = "https://github.com/TianM/starknet-generate"

[[repo]]
url = "https://github.com/TianM/starknet.github.io"

[[repo]]
url = "https://github.com/tigretocode/starknet"

[[repo]]
url = "https://github.com/TimNooren/pytest-cairo"

[[repo]]
url = "https://github.com/TimNooren/starknet-compose"

[[repo]]
url = "https://github.com/timothyAgevi/starknet_forge_template_sample"

[[repo]]
url = "https://github.com/timothyAgevi/starknet_learning"

[[repo]]
url = "https://github.com/timPrachasri/starknet-hardhat-lab-1"

[[repo]]
url = "https://github.com/tohrnii/flashloan-starknet"

[[repo]]
url = "https://github.com/tohrnii/openlab-cairo"

[[repo]]
url = "https://github.com/TokenFlowInsights/StarkTx"
missing = true

[[repo]]
url = "https://github.com/TokeniZK/tokenizk-finance"

[[repo]]
url = "https://github.com/TomaszWaszczyk/ZKPBootcamp"

[[repo]]
url = "https://github.com/tomek0123456789/cairo-pokemons"

[[repo]]
url = "https://github.com/tony1908/starknet-demo"

[[repo]]
url = "https://github.com/topology-gg/caistring"

[[repo]]
url = "https://github.com/topology-gg/fountain"

[[repo]]
url = "https://github.com/topology-gg/isaac"

[[repo]]
url = "https://github.com/topology-gg/isaac-space-view"

[[repo]]
url = "https://github.com/topology-gg/isaac-station-view"

[[repo]]
url = "https://github.com/topology-gg/isaac-working-view"

[[repo]]
url = "https://github.com/topology-gg/mumu-backend"

[[repo]]
url = "https://github.com/topology-gg/mumu-cairo"

[[repo]]
url = "https://github.com/topology-gg/s2m2"

[[repo]]
url = "https://github.com/topology-gg/s2m2-view"

[[repo]]
url = "https://github.com/topology-gg/shoshin"

[[repo]]
url = "https://github.com/topology-gg/stardisc-view"

[[repo]]
url = "https://github.com/tor-tobi/frontend"

[[repo]]
url = "https://github.com/torusresearch/jwt-prover-cairo"

[[repo]]
url = "https://github.com/TotalPizza/kakarot"

[[repo]]
url = "https://github.com/TotalPizza/starknet-multisig-account"

[[repo]]
url = "https://github.com/tracyzhang1998/StarknetVote"

[[repo]]
url = "https://github.com/tradeflows/v1-core-starknet"

[[repo]]
url = "https://github.com/tradeparadex/code-samples"

[[repo]]
url = "https://github.com/tradeparadex/starknet-signing-cpp"

[[repo]]
url = "https://github.com/tranbamanh229289/gauss"

[[repo]]
url = "https://github.com/trangnv/100daysCairo"

[[repo]]
url = "https://github.com/trangnv/cairo1-contracts"

[[repo]]
url = "https://github.com/trangnv/empiric-eth-price-prediction"

[[repo]]
url = "https://github.com/trangnv/ethereum-starknet-bridge"

[[repo]]
url = "https://github.com/trangnv/linear-regression-starknet"

[[repo]]
url = "https://github.com/trangnv/starknet-notebook"

[[repo]]
url = "https://github.com/trangnv/starknet-watcher"

[[repo]]
url = "https://github.com/trangnv/zkclass"

[[repo]]
url = "https://github.com/Treasury-research/starknet-web"

[[repo]]
url = "https://github.com/trentrand/PaintToEarn.eth"

[[repo]]
url = "https://github.com/trivonhan/starknet-intergrate"

[[repo]]
url = "https://github.com/tserg/cairo-contracts"

[[repo]]
url = "https://github.com/tserg/vyper-contracts"

[[repo]]
url = "https://github.com/tserg/vyro"

[[repo]]
url = "https://github.com/tsremarkable/cairo-contracts"

[[repo]]
url = "https://github.com/TumTum23/cairo-erc4626"

[[repo]]
url = "https://github.com/Turbo8282/sns-copy"
missing = true

[[repo]]
url = "https://github.com/turrisxyz/linguist"

[[repo]]
url = "https://github.com/tutan123/MintCorner"

[[repo]]
url = "https://github.com/tutan123/Starknet_dev"

[[repo]]
url = "https://github.com/txthanh1178793/Cairo-exercise"

[[repo]]
url = "https://github.com/txthanh1178793/StarkNet-tutorial"

[[repo]]
url = "https://github.com/tyler-smith/kakarot"

[[repo]]
url = "https://github.com/u20024804/starknet.py"

[[repo]]
url = "https://github.com/udayj/dynamic_voting_system"

[[repo]]
url = "https://github.com/udayj/starknet_prediction_market"

[[repo]]
url = "https://github.com/udayj/token_gated_account"

[[repo]]
url = "https://github.com/udayj/votex_v1"

[[repo]]
url = "https://github.com/UESTC-ZSC/Dapp-Learning"

[[repo]]
url = "https://github.com/ulerdogan/pickaxe"

[[repo]]
url = "https://github.com/Ultra-Tech-code/Cairo-Test-Project"

[[repo]]
url = "https://github.com/unifralabs/starknet.js-workshop"

[[repo]]
url = "https://github.com/unintendedcon/cairo-exercise-answers"

[[repo]]
url = "https://github.com/unparalleled-js/ape-demo-project"

[[repo]]
url = "https://github.com/Upilassi/contract-cairo"

[[repo]]
url = "https://github.com/uqbar-dao/sirens-of-uqbar"
missing = true

[[repo]]
url = "https://github.com/urbit/azimuth-cairo"

[[repo]]
url = "https://github.com/Utilitycoder/pragma"

[[repo]]
url = "https://github.com/V1C70RYG0D/ctf-blockchain"

[[repo]]
url = "https://github.com/vaibhavgeek/game-clock"

[[repo]]
url = "https://github.com/valour01/paradigm-ctf-2022"

[[repo]]
url = "https://github.com/vanhuy170496/chimpion-contract"

[[repo]]
url = "https://github.com/vantwoutmaarten/Starknet"

[[repo]]
url = "https://github.com/vantwoutmaarten/starknet-hackathon-game"

[[repo]]
url = "https://github.com/veramolabs/did-scorpius"

[[repo]]
url = "https://github.com/VictorONN/ex14-Starknet-basecamp2"

[[repo]]
url = "https://github.com/VictorONN/starknetnairobiclass5"

[[repo]]
url = "https://github.com/Vid201/awesome-ethereum-rust"

[[repo]]
url = "https://github.com/viemrect/starknet-node"

[[repo]]
url = "https://github.com/vikions/starkKasino"

[[repo]]
url = "https://github.com/vikkydataseo/starklings-solutions"

[[repo]]
url = "https://github.com/vikkydataseo/starklins-solutions-cairo-1"

[[repo]]
url = "https://github.com/vinceferro/bidding-system_cairo"

[[repo]]
url = "https://github.com/vishnuc77/starknet-l1-l2"

[[repo]]
url = "https://github.com/vishnuc77/voting-starkware"

[[repo]]
url = "https://github.com/Vishvesh-rao/Truffle-Starknet-Box"

[[repo]]
url = "https://github.com/Vitali-workspace/Crypto-Testnet-Faucet"

[[repo]]
url = "https://github.com/vivienbcr/blockhead"

[[repo]]
url = "https://github.com/vkubilays/Get-Starknet"

[[repo]]
url = "https://github.com/Vladislav1z/StarkNet_test_my_contract"

[[repo]]
url = "https://github.com/vmmuthu31/kakarot"

[[repo]]
url = "https://github.com/vmmuthu31/NFT_Craft"

[[repo]]
url = "https://github.com/vomira/dao-upwork"

[[repo]]
url = "https://github.com/vova2244/https---github.com-SYBIL-MAFIA-starknet-soft-retrodrops"

[[repo]]
url = "https://github.com/vvwvann/starknet-example"

[[repo]]
url = "https://github.com/w2k-star-forks/warp"

[[repo]]
url = "https://github.com/wackalabs/cairo-setup"
missing = true

[[repo]]
url = "https://github.com/wallace-df/nft-launcher-contracts"

[[repo]]
url = "https://github.com/wallace-df/nft-launcher-dapp"

[[repo]]
url = "https://github.com/wallace-df/nft-lending-contracts"

[[repo]]
url = "https://github.com/wallace-df/nft-renting-contracts"

[[repo]]
url = "https://github.com/wallace-df/virtap-webapp"
missing = true

[[repo]]
url = "https://github.com/wandcrafting/cairo-fsm"

[[repo]]
url = "https://github.com/wangshuqin1993/CRC20-test"

[[repo]]
url = "https://github.com/wangshuqin1993/StarkWare-ERC20"

[[repo]]
url = "https://github.com/Wanying-He/AI-trading-demo"

[[repo]]
url = "https://github.com/Wanying-He/starknet-dnn-demo"

[[repo]]
url = "https://github.com/war-in/starknet-devnet"

[[repo]]
url = "https://github.com/WardrobeAI/starknet-nft-marketplace"

[[repo]]
url = "https://github.com/Wave-95/anvil-contracts"

[[repo]]
url = "https://github.com/Wave-95/cairo-learning"

[[repo]]
url = "https://github.com/Wave-95/hello-cairo"

[[repo]]
url = "https://github.com/Wave-95/hello-starknet"

[[repo]]
url = "https://github.com/Wave-95/proovy-ui"

[[repo]]
url = "https://github.com/Wave-95/zkBarter-contracts"

[[repo]]
url = "https://github.com/web3-byoa/react-byoa-sdk"

[[repo]]
url = "https://github.com/web3-byoa/starknet_l2_contract"

[[repo]]
url = "https://github.com/Web3Auth/sign-in-with-web3"

[[repo]]
url = "https://github.com/web3magnetic/starknet-tutorials"

[[repo]]
url = "https://github.com/wenzhenxiang/starkhitchhiker"

[[repo]]
url = "https://github.com/wenzhenxiang/starknet_account"

[[repo]]
url = "https://github.com/wenzhenxiang/starknet_simple_token"

[[repo]]
url = "https://github.com/whatthedev-eth/hello_starknet"
missing = true

[[repo]]
url = "https://github.com/widolabs/wido-contracts-cairo"

[[repo]]
url = "https://github.com/William3Johnson/openzeppelin-nile-upgrades"

[[repo]]
url = "https://github.com/willshi88/project-crawling"

[[repo]]
url = "https://github.com/windupbird66/starknet_hunter"

[[repo]]
url = "https://github.com/wiringbits/block-explorer"

[[repo]]
url = "https://github.com/WiseMrMusa/ERC20-Cairo"

[[repo]]
url = "https://github.com/wliu6v/starknet-storage-test"

[[repo]]
url = "https://github.com/WTFAcademy/WTF-Cairo"

[[repo]]
url = "https://github.com/WTFAcademy/WTF-Starknet"

[[repo]]
url = "https://github.com/WTFAcademy/WTF-Starknet-Dapp-demo"

[[repo]]
url = "https://github.com/WXF-WangXuFeng/Dapp-Learning"

[[repo]]
url = "https://github.com/X-oss-byte/starknet.go"

[[repo]]
url = "https://github.com/Xaint00ship/starknet"

[[repo]]
url = "https://github.com/xan-crypto/CurveZero-FrontEnd"

[[repo]]
url = "https://github.com/xavier-alexandre/hello-cairo"

[[repo]]
url = "https://github.com/xavier-alexandre/hello-starknet"

[[repo]]
url = "https://github.com/xavier-quadratic/Apibara-deserializer"

[[repo]]
url = "https://github.com/xavier-quadratic/Moloch-on-Starknet-indexer"

[[repo]]
url = "https://github.com/Xayaan/deadly-games-app"

[[repo]]
url = "https://github.com/xbank-lab/xbank-zkera-contract"

[[repo]]
url = "https://github.com/Xenosense/xenotracer"

[[repo]]
url = "https://github.com/xiyu1984/StarkE20"
missing = true

[[repo]]
url = "https://github.com/xJonathanLEI/docker-cairo"

[[repo]]
url = "https://github.com/xJonathanLEI/docker-cairo-lang"

[[repo]]
url = "https://github.com/xJonathanLEI/felt-bench"

[[repo]]
url = "https://github.com/xJonathanLEI/oriac"

[[repo]]
url = "https://github.com/xJonathanLEI/pedersen-bench"

[[repo]]
url = "https://github.com/xJonathanLEI/starkli"

[[repo]]
url = "https://github.com/xJonathanLEI/starknet-jsonrpc-codegen"

[[repo]]
url = "https://github.com/xJonathanLEI/starknet-l1-contracts"

[[repo]]
url = "https://github.com/xJonathanLEI/starknet-rs"

[[repo]]
url = "https://github.com/xJonathanLEI/starknet-rs-wasm-test"

[[repo]]
url = "https://github.com/xq-lu/Dapp-Learning"

[[repo]]
url = "https://github.com/xsfunc/starknet-tool"

[[repo]]
url = "https://github.com/xwing-india/cairo-devcontainer"

[[repo]]
url = "https://github.com/yangyaczz/PublishStation-Starknet"

[[repo]]
url = "https://github.com/yanytsky19/Starknet"

[[repo]]
url = "https://github.com/YaroslavGridnev/BLAGO-DAO"

[[repo]]
url = "https://github.com/yasmeen/starknet-app"

[[repo]]
url = "https://github.com/yekssin/starknet"

[[repo]]
url = "https://github.com/yettaahhhh/starklings"

[[repo]]
url = "https://github.com/yingjingyang/warp"

[[repo]]
url = "https://github.com/yoanslvy/StarknetBlockslab42"

[[repo]]
url = "https://github.com/yogh333/starknet-workspace"

[[repo]]
url = "https://github.com/yogh333/starknetjs-signer-ledger"

[[repo]]
url = "https://github.com/yum0e/starklings"

[[repo]]
url = "https://github.com/Yuriicaezar/starknet"

[[repo]]
url = "https://github.com/yusufferdogan/STARKNET-REACT-BOILERPLATE"

[[repo]]
url = "https://github.com/yusufferdogan/STARKREVOKE"

[[repo]]
url = "https://github.com/yusufferdogan/STARKREVOKE.COM"

[[repo]]
url = "https://github.com/z-korp/zrisk-contracts"

[[repo]]
url = "https://github.com/zafgum/Psyschological-Moods"

[[repo]]
url = "https://github.com/zaivanza/zerius-aio"

[[repo]]
url = "https://github.com/zaivanza/zerius-ebatel"

[[repo]]
url = "https://github.com/zapproject/Zap-Virtual-Machine"

[[repo]]
url = "https://github.com/zeapherine/Protostar-Playground"

[[repo]]
url = "https://github.com/zeapherine/starknet-js"

[[repo]]
url = "https://github.com/zeapherine/Starknet-lesson"

[[repo]]
url = "https://github.com/zeapherine/starknlings-cairo1"

[[repo]]
url = "https://github.com/Zellic/example-ctf-challenge"

[[repo]]
url = "https://github.com/ZePedroResende/cairo-tests"

[[repo]]
url = "https://github.com/ZerexVnZ/starknet"

[[repo]]
url = "https://github.com/ZeroSync/header_chain"

[[repo]]
url = "https://github.com/ZeroSync/ZeroSync"

[[repo]]
url = "https://github.com/zetsuboii/cairo-projects"
missing = true

[[repo]]
url = "https://github.com/zhangzhishun/zhangzhishun.github.io"
missing = true

[[repo]]
url = "https://github.com/zhenweisi/starknet-node"

[[repo]]
url = "https://github.com/ZigZagExchange/starknet-contracts"

[[repo]]
url = "https://github.com/ZigZagExchange/starknet-oracle"

[[repo]]
url = "https://github.com/ZK-Graph/mirror-starknet-zkgraph-protocol"

[[repo]]
url = "https://github.com/zk-ns/zk-name-service--cairo1.0"

[[repo]]
url = "https://github.com/zkjet/cairo-starknet"

[[repo]]
url = "https://github.com/zkjet/ev3"
missing = true

[[repo]]
url = "https://github.com/zkLend/starknet-snapshots"

[[repo]]
url = "https://github.com/zkLend/zklend-v1-core"

[[repo]]
url = "https://github.com/zkLinkProtocol/zklink-starknet-contract-test"

[[repo]]
url = "https://github.com/zkLinkProtocol/zklink-starknet-contracts"

[[repo]]
url = "https://github.com/zkLinkProtocol/zklink-starknet-contracts-cairo0"

[[repo]]
url = "https://github.com/z-korp/zconqueror-contracts"

[[repo]]
url = "https://github.com/z-korp/zconqueror-front"

[[repo]]
url = "https://github.com/z-korp/zdefender-front"

[[repo]]
url = "https://github.com/z-korp/zdefender-contracts"

[[repo]]
url = "https://github.com/z-korp/zknight-front"

[[repo]]
url = "https://github.com/z-korp/zknight-contracts"

[[repo]]
url = "https://github.com/zkMyst/ProjectStargate"

[[repo]]
url = "https://github.com/zkxteam/zkxprotocol"

[[repo]]
url = "https://github.com/zoeAD/basic-solver"

[[repo]]
url = "https://github.com/Zohal-Starknet/zohal-interface"

[[repo]]
url = "https://github.com/zorro-project/zorro"

[[repo]]
url = "https://github.com/zwilling/cairo-stark-experiments"

[[repo]]
url = "https://github.com/zzuziak/starklings"

[[repo]]
url = "https://github.com/hexizheng/starknet"

[[repo]]
url = "https://github.com/Mississippi-Labs/mississippi-mini"

[[repo]]
url = "https://github.com/marcelkb/starknet_contracts"

[[repo]]
url = "https://github.com/JameWade/petfight"

[[repo]]
url = "https://github.com/ayoade96/ownership-cairo"

[[repo]]
url = "https://github.com/ayoade96/Voting-contract-cairo"

[[repo]]
url = "https://github.com/ayoade96/OpenZeppelin-cairo-contracts"

[[repo]]
url = "https://github.com/ayoade96/yet-another-swap"

[[repo]]
url = "https://github.com/starknet-edu/starknetbook/pull/256"

[[repo]]
url = "https://github.com/ayoade96/guessing-game-rust"

[[repo]]
url = "https://github.com/ayoade96/starklings-cairo1-solutions"

[[repo]]
url = "https://github.com/ayoade96/erc20-cairo"

[[repo]]
url = "https://github.com/ayoade96/Hello-World-Cairo"

[[repo]]
url = "https://github.com/shepf/starknet_study"

[[repo]]
url = "https://github.com/ozanbayram/starkrekt-frontend"

[[repo]]
url = "https://github.com/ozanbayram/starkrekt-backend"<|MERGE_RESOLUTION|>--- conflicted
+++ resolved
@@ -10,7 +10,6 @@
   "Braavos",
   "cartridge-gg",
   "Deth",
-  "Ekubo",
   "EXOTHIUM",
   "Hashstack",
   "IBetYou",
@@ -31,11 +30,8 @@
 github_organizations = [
   "https://github.com/CairOpen",
   "https://github.com/dojoengine",
-<<<<<<< HEAD
   "https://github.com/EkuboProtocol",
-=======
   "https://github.com/Early-Starkers",
->>>>>>> cf4e9ff4
   "https://github.com/gizatechxyz",
   "https://github.com/HerodotusDev",
   "https://github.com/keep-starknet-strange",
