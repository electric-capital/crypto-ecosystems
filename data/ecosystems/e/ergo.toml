--- conflicted
+++ resolved
@@ -2,7 +2,6 @@
 title = "Ergo"
 
 sub_ecosystems = [
-<<<<<<< HEAD
     "anetaBTC",
     "Azorus",
     "BlobsTopia",
@@ -46,51 +45,6 @@
     "TremendouslyHighFrequency",
     "ZenGate Global",
     "ZK Treasury"
-=======
-  "anetaBTC",
-  "Azorus",
-  "BlobsTopia",
-  "ChainCash",
-  "Comet",
-  "Dexy",
-  "Duckpools",
-  "Ergo Auction House",
-  "Ergo Developer Tooling",
-  "Ergo Education",
-  "Ergo Hackathons",
-  "Ergo Labs",
-  "Ergo Miner Tooling",
-  "Ergo Names",
-  "Ergo Raffle",
-  "Ergo Stats & Analysis",
-  "Ergo Stats and Analysis",
-  "Ergode",
-  "ErgoMixer",
-  "ErgoPad",
-  "ErgoTeam",
-  "EXLE",
-  "FleetSDK",
-  "Grand Gambit",
-  "GuapSwap",
-  "Kiosk",
-  "LiliumErgo",
-  "Lithos Protocol",
-  "Minotaur",
-  "Nautilus",
-  "NightOwl Casino",
-  "PaideiaDAO",
-  "Rosen Bridge",
-  "SAFEW",
-  "Satergo",
-  "SentientFoundation",
-  "SigmaFi",
-  "SigmaUSD",
-  "SkyHarbor",
-  "Spectrum Finance",
-  "Spectrum Labs",
-  "Swamp Audio",
-  "ZK Treasury",
->>>>>>> 5a06c884
 ]
 
 
@@ -98,127 +52,10 @@
 
 # Repositories
 [[repo]]
-<<<<<<< HEAD
-=======
-url = "https://github.com/ergoplatform/3-year-anniv"
-
-[[repo]]
-url = "https://github.com/ergoplatform/ansible"
-
-[[repo]]
-url = "https://github.com/ergoplatform/autoleakus"
-
-[[repo]]
-url = "https://github.com/ergoplatform/Autolykos-GPU-miner"
-
-[[repo]]
-url = "https://github.com/ergoplatform/awesome-ergo"
-
-[[repo]]
-url = "https://github.com/ergoplatform/board"
-
-[[repo]]
-url = "https://github.com/ergoplatform/board-new"
-
-[[repo]]
-url = "https://github.com/ergoplatform/bounded-vec"
-
-[[repo]]
-url = "https://github.com/ergoplatform/community"
-
-[[repo]]
-url = "https://github.com/ergoplatform/developer-docs"
-
-[[repo]]
-url = "https://github.com/ergoplatform/dexy-usd-bank-ui"
-
-[[repo]]
-url = "https://github.com/ergoplatform/difficultyrecalculation"
-
-[[repo]]
-url = "https://github.com/ergoplatform/docs-ergoplatform"
-
-[[repo]]
-url = "https://github.com/ergoplatform/eips"
-
-[[repo]]
->>>>>>> 5a06c884
 url = "https://github.com/ergoplatform/ergo"
 tags = ["Protocol"]
 
 [[repo]]
-<<<<<<< HEAD
-=======
-url = "https://github.com/ergoplatform/ergo-appkit"
-
-[[repo]]
-url = "https://github.com/ergoplatform/ergo-bootstrap"
-
-[[repo]]
-url = "https://github.com/ergoplatform/ergo-contracts"
-
-[[repo]]
-url = "https://github.com/ergoplatform/ergo-devnet-docker"
-
-[[repo]]
-url = "https://github.com/ergoplatform/ergo-dex"
-
-[[repo]]
-url = "https://github.com/ergoplatform/ergo-dropbox"
-
-[[repo]]
-url = "https://github.com/ergoplatform/ergo-headless-dapp-framework"
-
-[[repo]]
-url = "https://github.com/ergoplatform/ergo-jde"
-
-[[repo]]
-url = "https://github.com/ergoplatform/ergo-js"
-
-[[repo]]
-url = "https://github.com/ergoplatform/ergo-lib-wasm"
-
-[[repo]]
-url = "https://github.com/ergoplatform/ergo-nix"
-
-[[repo]]
-url = "https://github.com/ergoplatform/ergo-node-interface"
-
-[[repo]]
-url = "https://github.com/ergoplatform/ergo-node-interface-rust"
-
-[[repo]]
-url = "https://github.com/ergoplatform/ergo-p2p"
-
-[[repo]]
-url = "https://github.com/ergoplatform/ergo-playgrounds"
-
-[[repo]]
-url = "https://github.com/ergoplatform/ergo-scala-compiler"
-
-[[repo]]
-url = "https://github.com/ergoplatform/ergo-scala-style-guide"
-
-[[repo]]
-url = "https://github.com/ergoplatform/ergo-test"
-
-[[repo]]
-url = "https://github.com/ergoplatform/ergo-tg"
-
-[[repo]]
-url = "https://github.com/ergoplatform/ergo-tool"
-
-[[repo]]
-url = "https://github.com/ergoplatform/ergo-utilities-rust"
-
-[[repo]]
-url = "https://github.com/ergoplatform/ergo-utility"
-
-[[repo]]
-url = "https://github.com/ergoplatform/ergo-wallet"
-
-[[repo]]
->>>>>>> 5a06c884
 url = "https://github.com/ergoplatform/ergo-wallet-app"
 tags = ["Wallet"]
 
@@ -227,113 +64,4 @@
 tags = ["Documentation"]
 
 [[repo]]
-<<<<<<< HEAD
-url = "https://github.com/scalahub/ErgoScriptCompiler"
-=======
-url = "https://github.com/ergoplatform/ergofund"
-
-[[repo]]
-url = "https://github.com/ergoplatform/ergoscript-by-example"
-
-[[repo]]
-url = "https://github.com/ergoplatform/ergoscript-compiler"
-
-[[repo]]
-url = "https://github.com/ergoplatform/ergoweb"
-
-[[repo]]
-url = "https://github.com/ergoplatform/explorer-back"
-
-[[repo]]
-url = "https://github.com/ergoplatform/explorer-backend"
-
-[[repo]]
-url = "https://github.com/ergoplatform/explorer-frontend"
-
-[[repo]]
-url = "https://github.com/ergoplatform/faucet"
-
-[[repo]]
-url = "https://github.com/ergoplatform/grow-ergo"
-
-[[repo]]
-url = "https://github.com/ergoplatform/ledger-app-ergo"
-
-[[repo]]
-url = "https://github.com/ergoplatform/node-info-monitor"
-
-[[repo]]
-url = "https://github.com/ergoplatform/oracle-core"
-
-[[repo]]
-url = "https://github.com/ergoplatform/OSSRH-81144"
-
-[[repo]]
-url = "https://github.com/ergoplatform/scanner"
-
-[[repo]]
-url = "https://github.com/ergoplatform/Self-Reproducing-Coins"
-
-[[repo]]
-url = "https://github.com/ergoplatform/sigma-rust"
-
-[[repo]]
-url = "https://github.com/ergoplatform/sigmaverse"
-
-[[repo]]
-url = "https://github.com/ergoplatform/sigmaverse-cms"
-
-[[repo]]
-url = "https://github.com/ergoplatform/sips"
-
-[[repo]]
-url = "https://github.com/ergoplatform/site"
-
-[[repo]]
-url = "https://github.com/ergoplatform/spacefees"
-
-[[repo]]
-url = "https://github.com/ergoplatform/static-data"
-
-[[repo]]
-url = "https://github.com/ergoplatform/website"
-
-[[repo]]
-url = "https://github.com/mgpai22/ergosapiens"
-
-[[repo]]
-url = "https://github.com/scalahub/ErgoScriptCompiler"
-
-[[repo]]
-url = "https://github.com/ScorexFoundation/AVLIODB"
-
-[[repo]]
-url = "https://github.com/ScorexFoundation/blockchainMeasurer"
-
-[[repo]]
-url = "https://github.com/ScorexFoundation/debox"
-
-[[repo]]
-url = "https://github.com/ScorexFoundation/Lagonaki"
-
-[[repo]]
-url = "https://github.com/ScorexFoundation/perma"
-
-[[repo]]
-url = "https://github.com/ScorexFoundation/ProofOfStake"
-
-[[repo]]
-url = "https://github.com/ScorexFoundation/scorex-util"
-
-[[repo]]
-url = "https://github.com/ScorexFoundation/ScorexTutorial"
-
-[[repo]]
-url = "https://github.com/ScorexFoundation/sigmastate-interpreter"
-
-[[repo]]
-url = "https://github.com/ScorexFoundation/SimpleTransactions"
-
-[[repo]]
-url = "https://github.com/spectrum-finance/cardano-dex-sdk-haskell"
->>>>>>> 5a06c884
+url = "https://github.com/scalahub/ErgoScriptCompiler"