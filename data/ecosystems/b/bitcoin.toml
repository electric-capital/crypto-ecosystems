# Ecosystem Level Information
title = "Bitcoin"

sub_ecosystems = [
  "AILayer",
  "Alby",
  "Alpen",
  "Anduro",
  "Arch Network",
  "Area Layer",
  "Ark Network",
  "Babylon Chain",
  "Barbershop Finance",
  "Be Unstoppable",
  "Bedrock Technology",
  "BEVM",
  "BiFi",
  "Bima Labs",
  "BingX",
  "Biop",
  "Bison",
  "Bisq",
  "Bitauth",
  "BitcartCC",
  "Bitccess",
  "Bitcoin JS",
  "Bitcoin Pro",
  "bitcoinos",
  "BitEscrow",
  "Bitfinity Network",
  "Bither (Wallet)",
  "Bitlayer",
  "BitMEX",
  "BitVM",
  "Blockcerts",
  "Blockchain Commons",
  "Blockonomics",
  "Blockstream",
  "BloFin Exchange",
  "BOB",
  "Bolt Card",
  "Botanix",
  "Braidpool",
  "Brollup",
  "Bsquared Network",
  "btclib",
  "BTCPayServer",
  "BVOX",
  "Cake Labs",
  "Cashu",
  "Catalog (Interop Protocol)",
  "Chainflip Labs",
  "ChainX",
  "Citrea",
  "Coinsquare",
  "COLDCARD",
  "CommerceBlock",
  "Core Blockchain",
<<<<<<< HEAD
=======
  "Core DAO",
>>>>>>> 8fed2481
  "Cosmic Bridge",
  "Crown Platform",
  "Crypto.com Chain",
  "Cryptofeed",
  "Cryptopower",
  "DeFiChain",
  "diybitcoinhardware",
  "Drivechains",
  "eBTC",
  "Electrum Bitcoin Wallet",
  "Emerald",
  "exSat Network",
  "Fabric.fm",
  "FBTC",
  "Fedimint",
  "Fort Nix",
  "Fractal Bitcoin",
  "Fuji Money",
  "harbor wallet",
  "hedgehog btc",
  "Interlay",
  "JAM",
  "Keep Network",
  "Lava XYZ",
  "leather io",
  "LFG Labs",
  "Libre",
  "Libre Bitcoin L2",
  "Lightec",
  "Lightning",
  "Lightning Bitcoin",
  "Liquality",
  "Liquid Bitcoin",
  "Liquid Network",
  "LN.capital",
  "Lombard",
  "Lonero Team",
  "Loom Network",
  "Lumibit Protocol",
  "Magic Eden",
  "Map Protocol (Bitcoin)",
  "Maya Protocol",
  "Mercury (Bitcoin Statechain)",
  "Merlin",
  "Money on Chain",
  "MostroP2P",
  "Mutiny Wallet",
  "NodeDAO",
  "Nomic",
  "Nostr",
  "Nubit",
  "oooo Protocol",
  "Opennode",
  "Ordinals Wallet",
  "Phantom",
  "Pionex",
  "Pump BTC",
  "QED",
  "Rango Exchange",
  "Revault",
  "RGB Tools",
  "RGB Working Group",
  "Rollux",
  "Rooch Network",
  "Rootstock",
  "SatoshiVM",
  "Satpile",
  "SeedSigner",
  "Sequentia",
  "Serai DEX",
  "Shift Crypto",
  "Side Protocol",
  "SimpleHold",
  "SovrynBTC",
  "Sparrow Wallet",
  "Stacks",
  "Stratum",
  "Surge",
  "Swingby",
  "Tabconf",
  "Taproot Wizards",
  "TeleportDAO",
  "Threshold Network",
  "Token Ocean",
  "Tuna chain",
  "WBTC",
  "Wizardsardine",
  "WOO Network",
  "XLink",
  "Yona",
  "ZeroNet",
  "ZeroSync",
  "zkLayer",
  "Zulu Network",
]

github_organizations = [
  "https://github.com/bitaccess",
  "https://github.com/bitcoin",
  "https://github.com/bitcoin-core",
  "https://github.com/bitcoin-dot-org",
  "https://github.com/bitcoin-s",
  "https://github.com/bitcoin-teleport",
  "https://github.com/Bitcoin-Wildlife-Sanctuary",
  "https://github.com/BitcoinDesign",
  "https://github.com/bitcoindevkit",
  "https://github.com/bitcoinj",
  "https://github.com/bitcoinjs",
  "https://github.com/bitcoinknots",
  "https://github.com/bitcoinops",
  "https://github.com/Blockstream",
  "https://github.com/btcsuite",
  "https://github.com/bwt-dev",
  "https://github.com/chaincodelabs",
  "https://github.com/chainpoint",
  "https://github.com/coinos",
  "https://github.com/deezy-inc",
  "https://github.com/EdgeApp",
  "https://github.com/haskoin",
  "https://github.com/libbitcoin",
  "https://github.com/mempool",
  "https://github.com/MutinyWallet",
  "https://github.com/neu-fi",
  "https://github.com/ordbase",
  "https://github.com/OrdinalNews",
  "https://github.com/ordinalpunks",
  "https://github.com/ordinals-wallet",
  "https://github.com/peakshift",
  "https://github.com/photon-sdk",
  "https://github.com/RoboSats",
  "https://github.com/Rock-n-Block",
  "https://github.com/rust-bitcoin",
  "https://github.com/Samourai-Wallet",
  "https://github.com/secretkeylabs",
  "https://github.com/talaia-labs",
  "https://github.com/unisat-wallet",
  "https://github.com/ZeusLN",
  "https://github.com/zkSNACKs",
]

# Repositories
[[repo]]
url = "https://github.com/007vasy/DefiLlama-Adapters"

[[repo]]
url = "https://github.com/0Vix/defillama-dimension-adapters"

[[repo]]
url = "https://github.com/0xashu/Whale"

[[repo]]
url = "https://github.com/0xB10C/bitcoin-development-history"

[[repo]]
url = "https://github.com/0xB10C/ofac-sanctioned-digital-currency-addresses"

[[repo]]
url = "https://github.com/0xBEEFCAF3/munstr"

[[repo]]
url = "https://github.com/0xbitcoin/0xbitcoin-token"

[[repo]]
url = "https://github.com/0xCryptoStefan/DefiLlama-Adapters"

[[repo]]
url = "https://github.com/0xDaksh/DefiLlama-Adapters"

[[repo]]
url = "https://github.com/0xDeOP/deop-devnet"

[[repo]]
url = "https://github.com/0xdomrom/DefiLlama-Adapters"

[[repo]]
url = "https://github.com/0xGamester/game"

[[repo]]
url = "https://github.com/0xGamester/pancakeswap-lottery-demo"

[[repo]]
url = "https://github.com/0xJPEG/external-adapters-js"

[[repo]]
url = "https://github.com/0xKoda/DefiLlama-Adapters"

[[repo]]
url = "https://github.com/0xngmi/yield-server"

[[repo]]
url = "https://github.com/0xnirmal/yield-server"

[[repo]]
url = "https://github.com/0xphilipp/hummingbot"

[[repo]]
url = "https://github.com/0xrajath/BitcoinScripting"

[[repo]]
url = "https://github.com/0xRake/web"

[[repo]]
url = "https://github.com/0xsmart-dev/billing.ddog.club"
missing = true

[[repo]]
url = "https://github.com/0xTaiga/DefiLlama-Adapters"

[[repo]]
url = "https://github.com/0xtokens/awesome-blockchain"

[[repo]]
url = "https://github.com/0xwaya/DefiLlama-Adapters"

[[repo]]
url = "https://github.com/0xWormh0le/qao-fi-contracts"

[[repo]]
url = "https://github.com/0zzyx/bcnode-unpacked-8.1"

[[repo]]
url = "https://github.com/1200wd/bitcoinlib"

[[repo]]
url = "https://github.com/1235mnbvcxz/bitcore"

[[repo]]
url = "https://github.com/13110992819/cs-wellet"

[[repo]]
url = "https://github.com/161220004/Android-BitCoin"

[[repo]]
url = "https://github.com/1Crazymoney/tbtc-deployment"
missing = true

[[repo]]
url = "https://github.com/1ech/1ech-frontend"

[[repo]]
url = "https://github.com/1m5/1m5-bitcoin"

[[repo]]
url = "https://github.com/200351/bitcoin"

[[repo]]
url = "https://github.com/216k155/luxcore-lib"

[[repo]]
url = "https://github.com/22388o/agora"

[[repo]]
url = "https://github.com/22388o/chainify"

[[repo]]
url = "https://github.com/22388o/clarity-friedger-pool"

[[repo]]
url = "https://github.com/22388o/core"

[[repo]]
url = "https://github.com/22388o/farcaster-node"

[[repo]]
url = "https://github.com/22388o/Portico-Finance-Bitcoin-"

[[repo]]
url = "https://github.com/22388o/rust-electrumx-client"

[[repo]]
url = "https://github.com/22388o/sigmastate-interpreter"

[[repo]]
url = "https://github.com/22shivam/Polychain"

[[repo]]
url = "https://github.com/2infinity-gh/bitcore-lib-bzx"
missing = true

[[repo]]
url = "https://github.com/2infinity-gh/bitcore-lib-gravity"
missing = true

[[repo]]
url = "https://github.com/2infinity-gh/xcore-lib"
missing = true

[[repo]]
url = "https://github.com/2lambda123/crypto1"

[[repo]]
url = "https://github.com/31879d62-def0-4464-bc3f-27d5eec64502/ducker"

[[repo]]
url = "https://github.com/3Msw/www"

[[repo]]
url = "https://github.com/3rdIteration/btcrecover"

[[repo]]
url = "https://github.com/3s3s/blockchaindata"

[[repo]]
url = "https://github.com/4ININ/hello-blockstack"
missing = true

[[repo]]
url = "https://github.com/5auth/payaka"
missing = true

[[repo]]
url = "https://github.com/634396b/poopy-graphy"

[[repo]]
url = "https://github.com/6paklata/bitcore"

[[repo]]
url = "https://github.com/6paklata/insight-api"

[[repo]]
url = "https://github.com/6paklata/key-recovery-service-v2"

[[repo]]
url = "https://github.com/7exch/fumaswap-website"

[[repo]]
url = "https://github.com/7flash/bitcoin-kown"

[[repo]]
url = "https://github.com/7flash/btcp-node"

[[repo]]
url = "https://github.com/7flash/swaps-crossblockchain-state"

[[repo]]
url = "https://github.com/87980715/bcoin-exchange"

[[repo]]
url = "https://github.com/8bitsats/EVMteleburnSmartContract"

[[repo]]
url = "https://github.com/8go/coinbash"

[[repo]]
url = "https://github.com/99darwin/hello-blockstack"

[[repo]]
url = "https://github.com/9z25/Coins4Cash"

[[repo]]
url = "https://github.com/9z25/taojs-lib"

[[repo]]
url = "https://github.com/aadarsh012/polkasafe-ui"

[[repo]]
url = "https://github.com/aahuja9/hummingbot_test"

[[repo]]
url = "https://github.com/aarav22/PayBTC"
missing = true

[[repo]]
url = "https://github.com/abc0xmattyic333/clarity-bitcoin"
missing = true

[[repo]]
url = "https://github.com/AbdulMoizRana/Whistle-Blower"

[[repo]]
url = "https://github.com/abhishekgahlot/coinscoot"

[[repo]]
url = "https://github.com/abhishekraj2506/begin-blockstack"

[[repo]]
url = "https://github.com/abhishekSeasia/Btx-4-june"

[[repo]]
url = "https://github.com/ablin42/DefiLlama-Adapters"

[[repo]]
url = "https://github.com/abnaceur/angelhack2018x42"

[[repo]]
url = "https://github.com/abrarfrahman/Patchify_Gamma"

[[repo]]
url = "https://github.com/abrkn/full-nodes"

[[repo]]
url = "https://github.com/abuaesh/Private-Blockchain"

[[repo]]
url = "https://github.com/acashmkj/SecuBit"

[[repo]]
url = "https://github.com/accru-finance/DefiLlama-Adapters"

[[repo]]
url = "https://github.com/accswap/pancake-frontend-2"

[[repo]]
url = "https://github.com/Acehoodvelox/shark"

[[repo]]
url = "https://github.com/acentswap/pancake"

[[repo]]
url = "https://github.com/achilovbakhrom/CryptoDemo"

[[repo]]
url = "https://github.com/achow101/BitcoinNodeCrawler"

[[repo]]
url = "https://github.com/achow101/bittipaddr"

[[repo]]
url = "https://github.com/aciddude/capi"

[[repo]]
url = "https://github.com/AdamAtri/nd_bitcoin_project_1"

[[repo]]
url = "https://github.com/adambor/BTCRelay-Sol"

[[repo]]
url = "https://github.com/adambor/BtcRelay-Sol-TS"

[[repo]]
url = "https://github.com/adambor/EVMLightning-sdk"

[[repo]]
url = "https://github.com/adambor/SolLightning-PoC"

[[repo]]
url = "https://github.com/adambor/SolLightning-program"

[[repo]]
url = "https://github.com/adamgedney/perse"
missing = true

[[repo]]
url = "https://github.com/adamseid/Toshi-Backend"

[[repo]]
url = "https://github.com/adamsiedlecki/BitcoinKeyBreaker"

[[repo]]
url = "https://github.com/addmorebass/DefiLlama-Adapters"
missing = true

[[repo]]
url = "https://github.com/adeojoemmanuel/cryptoEX"

[[repo]]
url = "https://github.com/adharshkunju2/API"

[[repo]]
url = "https://github.com/adimiuprix/Intercroneswap"

[[repo]]
url = "https://github.com/aditus/aditus-api"

[[repo]]
url = "https://github.com/aditya1118sehgal/bitcoin-starts-with-address-generator"

[[repo]]
url = "https://github.com/adityaaravind/simba-dex"

[[repo]]
url = "https://github.com/adityakm24/SynthiFy"

[[repo]]
url = "https://github.com/AdJieR/test-frontend"

[[repo]]
url = "https://github.com/adnansudozai/Sizzle"

[[repo]]
url = "https://github.com/adonley/BitMesh"

[[repo]]
url = "https://github.com/adrian1203/GieldaKryptowalut"

[[repo]]
url = "https://github.com/AdrianChilders/bitmerchant"

[[repo]]
url = "https://github.com/adrianfalsha/interbtc-clients"
missing = true

[[repo]]
url = "https://github.com/adshao/brc-721"

[[repo]]
url = "https://github.com/ADWilkinson/DefiLlama-Adapters"

[[repo]]
url = "https://github.com/AEBTG/backend"

[[repo]]
url = "https://github.com/aesedepece/DefiLlama-Adapters"

[[repo]]
url = "https://github.com/aewc/ic"

[[repo]]
url = "https://github.com/afilini/rust-lnpbp"

[[repo]]
url = "https://github.com/afk11/bip70-decoder"

[[repo]]
url = "https://github.com/Afzal7/ethereum-mnemonics"

[[repo]]
url = "https://github.com/agbhanu/blockchain-basics"

[[repo]]
url = "https://github.com/AgentDavid/server_prices_cryptos"

[[repo]]
url = "https://github.com/agoradefi/DefiLlama-Adapters"

[[repo]]
url = "https://github.com/Agorex-io/FrontEnd"

[[repo]]
url = "https://github.com/agraebe/hello-blockstack"

[[repo]]
url = "https://github.com/agungsenjaya/biterswap"

[[repo]]
url = "https://github.com/agungsenjaya/dogepad"

[[repo]]
url = "https://github.com/aguycalled/bitcore-lib"

[[repo]]
url = "https://github.com/aguycalled/marketmaker_nmbi"

[[repo]]
url = "https://github.com/ahampriyanshu/resume"

[[repo]]
url = "https://github.com/Ahmad-Saleh/bitcoin-keys-generator"

[[repo]]
url = "https://github.com/AhmadAshraf2/inclusion_proof"

[[repo]]
url = "https://github.com/ahmed-bentajhamyani/nft-marketplace"

[[repo]]
url = "https://github.com/ahmed-bentajhamyani/nft-marketplace-as-single-page-application"

[[repo]]
url = "https://github.com/ahumanbot/contract"

[[repo]]
url = "https://github.com/ai-coin/bitcoinj-aicoin"

[[repo]]
url = "https://github.com/Aikindapps/Nuance"

[[repo]]
url = "https://github.com/AiltonSavio/cryptum-sdk"

[[repo]]
url = "https://github.com/ais-dfn/ic"

[[repo]]
url = "https://github.com/AjeshV/Decentralized-Application-v0.1"

[[repo]]
url = "https://github.com/ajp8164/btc-lib"

[[repo]]
url = "https://github.com/ajsantander/tokenless"

[[repo]]
url = "https://github.com/AkaashMukherjee/btc_merchant_payment_app"

[[repo]]
url = "https://github.com/akabhinav/bitcoinapp"

[[repo]]
url = "https://github.com/Akagi201/pwasm-libs"

[[repo]]
url = "https://github.com/akhi3030/ic"

[[repo]]
url = "https://github.com/akichidis/hashuffle"

[[repo]]
url = "https://github.com/akinmail/bitcoinaddress"

[[repo]]
url = "https://github.com/AkioAlex0817/nextjs-solana-app-template"

[[repo]]
url = "https://github.com/Akira717/pancake-frontend"

[[repo]]
url = "https://github.com/akirakanaoka/bitcoinj"

[[repo]]
url = "https://github.com/akonring/multibit-hd-modified"

[[repo]]
url = "https://github.com/AKPWebDesign/bitcoin-address-checker"

[[repo]]
url = "https://github.com/aksnzhy/bitcoin-bubble-index"

[[repo]]
url = "https://github.com/akumaigorodski/IMMORTAN"
missing = true

[[repo]]
url = "https://github.com/akv2511/BlockTechCert-BTCert"

[[repo]]
url = "https://github.com/akvan75/sajad2"

[[repo]]
url = "https://github.com/akx/walletool"

[[repo]]
url = "https://github.com/Alchemy-Coin/Ordinals"

[[repo]]
url = "https://github.com/Aldin-SXR/bchdb"

[[repo]]
url = "https://github.com/aldrin-labs/DefiLlama-Adapters"

[[repo]]
url = "https://github.com/Aleadinglight/Hello-BlockStack"

[[repo]]
url = "https://github.com/alebianITBA/bitcoin"

[[repo]]
url = "https://github.com/alecananian/osx-coin-ticker"

[[repo]]
url = "https://github.com/aleksa95/blockchat"

[[repo]]
url = "https://github.com/alerdenisov/altestate"

[[repo]]
url = "https://github.com/alessandro-aglietti/bitcoin-hackathon-may-2017-blockchainlab"

[[repo]]
url = "https://github.com/Alethena/Share-Dispenser-Two-Sided"

[[repo]]
url = "https://github.com/Alex1100/chit-chat"

[[repo]]
url = "https://github.com/alexander3636/hummingbot"

[[repo]]
url = "https://github.com/alexanderdavidpan/cryptocompare"

[[repo]]
url = "https://github.com/alexbabichev/ipfs-builds"

[[repo]]
url = "https://github.com/alexbosworth/bolt03"

[[repo]]
url = "https://github.com/alexbosworth/lightning"

[[repo]]
url = "https://github.com/alexbosworth/ln-docker-daemons"

[[repo]]
url = "https://github.com/Alexcitten/ArLetDiscordBot"

[[repo]]
url = "https://github.com/alexeirbv/bitcore-lib"
missing = true

[[repo]]
url = "https://github.com/alexeirbv/insight-dgb-api"
missing = true

[[repo]]
url = "https://github.com/Alexey1100/comakery-server"
missing = true

[[repo]]
url = "https://github.com/alexgo-io/bitcoin-oracle"
missing = true

[[repo]]
url = "https://github.com/alexgo-io/brc20-indexer-contracts"

[[repo]]
url = "https://github.com/alexgo-io/brc20-indexer-v1"

[[repo]]
url = "https://github.com/alexgo-io/stacks-blockchain-api"

[[repo]]
url = "https://github.com/alexk111/awesome-bitcoin-payment-processors"

[[repo]]
url = "https://github.com/alexk111/HD-Wallet-Scanner"

[[repo]]
url = "https://github.com/alexk111/One-Time-Address"

[[repo]]
url = "https://github.com/alexpro401/hub"
missing = true

[[repo]]
url = "https://github.com/alexykot/xbterminal-merchant-app"

[[repo]]
url = "https://github.com/ALFAcashier/alfacashier-api-php"

[[repo]]
url = "https://github.com/AlgoNetwork/DaiOption"
missing = true

[[repo]]
url = "https://github.com/Algorithmic-Bitcoin/abtc_contracts"

[[repo]]
url = "https://github.com/alibag/bitcrash-webserver"

[[repo]]
url = "https://github.com/alihanekiz/web3-stuff"

[[repo]]
url = "https://github.com/Alijamali/bitcoin"
missing = true

[[repo]]
url = "https://github.com/alinush/catena-java"

[[repo]]
url = "https://github.com/AliRaza954/Amortize-V1"

[[repo]]
url = "https://github.com/AliRaza954/Amortize-V1-deployment"
missing = true

[[repo]]
url = "https://github.com/AliRaza954/Amortize-V2"
missing = true

[[repo]]
url = "https://github.com/alivanz/go-crypto"

[[repo]]
url = "https://github.com/alkalox/BitcoinJSTransactionDemo"

[[repo]]
url = "https://github.com/alkaperl/pitcore-lib"

[[repo]]
url = "https://github.com/alkion-project/alkion-lib"

[[repo]]
url = "https://github.com/All-Blockchains/bitcore-p2p"

[[repo]]
url = "https://github.com/allanokothdev/icp_bitcoin_integration"

[[repo]]
url = "https://github.com/AllSafeCyberSecur1ty/Lithium-Server"

[[repo]]
url = "https://github.com/alltimebuild/ThorCryptocurrencyQuant"

[[repo]]
url = "https://github.com/alonmuroch/BitcoinjWrapper"

[[repo]]
url = "https://github.com/AlonzoRicardo/BitWalla"
missing = true

[[repo]]
url = "https://github.com/alpaca-finance/DefiLlama-yield-server"

[[repo]]
url = "https://github.com/alpe/community-bifrost"

[[repo]]
url = "https://github.com/AlphaGriffin/orbit"

[[repo]]
url = "https://github.com/AlphaSunny/Bitcoin_Crypto_JAVA"

[[repo]]
url = "https://github.com/AlphaVHacks/LandingPage"

[[repo]]
url = "https://github.com/AlphaVHacks/Website"

[[repo]]
url = "https://github.com/alseiitov/yacb"

[[repo]]
url = "https://github.com/alsenet-labs/merklizer"

[[repo]]
url = "https://github.com/alt-labs/external-adapters-js"

[[repo]]
url = "https://github.com/Altcoin-Cash/helpthehomeless-lib"
missing = true

[[repo]]
url = "https://github.com/AltEstate/altestate"

[[repo]]
url = "https://github.com/altiusofficial/altiuscore-lib"
missing = true

[[repo]]
url = "https://github.com/altiusofficial/bitcore-lib"
missing = true

[[repo]]
url = "https://github.com/AltQuest/Reddit1BTCpuzzle"

[[repo]]
url = "https://github.com/altuncu/BlockSignal-Sign-In-Web-App"

[[repo]]
url = "https://github.com/AlveyCoin/alveycore-lib"

[[repo]]
url = "https://github.com/alxprd/docker-blockstack-webapp"
missing = true

[[repo]]
url = "https://github.com/alxtrade/bot-hitbtc-connector"

[[repo]]
url = "https://github.com/alzh9000/hummingbot3"
missing = true

[[repo]]
url = "https://github.com/alzh9000/hummingbot_backtesting"
missing = true

[[repo]]
url = "https://github.com/AmaanSayyad/Hyperfuel"
missing = true

[[repo]]
url = "https://github.com/amandris/arbitrage-trading-bot"

[[repo]]
url = "https://github.com/Amaterasu-Finance/DefiLlama-Adapters"

[[repo]]
url = "https://github.com/amatureApe/DefiLlama-Adapters"

[[repo]]
url = "https://github.com/AmbireTech/DefiLlama-Adapters"

[[repo]]
url = "https://github.com/ambitpay/ambit_celo"

[[repo]]
url = "https://github.com/ameijer/portol"

[[repo]]
url = "https://github.com/amigochain/amigo-bitcore-lib"

[[repo]]
url = "https://github.com/AmineAbisourour/btc_van_gen"

[[repo]]
url = "https://github.com/amir-interns/multisender_beta"

[[repo]]
url = "https://github.com/amirdcn/decentrex.github.io-test"

[[repo]]
url = "https://github.com/amit502/digi_cert"

[[repo]]
url = "https://github.com/amitiuttarwar/bitcoin-bytes"

[[repo]]
url = "https://github.com/amitiuttarwar/bitcoin-notes"

[[repo]]
url = "https://github.com/AmnaRiaz/P2PMarketplace"

[[repo]]
url = "https://github.com/Amortize-DAO/Amortize-DAO-V4"

[[repo]]
url = "https://github.com/Amortize-DAO/Amortize-V1"

[[repo]]
url = "https://github.com/Amortize-DAO/Amortize-V3"

[[repo]]
url = "https://github.com/amosmaliakal/blockchain-developer-nanodegree"

[[repo]]
url = "https://github.com/amqzong/hello-blockstack"

[[repo]]
url = "https://github.com/an-ivannikov-dev/bitcoin-watcher"
missing = true

[[repo]]
url = "https://github.com/an-ivannikov-dev/bitcoin2mongodb-node"
missing = true

[[repo]]
url = "https://github.com/AnandRavin/amar_up"

[[repo]]
url = "https://github.com/AnanthVivekanand/tuxcore-lib"

[[repo]]
url = "https://github.com/Anarbb/BitGen"

[[repo]]
url = "https://github.com/Anchor-Chat/AnchorAPI"

[[repo]]
url = "https://github.com/AndaBChain/AndaBlockChain"

[[repo]]
url = "https://github.com/anders94/blockchain-demo"

[[repo]]
url = "https://github.com/anders94/generate-multisig-addresses"

[[repo]]
url = "https://github.com/anders94/wif-decorruptor"

[[repo]]
url = "https://github.com/anderson-arlen/cryptoseed"

[[repo]]
url = "https://github.com/Anderson-Juhasc/torne-se-desenvolvedor-bitcoin"

[[repo]]
url = "https://github.com/andersonbellini/BlockChainBTC"

[[repo]]
url = "https://github.com/AndersonCRodrigues/trybe-exercicios"

[[repo]]
url = "https://github.com/andoid-sometime/blockchinservice"

[[repo]]
url = "https://github.com/AndreasGassmann/airgap-coin-lib-test"

[[repo]]
url = "https://github.com/andreperkins12/Ember"

[[repo]]
url = "https://github.com/andrewdamelio/ETH-dashboard"
missing = true

[[repo]]
url = "https://github.com/andrewttran/hello-blockstack"

[[repo]]
url = "https://github.com/AndrewVV/Atomic-Swap"

[[repo]]
url = "https://github.com/andreykobal/bitcoin-rootstock-ai-nft-avatars-minter"

[[repo]]
url = "https://github.com/andreykobal/bitcoin-web3auth-ainft"

[[repo]]
url = "https://github.com/AndriianChestnykh/btc-safe-inheritance"

[[repo]]
url = "https://github.com/andriidev0z/brc-721"

[[repo]]
url = "https://github.com/andynonimus/wbtc-btc-atomic-swap"

[[repo]]
url = "https://github.com/Anezdoank1/stacks-blockchain-api"

[[repo]]
url = "https://github.com/ang-st/streamdatbtc"

[[repo]]
url = "https://github.com/AngelKey/AngelKey"

[[repo]]
url = "https://github.com/AngelKey/Angelkey.bitcoinjslib"

[[repo]]
url = "https://github.com/angganurfaizal/ordinals-sale-bot"

[[repo]]
url = "https://github.com/anhntbk08/AMM-for-SUI-contracts"

[[repo]]
url = "https://github.com/aniketdhy/Swap2"

[[repo]]
url = "https://github.com/aniksarakash/crypto"

[[repo]]
url = "https://github.com/anis-byanjankar/300918"

[[repo]]
url = "https://github.com/anishone/DefiLlama-Adapters"

[[repo]]
url = "https://github.com/ankireddy-interakt/bustabit-oldgame"

[[repo]]
url = "https://github.com/ankireddy-interakt/old-gamecode"

[[repo]]
url = "https://github.com/ankit7241/CryptQuiz"

[[repo]]
url = "https://github.com/ankitmansinghani/hashright"

[[repo]]
url = "https://github.com/anpanswapadmin/panfront"

[[repo]]
url = "https://github.com/ansellindner/Gorilla-UI"

[[repo]]
url = "https://github.com/anselm/arpersist"

[[repo]]
url = "https://github.com/AnsurM/encert-receiver-app"

[[repo]]
url = "https://github.com/AnTeater-dev/Blochain--Java-Library"

[[repo]]
url = "https://github.com/anthanh/DefiLlama-Adapters"

[[repo]]
url = "https://github.com/anthony19114/bitcore-lib-cmm"

[[repo]]
url = "https://github.com/anthony19114/bitcore-lib-zaddr"

[[repo]]
url = "https://github.com/anthony19114/commercium-lib"

[[repo]]
url = "https://github.com/AntoBrajkovic/DEXworkshop"

[[repo]]
url = "https://github.com/antonga23/bitcoin-sai"

[[repo]]
url = "https://github.com/antony989/test"
missing = true

[[repo]]
url = "https://github.com/antony989/web"
missing = true

[[repo]]
url = "https://github.com/antron3000/Booty"

[[repo]]
url = "https://github.com/antron3000/uSwap"

[[repo]]
url = "https://github.com/anuppani/hello-blockstack"

[[repo]]
url = "https://github.com/AnyBitIO/anybit-Android"

[[repo]]
url = "https://github.com/anymask/bisk"

[[repo]]
url = "https://github.com/Aoi1011/My-crossword"

[[repo]]
url = "https://github.com/Aoi1011/near-sample"

[[repo]]
url = "https://github.com/apalm112/hello-blockstack"
missing = true

[[repo]]
url = "https://github.com/apekato/serv"

[[repo]]
url = "https://github.com/ApeSwapFinance/apeswap-hardhat-zap"

[[repo]]
url = "https://github.com/Apetree100122/Chia-Network-chia-blockchain.g"
missing = true

[[repo]]
url = "https://github.com/Apex-Brasil/zeus-sdk"

[[repo]]
url = "https://github.com/apexplatform/KomodoPlatform-atomicDEX-API"

[[repo]]
url = "https://github.com/apexplatform/liquality-swap"

[[repo]]
url = "https://github.com/apexplatform/tatum-php"

[[repo]]
url = "https://github.com/aphrodite999/USDC_swap"

[[repo]]
url = "https://github.com/apoelstra/rust-miniscript"

[[repo]]
url = "https://github.com/apoorva9718/Team-A"

[[repo]]
url = "https://github.com/apoorvlathey/PrivaSwap"

[[repo]]
url = "https://github.com/Appcoin/multihd"

[[repo]]
url = "https://github.com/applejjmango/hancom-blockchain-js"

[[repo]]
url = "https://github.com/appliedprotocolresearch/Scorex"

[[repo]]
url = "https://github.com/AquilaNetwork/Aquila"

[[repo]]
url = "https://github.com/ArableProtocol/DefiLlama-Adapters"

[[repo]]
url = "https://github.com/ARandomInvestor/amfeix-api"

[[repo]]
url = "https://github.com/ARandomInvestor/amfeix-glass"

[[repo]]
url = "https://github.com/Arcane-Team/rubic_scanner"

[[repo]]
url = "https://github.com/architectjyothi/event-iwomm-blockchain"

[[repo]]
url = "https://github.com/ArcusBTC/arcus-v0.0.1"
missing = true

[[repo]]
url = "https://github.com/ArcusBTC/arcus-vault-v1"
missing = true

[[repo]]
url = "https://github.com/arduent/relax"

[[repo]]
url = "https://github.com/ariard/lightning-risk-engine"

[[repo]]
url = "https://github.com/arielgabizon/Zcash-Eth-Atomic-Trades"

[[repo]]
url = "https://github.com/ArijeetX/Crypto-react-native"
missing = true

[[repo]]
url = "https://github.com/AriMoi/eCuzdan-Web-V3.1"

[[repo]]
url = "https://github.com/arioncoin/arioncoin"

[[repo]]
url = "https://github.com/arjenvgaal/kraken-telegram"

[[repo]]
url = "https://github.com/ark-aces/aces-bitcoin-ark-channel-service"

[[repo]]
url = "https://github.com/ark-aces/aces-bitcoin-ark-lite-channel-service"

[[repo]]
url = "https://github.com/ARKA-MVC/stacks-blockchain-api"

[[repo]]
url = "https://github.com/arman2799/hello-blockstack"

[[repo]]
url = "https://github.com/armathes/hello-blockstack"

[[repo]]
url = "https://github.com/arobbins/btc"

[[repo]]
url = "https://github.com/arobsn/sigmastate-interpreter"

[[repo]]
url = "https://github.com/Arogunb2021/ori"
missing = true

[[repo]]
url = "https://github.com/ArpaFinance/ArpaFinance"

[[repo]]
url = "https://github.com/arrayio/keychain.js"

[[repo]]
url = "https://github.com/arrenv/DefiLlama-Adapters"

[[repo]]
url = "https://github.com/Arrowchain/bitcore-lib-arrow"

[[repo]]
url = "https://github.com/Arshavir-Gharibyan/ExcoSwapBackend"

[[repo]]
url = "https://github.com/ArslanAliDaim/SparkPlatePoc"

[[repo]]
url = "https://github.com/artem-chemezov/cold-storage"

[[repo]]
url = "https://github.com/artemdemo/bitcoin-playground"

[[repo]]
url = "https://github.com/artemii235/rust-secp256k1"

[[repo]]
url = "https://github.com/ArtemVoronov/atomic-swap"

[[repo]]
url = "https://github.com/Artheanos/LN-Payments"

[[repo]]
url = "https://github.com/artus/BlockDiary"

[[repo]]
url = "https://github.com/aryamanish1234/ton-atomic-swap"

[[repo]]
url = "https://github.com/asafheybetli/fridayslatest"

[[repo]]
url = "https://github.com/asankov/intro-to-bitcoin-and-decentralized-technology"

[[repo]]
url = "https://github.com/asavinov/intelligent-trading-bot"

[[repo]]
url = "https://github.com/asc111/blockchain"

[[repo]]
url = "https://github.com/ascension/ss-lemonade-stand"

[[repo]]
url = "https://github.com/ASeriousMister/SeedSearch.py"

[[repo]]
url = "https://github.com/ashdcci/angular-blockcypher-eth-project"

[[repo]]
url = "https://github.com/ashishnitinpatil/udacity_nd1309_04_private_notary_service"

[[repo]]
url = "https://github.com/ashlionTimeless/apostille-demo"

[[repo]]
url = "https://github.com/Ashokjss/remco-ico-backend-api"

[[repo]]
url = "https://github.com/ashuragod/tokencore"

[[repo]]
url = "https://github.com/asim1048/Bitcoin-Price-Betting-React"

[[repo]]
url = "https://github.com/asixdev0082/asixSwapUI"

[[repo]]
url = "https://github.com/askibin/twamm"

[[repo]]
url = "https://github.com/askibin/wbtc_sol"

[[repo]]
url = "https://github.com/asoltys/address_generator"

[[repo]]
url = "https://github.com/ASSETEX/Assetex.cron"

[[repo]]
url = "https://github.com/AstarNetwork/DefiLlama-Adapters"

[[repo]]
url = "https://github.com/AstraCore/AstraCore-lib"

[[repo]]
url = "https://github.com/astrolince/coiny-twitter-bot"

[[repo]]
url = "https://github.com/AstroxNetwork/tachikoma_apps"

[[repo]]
url = "https://github.com/atakanates5/deneme"

[[repo]]
url = "https://github.com/atcasanova/BitCoinBot"

[[repo]]
url = "https://github.com/AtifNaeem1/postamn-assignment"

[[repo]]
url = "https://github.com/atlantis-l/EVMs-Tool"

[[repo]]
url = "https://github.com/atlaschiew/bitcoin-cryptocurrency-tutorial"

[[repo]]
url = "https://github.com/Atlks/sumdoc2023"

[[repo]]
url = "https://github.com/AtomicLoans/atomicloans-eth-contracts"

[[repo]]
url = "https://github.com/AtomicLoans/atomicloans-oracle-contracts"

[[repo]]
url = "https://github.com/AtomicLoans/chainabstractionlayer-loans"

[[repo]]
url = "https://github.com/atomicvm/DefiLlama-Adapters"

[[repo]]
url = "https://github.com/augmented-finance/DefiLlama-Adapters"

[[repo]]
url = "https://github.com/aulneau/DefiLlama-Adapters"

[[repo]]
url = "https://github.com/aulneau/stacks-blockchain-api"

[[repo]]
url = "https://github.com/aunmesh/CS252-Proj"

[[repo]]
url = "https://github.com/aureliusbtc/DefiLlama-Adapters"

[[repo]]
url = "https://github.com/auroracoin101/auroracoin-coinomi"

[[repo]]
url = "https://github.com/Autarkysoft/LearnMining"

[[repo]]
url = "https://github.com/automatdol/hummingbot"

[[repo]]
url = "https://github.com/autonomoussoftware/hummingbot"

[[repo]]
url = "https://github.com/auxesisgroup/auxledger-draco-client"

[[repo]]
url = "https://github.com/av1ctor/metamob"

[[repo]]
url = "https://github.com/avasdao/causes-cash"

[[repo]]
url = "https://github.com/Averylamp/b_verify-mobile"

[[repo]]
url = "https://github.com/Avi-nashkumar/Supply-Chain-Management"

[[repo]]
url = "https://github.com/aviculturist/bird-count"

[[repo]]
url = "https://github.com/aviculturist/cnry"

[[repo]]
url = "https://github.com/avilches/nchain-bch-toolkit"

[[repo]]
url = "https://github.com/Avinash997/Blockchain"
missing = true

[[repo]]
url = "https://github.com/AvinashNath2/Recurrent-Neural-Network-for-BitCoin-price-prediction"

[[repo]]
url = "https://github.com/avlo/hitopbtc"

[[repo]]
url = "https://github.com/avymantech/lobstex"

[[repo]]
url = "https://github.com/awest25/Avalanche-Coin-Swap"

[[repo]]
url = "https://github.com/axelgalicia/bitcoin-message-validator"

[[repo]]
url = "https://github.com/axelnetwork/AXEL"

[[repo]]
url = "https://github.com/AXErunners/axecore-lib"

[[repo]]
url = "https://github.com/axic/ethereum-bsm"

[[repo]]
url = "https://github.com/Axion-Network/DefiLlama-Adapters"

[[repo]]
url = "https://github.com/Axodus/dex"
missing = true

[[repo]]
url = "https://github.com/AYCH-Inc/aych.bit.library"

[[repo]]
url = "https://github.com/AYCH-Inc/aych.blockapp.android"

[[repo]]
url = "https://github.com/AYCHBIZ/Aych.merchant"

[[repo]]
url = "https://github.com/AYCHBIZ/Aych.service"

[[repo]]
url = "https://github.com/AYCHPay/AYCHPay.bit"

[[repo]]
url = "https://github.com/AYCHPay/AYCHPay.lit"

[[repo]]
url = "https://github.com/AYCHPay/AYCHPayCashier"

[[repo]]
url = "https://github.com/AYCHX/AYCHX.github.io"

[[repo]]
url = "https://github.com/ayher/myproject"

[[repo]]
url = "https://github.com/Ayms/bitcoin-transactions"

[[repo]]
url = "https://github.com/ayomide101/crypto-manager"

[[repo]]
url = "https://github.com/ayushganvir/Crypto-Alert"

[[repo]]
url = "https://github.com/ayushsoni1010/cryptosnap"

[[repo]]
url = "https://github.com/ayushsoni1010/trending-assets"

[[repo]]
url = "https://github.com/azraeljack/dmz-hackathon-2018-loyaltylink"

[[repo]]
url = "https://github.com/azuzi/btc-tx-lookup-java"

[[repo]]
url = "https://github.com/Azzill/myeth"
missing = true

[[repo]]
url = "https://github.com/b-verify/warehouse-receipt-client-demo"

[[repo]]
url = "https://github.com/B1-Custody/BitGoJS"
missing = true

[[repo]]
url = "https://github.com/B2Bitcoin/beBOP"

[[repo]]
url = "https://github.com/B4Bcoin/b4bcore-lib"

[[repo]]
url = "https://github.com/babayega/DefiLlama-Adapters"

[[repo]]
url = "https://github.com/BabelFishProtocol/DefiLlama-Adapters"

[[repo]]
url = "https://github.com/babytoshi/TOSHIFLIP"

[[repo]]
url = "https://github.com/badger-cash/badger-sdk"

[[repo]]
url = "https://github.com/ball-network/ballcoin-blockchain"

[[repo]]
url = "https://github.com/ball-network/ssdcoin-blockchain"

[[repo]]
url = "https://github.com/ballcat-projects/ballcat-virtual-currency"

[[repo]]
url = "https://github.com/balletcrypto/bitcoin-inscription-parser"

[[repo]]
url = "https://github.com/BalloonBox-Inc/BitGoJS"

[[repo]]
url = "https://github.com/Balou9/phala-blockchain"

[[repo]]
url = "https://github.com/balzac-lang/balzac"

[[repo]]
url = "https://github.com/BangkitSedar2/bssbizznet"

[[repo]]
url = "https://github.com/BANKEX/ethsanfrancisco"

[[repo]]
url = "https://github.com/barkhaverma-bv1994/blockchain"

[[repo]]
url = "https://github.com/BarnBridge/yield-server"

[[repo]]
url = "https://github.com/BarneyChambers/veggiecore-lib"

[[repo]]
url = "https://github.com/barreleye/barreleye"
missing = true

[[repo]]
url = "https://github.com/barrystyle/coinomi-xdn"

[[repo]]
url = "https://github.com/barrystyle/suqa-coinomi"

[[repo]]
url = "https://github.com/bartero-co/brtrcore-lib"
missing = true

[[repo]]
url = "https://github.com/barunshrestha/blockstack-todos"

[[repo]]
url = "https://github.com/barunshrestha/nodeJsTodo"

[[repo]]
url = "https://github.com/BasedAKP48/BTCCheck"

[[repo]]
url = "https://github.com/basmicait/stx-swap"

[[repo]]
url = "https://github.com/basnijholt/smartbch"

[[repo]]
url = "https://github.com/baso10/BitcoinTrxMaker"

[[repo]]
url = "https://github.com/bauhouse/hello-blockstack"

[[repo]]
url = "https://github.com/baylism/kafka-bitcoin-listener"

[[repo]]
url = "https://github.com/bbdennis/bitcoinj-multisigtest"

[[repo]]
url = "https://github.com/bbenzikry/index-deployments"

[[repo]]
url = "https://github.com/bcext/neutrino"

[[repo]]
url = "https://github.com/bchainhub/blockbook"

[[repo]]
url = "https://github.com/bchavez/Coinbase.Commerce"

[[repo]]
url = "https://github.com/bcoin-org/bcoin"
tags = ["Protocol"]

[[repo]]
url = "https://github.com/BeamFi/BeamFiProtocol"

[[repo]]
url = "https://github.com/Beatzevo/bitcoinj-master"

[[repo]]
url = "https://github.com/Beatzevo/multibit-hardware-develop"

[[repo]]
url = "https://github.com/bee22193/kittipha"

[[repo]]
url = "https://github.com/beefyfinance/DefiLlama-Adapters"

[[repo]]
url = "https://github.com/BeefyPower/DefiLlama-Adapters"

[[repo]]
url = "https://github.com/beepo-app/Beepo-Core"
missing = true

[[repo]]
url = "https://github.com/BeeRadLeeLLC/CaravanUnChainedCapitol"

[[repo]]
url = "https://github.com/beetseeds/beet-blockchains"

[[repo]]
url = "https://github.com/BehzadBakhti/ramzibase"

[[repo]]
url = "https://github.com/belavaditech/bitcoincontrol"

[[repo]]
url = "https://github.com/belavaditech/sinkaddress"

[[repo]]
url = "https://github.com/bellaj/BTC_Token"

[[repo]]
url = "https://github.com/bellcoin-electrum/bellcore-lib"

[[repo]]
url = "https://github.com/benchmarketdev/Blockchaincode"

[[repo]]
url = "https://github.com/Benjamin-Loison/Internet-Computer-Bitcoin-Library"

[[repo]]
url = "https://github.com/benmountain/bisq-core"

[[repo]]
url = "https://github.com/benni-wdev/bbbcoin"

[[repo]]
url = "https://github.com/benpaodewoniu/benpaodewoniu.github.io"

[[repo]]
url = "https://github.com/Benqi-fi/DefiLlama-Adapters"

[[repo]]
url = "https://github.com/Bensigo/bitcoin-payment-microservice"

[[repo]]
url = "https://github.com/benstjk/Eben-Ezer-Sitinjak"

[[repo]]
url = "https://github.com/benthecarman/kormir"

[[repo]]
url = "https://github.com/benthecarman/lnurl-rs"

[[repo]]
url = "https://github.com/benthecarman/nwc-proxy"

[[repo]]
url = "https://github.com/benthecarman/OP-RETURN-Bot"

[[repo]]
url = "https://github.com/benthecarman/PSBT-Toolkit"

[[repo]]
url = "https://github.com/benwgrant/Cryptocurrency_Projects"

[[repo]]
url = "https://github.com/BEPAL/bitcoinj-core"

[[repo]]
url = "https://github.com/bergplace/block-engine"

[[repo]]
url = "https://github.com/bernardladenthin/BitcoinAddressFinder"

[[repo]]
url = "https://github.com/BerSomBen/CryptoCurrencies"
missing = true

[[repo]]
url = "https://github.com/berycoin-project/berycore-lib"

[[repo]]
url = "https://github.com/bestxeosx-gm/interbtc"

[[repo]]
url = "https://github.com/bestxeosx-gm/stacks-blockchain-api"

[[repo]]
url = "https://github.com/Betaless/ThorCryptocurrencyQuant"

[[repo]]
url = "https://github.com/bethanyuo/crypto_signatures"

[[repo]]
url = "https://github.com/BetSwirl/dimension-adapters"

[[repo]]
url = "https://github.com/Between1996/Bitcoinj"

[[repo]]
url = "https://github.com/bevarterry/muon-sample"

[[repo]]
url = "https://github.com/Beverage-Finance/beverage-strategies"

[[repo]]
url = "https://github.com/beyondcoin-project/beyondcoinj"
missing = true

[[repo]]
url = "https://github.com/beyondcoin-project/beyondcore-lib"
missing = true

[[repo]]
url = "https://github.com/beyondcoin/beyondcoinj"
missing = true

[[repo]]
url = "https://github.com/bhakes/hello-blockstack"

[[repo]]
url = "https://github.com/Bhaney44/Cryptots"

[[repo]]
url = "https://github.com/bhaskarvilles-dev/cactus"
missing = true

[[repo]]
url = "https://github.com/BhavikTechcronus/bitcoin-original"

[[repo]]
url = "https://github.com/BHBNETWORK/directory-js"

[[repo]]
url = "https://github.com/bi-geek/flink-connector-bitcoin"

[[repo]]
url = "https://github.com/bigearth/bitbox-cli"

[[repo]]
url = "https://github.com/bigearth/bitbox-gui"

[[repo]]
url = "https://github.com/bigearth/bitbox.earth"

[[repo]]
url = "https://github.com/bigearth/cloud.bitbox.earth"

[[repo]]
url = "https://github.com/bigearth/earth-explorer"

[[repo]]
url = "https://github.com/bigearth/paper.consortium.cash"

[[repo]]
url = "https://github.com/bigearth/query.cash"

[[repo]]
url = "https://github.com/billythedummy/solhana-ctf"

[[repo]]
url = "https://github.com/bilthon/account-recovery"

[[repo]]
url = "https://github.com/bin0316/DefiLlama-Adapters"

[[repo]]
url = "https://github.com/binance4j/binance4j"

[[repo]]
url = "https://github.com/binded/blockcast"

[[repo]]
url = "https://github.com/bingoer/bitcoinj_sourcecode_analysis"

[[repo]]
url = "https://github.com/Bintexfutures/Bintexfutures"

[[repo]]
url = "https://github.com/Biptions/Dashboard"

[[repo]]
url = "https://github.com/biricik-eth/web"

[[repo]]
url = "https://github.com/bisharesindexfund/DefiLlama-Adapters"

[[repo]]
url = "https://github.com/Bit-Wasp/bitcoin-php"

[[repo]]
url = "https://github.com/bitaccess/aave-cash"

[[repo]]
url = "https://github.com/bitaccess/ba-sweep"

[[repo]]
url = "https://github.com/bitaccess/bcashjs-lib"

[[repo]]
url = "https://github.com/bitaccess/bcoin-access-api-docker"

[[repo]]
url = "https://github.com/bitaccess/bip174"

[[repo]]
url = "https://github.com/bitaccess/bitcoin"

[[repo]]
url = "https://github.com/bitaccess/bitcoin-core"

[[repo]]
url = "https://github.com/bitaccess/bitcoin-docker-cluster"

[[repo]]
url = "https://github.com/bitaccess/bitcoin-js-test"

[[repo]]
url = "https://github.com/bitaccess/bitcoin-wallet"

[[repo]]
url = "https://github.com/bitaccess/bitcoincashjs"

[[repo]]
url = "https://github.com/bitaccess/bitcoinjs-lib"

[[repo]]
url = "https://github.com/bitaccess/bitcore"

[[repo]]
url = "https://github.com/bitaccess/bitcore-explorers"

[[repo]]
url = "https://github.com/bitaccess/bitcored-docker"

[[repo]]
url = "https://github.com/bitaccess/bitcored-docker-test"

[[repo]]
url = "https://github.com/bitaccess/blockbook"

[[repo]]
url = "https://github.com/bitaccess/blockbook-client"

[[repo]]
url = "https://github.com/bitaccess/Blockchain-Known-Pools"

[[repo]]
url = "https://github.com/bitaccess/BTM-Translations"

[[repo]]
url = "https://github.com/bitaccess/card-swipe"

[[repo]]
url = "https://github.com/bitaccess/chain-python-wrapper"

[[repo]]
url = "https://github.com/bitaccess/coinlib"

[[repo]]
url = "https://github.com/bitaccess/common-config"

[[repo]]
url = "https://github.com/bitaccess/discourse-slack-plugin"

[[repo]]
url = "https://github.com/bitaccess/eth-lightwallet"

[[repo]]
url = "https://github.com/bitaccess/ETOP"

[[repo]]
url = "https://github.com/bitaccess/heroku-buildpack-monorepo"

[[repo]]
url = "https://github.com/bitaccess/insight"

[[repo]]
url = "https://github.com/bitaccess/insight-api"

[[repo]]
url = "https://github.com/bitaccess/insight-docker"

[[repo]]
url = "https://github.com/bitaccess/insight-docker-test"

[[repo]]
url = "https://github.com/bitaccess/jobs"

[[repo]]
url = "https://github.com/bitaccess/lnd"
missing = true

[[repo]]
url = "https://github.com/bitaccess/LndHub"

[[repo]]
url = "https://github.com/bitaccess/node-cache-manager-ioredis"

[[repo]]
url = "https://github.com/bitaccess/nodecloud-scripts"

[[repo]]
url = "https://github.com/bitaccess/nodejs-getting-started"

[[repo]]
url = "https://github.com/bitaccess/parse-usdl"

[[repo]]
url = "https://github.com/bitaccess/paymentrequest"

[[repo]]
url = "https://github.com/bitaccess/public_bucket"

[[repo]]
url = "https://github.com/bitaccess/python-shamir-mnemonic"

[[repo]]
url = "https://github.com/bitaccess/python-wg-api"

[[repo]]
url = "https://github.com/bitaccess/slate"

[[repo]]
url = "https://github.com/bitaccess/speedtest.net"

[[repo]]
url = "https://github.com/bitaccess/subdir-heroku-buildpack"

[[repo]]
url = "https://github.com/bitaccess/thunderhub"
missing = true

[[repo]]
url = "https://github.com/bitaccess/ts-common"

[[repo]]
url = "https://github.com/bitaccess/ts-config"

[[repo]]
url = "https://github.com/bitaccess/xlibinput_calibrator"

[[repo]]
url = "https://github.com/bitaccess/zbar"

[[repo]]
url = "https://github.com/Bitaltyn-project/bitcoinj"

[[repo]]
url = "https://github.com/bitauth/bitauth-ide"

[[repo]]
url = "https://github.com/bitauth/bitauth2017"

[[repo]]
url = "https://github.com/bitauth/chaingraph"

[[repo]]
url = "https://github.com/bitauth/libauth"

[[repo]]
url = "https://github.com/bitbd83/nDEXMarketV2"

[[repo]]
url = "https://github.com/bitbd83/wyvern-ethereum"

[[repo]]
url = "https://github.com/bitbill/dogecore-lib"

[[repo]]
url = "https://github.com/BitCashCF/bitcoin-token-smart-contracts"

[[repo]]
url = "https://github.com/bitcoin-abe/bitcoin-abe"

[[repo]]
url = "https://github.com/Bitcoin-AI/icp-canister-bridge"

[[repo]]
url = "https://github.com/Bitcoin-Anonymous/BTCA-Contracts"

[[repo]]
url = "https://github.com/Bitcoin-Cash-JP/guidelines"

[[repo]]
url = "https://github.com/Bitcoin-com/bitbox-scaffold-websockets"

[[repo]]
url = "https://github.com/Bitcoin-com/PayExchangePartnerDemo"

[[repo]]
url = "https://github.com/Bitcoin-com/slp-indexer"

[[repo]]
url = "https://github.com/Bitcoin-com/slp-scaffold-next"

[[repo]]
url = "https://github.com/Bitcoin-com/slp-scaffold-node"

[[repo]]
url = "https://github.com/Bitcoin-com/web3bch"

[[repo]]
url = "https://github.com/Bitcoin-com/wormhole-scaffold-next"

[[repo]]
url = "https://github.com/Bitcoin-com/wormhole-scaffold-node"

[[repo]]
url = "https://github.com/Bitcoin-com/wormhole-scaffold-vue"

[[repo]]
url = "https://github.com/Bitcoin-com/wormhole-sdk"

[[repo]]
url = "https://github.com/Bitcoin-com/wormholerest.bitcoin.com"

[[repo]]
url = "https://github.com/Bitcoin-com/ws.bitcoin.com"

[[repo]]
url = "https://github.com/bitcoin-computer/monorepo"

[[repo]]
url = "https://github.com/bitcoin-core/apple-sdk-tools"

[[repo]]
url = "https://github.com/bitcoin-core/asmap-data"
missing = true

[[repo]]
url = "https://github.com/bitcoin-core/bitcoin-acks"
missing = true

[[repo]]
url = "https://github.com/bitcoin-core/bitcoin-detached-sigs"

[[repo]]
url = "https://github.com/bitcoin-core/bitcoin-devwiki"

[[repo]]
url = "https://github.com/bitcoin-core/bitcoin-maintainer-tools"

[[repo]]
url = "https://github.com/bitcoin-core/bitcoincore.org"

[[repo]]
url = "https://github.com/bitcoin-core/btcdeb"

[[repo]]
url = "https://github.com/bitcoin-core/crc32c-subtree"

[[repo]]
url = "https://github.com/bitcoin-core/ctaes"

[[repo]]
url = "https://github.com/bitcoin-core/docs"

[[repo]]
url = "https://github.com/bitcoin-core/gitian.sigs"

[[repo]]
url = "https://github.com/bitcoin-core/gui"

[[repo]]
url = "https://github.com/bitcoin-core/gui-qml"

[[repo]]
url = "https://github.com/bitcoin-core/guix-channel"
missing = true

[[repo]]
url = "https://github.com/bitcoin-core/guix.sigs"

[[repo]]
url = "https://github.com/bitcoin-core/HWI"

[[repo]]
url = "https://github.com/bitcoin-core/leveldb-old"

[[repo]]
url = "https://github.com/bitcoin-core/leveldb-subtree"

[[repo]]
url = "https://github.com/bitcoin-core/meta"

[[repo]]
url = "https://github.com/bitcoin-core/packaging"

[[repo]]
url = "https://github.com/bitcoin-core/qa-assets"

[[repo]]
url = "https://github.com/bitcoin-core/rapidcheck"
missing = true

[[repo]]
url = "https://github.com/bitcoin-core/secp256k1"
tags = ["Protocol"]

[[repo]]
url = "https://github.com/bitcoin-core/univalue-subtree"

[[repo]]
url = "https://github.com/bitcoin-dev-project/bitcoiner-intro-to-rust"

[[repo]]
url = "https://github.com/bitcoin-dot-org/Bitcoin-Wallet"

[[repo]]
url = "https://github.com/bitcoin-dot-org/bitcoin.org"

[[repo]]
url = "https://github.com/bitcoin-dot-org/BitcoinWalletMobile"

[[repo]]
url = "https://github.com/bitcoin-dot-org/developer.bitcoin.org"

[[repo]]
url = "https://github.com/bitcoin-global/explorer"

[[repo]]
url = "https://github.com/Bitcoin-Grove/bitcoin-grove-site"

[[repo]]
url = "https://github.com/Bitcoin-Inscription-Marketplace/BIM-Protocol"

[[repo]]
url = "https://github.com/bitcoin-nfts/bitcoin-colors"

[[repo]]
url = "https://github.com/bitcoin-nfts/ordinals"

[[repo]]
url = "https://github.com/bitcoin-nfts/stacks-svg"

[[repo]]
url = "https://github.com/bitcoin-portal/bitcoincom-solidity-swap"

[[repo]]
url = "https://github.com/bitcoin-records/bstream-backend"

[[repo]]
url = "https://github.com/bitcoin-s/bitcoin-s"
tags = ["Protocol"]

[[repo]]
url = "https://github.com/bitcoin-s/bitcoin-s-rpc-client"

[[repo]]
url = "https://github.com/bitcoin-s/bitcoin-s-spv-node"

[[repo]]
url = "https://github.com/bitcoin-s/bitcoin-s-ts"

[[repo]]
url = "https://github.com/bitcoin-s/dlcspecs"

[[repo]]
url = "https://github.com/bitcoin-s/eclair"

[[repo]]
url = "https://github.com/bitcoin-s/elements"

[[repo]]
url = "https://github.com/bitcoin-s/krystal-bull"

[[repo]]
url = "https://github.com/bitcoin-s/scaladocs"

[[repo]]
url = "https://github.com/bitcoin-s/secp256k1"

[[repo]]
url = "https://github.com/bitcoin-s/secp256k1-zkp"

[[repo]]
url = "https://github.com/bitcoin-s/umbrel"

[[repo]]
url = "https://github.com/bitcoin-studio/Bitcoin-Programming-with-BitcoinJS"
tags = ["Documentation"]

[[repo]]
url = "https://github.com/bitcoin-studio/LightningNespressoUI"

[[repo]]
url = "https://github.com/bitcoin-teleport/teleport-directory-server"

[[repo]]
url = "https://github.com/bitcoin-teleport/teleport-transactions"

[[repo]]
url = "https://github.com/Bitcoin-Ultimatum-BTCU/btcu-testnet"

[[repo]]
url = "https://github.com/bitcoin-ultimatum/wyvern_market_btcu"

[[repo]]
url = "https://github.com/bitcoin-verse/verse-scratch-cards-contracts"

[[repo]]
url = "https://github.com/bitcoin-vr/bitcoin-vr"

[[repo]]
url = "https://github.com/bitcoin-wallet/bitcoin-wallet"
tags = ["Wallet"]

[[repo]]
url = "https://github.com/bitcoin-wearables/smart-contracts"
missing = true

[[repo]]
url = "https://github.com/Bitcoin-Wildlife-Sanctuary/bitcoin-circle-stark"

[[repo]]
url = "https://github.com/Bitcoin-Wildlife-Sanctuary/bitcoin-simulator"

[[repo]]
url = "https://github.com/Bitcoin-Wildlife-Sanctuary/BitVM"

[[repo]]
url = "https://github.com/Bitcoin-Wildlife-Sanctuary/bitvm-memory"

[[repo]]
url = "https://github.com/Bitcoin-Wildlife-Sanctuary/btcwild.life"

[[repo]]
url = "https://github.com/Bitcoin-Wildlife-Sanctuary/catgolfing"

[[repo]]
url = "https://github.com/Bitcoin-Wildlife-Sanctuary/catnet"

[[repo]]
url = "https://github.com/Bitcoin-Wildlife-Sanctuary/circle-anemoi"
missing = true

[[repo]]
url = "https://github.com/Bitcoin-Wildlife-Sanctuary/circle-plonk"

[[repo]]
url = "https://github.com/Bitcoin-Wildlife-Sanctuary/circom"

[[repo]]
url = "https://github.com/Bitcoin-Wildlife-Sanctuary/circom-compat"

[[repo]]
url = "https://github.com/Bitcoin-Wildlife-Sanctuary/covenants-examples"

[[repo]]
url = "https://github.com/Bitcoin-Wildlife-Sanctuary/covenants-gadgets"

[[repo]]
url = "https://github.com/Bitcoin-Wildlife-Sanctuary/dsl"

[[repo]]
url = "https://github.com/Bitcoin-Wildlife-Sanctuary/fibonacci-example"

[[repo]]
url = "https://github.com/Bitcoin-Wildlife-Sanctuary/fibonacci-example-non-table"

[[repo]]
url = "https://github.com/Bitcoin-Wildlife-Sanctuary/fri-study"

[[repo]]
url = "https://github.com/Bitcoin-Wildlife-Sanctuary/opcat-slides"

[[repo]]
url = "https://github.com/Bitcoin-Wildlife-Sanctuary/plonk-example"
missing = true

[[repo]]
url = "https://github.com/Bitcoin-Wildlife-Sanctuary/r1cs-std"

[[repo]]
url = "https://github.com/Bitcoin-Wildlife-Sanctuary/r1cs-to-circle-plonk"
missing = true

[[repo]]
url = "https://github.com/Bitcoin-Wildlife-Sanctuary/reuse-bitcoin-pow-gadgets"

[[repo]]
url = "https://github.com/Bitcoin-Wildlife-Sanctuary/rust-bitcoin-m31"

[[repo]]
url = "https://github.com/Bitcoin-Wildlife-Sanctuary/rust-bitcoin-m31-acc"

[[repo]]
url = "https://github.com/Bitcoin-Wildlife-Sanctuary/rust-bitcoin-m31-table"
missing = true

[[repo]]
url = "https://github.com/Bitcoin-Wildlife-Sanctuary/rust-bitcoin-m31-with-mul"

[[repo]]
url = "https://github.com/Bitcoin-Wildlife-Sanctuary/rust-bitcoin-m31-with-muldiv"

[[repo]]
url = "https://github.com/Bitcoin-Wildlife-Sanctuary/rust-bitcoin-script"

[[repo]]
url = "https://github.com/Bitcoin-Wildlife-Sanctuary/rust-bitcoin-scriptexec"

[[repo]]
url = "https://github.com/Bitcoin-Wildlife-Sanctuary/scrypt-poc-bridge"

[[repo]]
url = "https://github.com/Bitcoin-Wildlife-Sanctuary/stwo"

[[repo]]
url = "https://github.com/Bitcoin-Wildlife-Sanctuary/stwo-bedd93"
missing = true

[[repo]]
url = "https://github.com/Bitcoin-Wildlife-Sanctuary/stwo2"

[[repo]]
url = "https://github.com/bitcoin/bips"
tags = ["RFC"]

[[repo]]
url = "https://github.com/bitcoin/bitcoin"
tags = ["Protocol"]

[[repo]]
url = "https://github.com/bitcoin/libbase58"
tags = ["Protocol"]

[[repo]]
url = "https://github.com/bitcoin/libblkmaker"
tags = ["Protocol"]

[[repo]]
url = "https://github.com/Bitcoinblockchaincore/Bitcoin-Block"

[[repo]]
url = "https://github.com/bitcoinbook/bitcoinbook"
tags = ["Documentation"]

[[repo]]
url = "https://github.com/BitcoinDesign/Bitcoin-Core-App"

[[repo]]
url = "https://github.com/BitcoinDesign/Bitcoin-Icons"

[[repo]]
url = "https://github.com/BitcoinDesign/Guide"

[[repo]]
url = "https://github.com/BitcoinDesign/Meta"

[[repo]]
url = "https://github.com/BitcoinDesign/Vue-Bitcoin-Icons"

[[repo]]
url = "https://github.com/bitcoindevkit/.github"

[[repo]]
url = "https://github.com/bitcoindevkit/awesome-bdk"

[[repo]]
url = "https://github.com/bitcoindevkit/bdk"

[[repo]]
url = "https://github.com/bitcoindevkit/bdk-android-app-old"

[[repo]]
url = "https://github.com/bitcoindevkit/bdk-android-old"

[[repo]]
url = "https://github.com/bitcoindevkit/bdk-cli"

[[repo]]
url = "https://github.com/bitcoindevkit/bdk-ffi"

[[repo]]
url = "https://github.com/bitcoindevkit/bdk-jni"

[[repo]]
url = "https://github.com/bitcoindevkit/bdk-kotlin"

[[repo]]
url = "https://github.com/bitcoindevkit/bdk-kotlin-example-wallet"

[[repo]]
url = "https://github.com/bitcoindevkit/bdk-kyoto"

[[repo]]
url = "https://github.com/bitcoindevkit/bdk-old"

[[repo]]
url = "https://github.com/bitcoindevkit/bdk-python"

[[repo]]
url = "https://github.com/bitcoindevkit/bdk-reserves"

[[repo]]
url = "https://github.com/bitcoindevkit/bdk-sqlx"

[[repo]]
url = "https://github.com/bitcoindevkit/bdk-swift"

[[repo]]
url = "https://github.com/bitcoindevkit/bdk-tx"

[[repo]]
url = "https://github.com/bitcoindevkit/BDKSwiftExampleWallet"

[[repo]]
url = "https://github.com/bitcoindevkit/BDWallet"

[[repo]]
url = "https://github.com/bitcoindevkit/bitcoin-fee-model"

[[repo]]
url = "https://github.com/bitcoindevkit/bitcoin-ffi"

[[repo]]
url = "https://github.com/bitcoindevkit/bitcoin-regtest-box"

[[repo]]
url = "https://github.com/bitcoindevkit/bitcoindevkit.org"

[[repo]]
url = "https://github.com/bitcoindevkit/bitcoindevkit.org-old"

[[repo]]
url = "https://github.com/bitcoindevkit/bitcoinfee.ml"

[[repo]]
url = "https://github.com/bitcoindevkit/blog-comments"

[[repo]]
url = "https://github.com/bitcoindevkit/book-of-bdk"

[[repo]]
url = "https://github.com/bitcoindevkit/branch-and-bound-coin-selection"

[[repo]]
url = "https://github.com/bitcoindevkit/coin-select"

[[repo]]
url = "https://github.com/bitcoindevkit/elephant"

[[repo]]
url = "https://github.com/bitcoindevkit/libp2ep-archived"

[[repo]]
url = "https://github.com/bitcoindevkit/linux-live-image"

[[repo]]
url = "https://github.com/bitcoindevkit/rust-electrum-client"

[[repo]]
url = "https://github.com/bitcoindevkit/rust-esplora-client"

[[repo]]
url = "https://github.com/bitcoindevkit/rust-hwi"

[[repo]]
url = "https://github.com/BitcoinDevShop/hidden-lightning-network"

[[repo]]
url = "https://github.com/bitcoinea/bitcoinea-android"

[[repo]]
url = "https://github.com/bitcoinerlab/explorer"

[[repo]]
url = "https://github.com/bitcoinhk/zh.bitcoinhk.github.io"

[[repo]]
url = "https://github.com/BitcoinIvanof/bitcoin-bruteforce"

[[repo]]
url = "https://github.com/bitcoinj-cash/lighthouse"

[[repo]]
url = "https://github.com/bitcoinj/bitcoinj"
tags = ["Protocol"]

[[repo]]
url = "https://github.com/bitcoinj/bitcoinj.github.io"

[[repo]]
url = "https://github.com/bitcoinj/httpseed"

[[repo]]
url = "https://github.com/bitcoinj/secp256k1-jdk"

[[repo]]
url = "https://github.com/bitcoinj/wallet-template"
missing = true

[[repo]]
url = "https://github.com/bitcoinjs/aezeed"

[[repo]]
url = "https://github.com/bitcoinjs/bech32"

[[repo]]
url = "https://github.com/bitcoinjs/bip174"

[[repo]]
url = "https://github.com/bitcoinjs/bip21"

[[repo]]
url = "https://github.com/bitcoinjs/bip32"

[[repo]]
url = "https://github.com/bitcoinjs/bip32-utils"

[[repo]]
url = "https://github.com/bitcoinjs/bip32-wallet"

[[repo]]
url = "https://github.com/bitcoinjs/bip38"

[[repo]]
url = "https://github.com/bitcoinjs/bip39"

[[repo]]
url = "https://github.com/bitcoinjs/bip44-constants"

[[repo]]
url = "https://github.com/bitcoinjs/bip65"

[[repo]]
url = "https://github.com/bitcoinjs/bip66"

[[repo]]
url = "https://github.com/bitcoinjs/bip68"

[[repo]]
url = "https://github.com/bitcoinjs/bip69"

[[repo]]
url = "https://github.com/bitcoinjs/bitcoin-ops"

[[repo]]
url = "https://github.com/bitcoinjs/bitcoinjs-lib"
tags = ["Developer Tool"]

[[repo]]
url = "https://github.com/bitcoinjs/bitcoinjs-message"

[[repo]]
url = "https://github.com/bitcoinjs/bitcoinjs.org"

[[repo]]
url = "https://github.com/bitcoinjs/blkdat-stream"

[[repo]]
url = "https://github.com/bitcoinjs/bolt11"

[[repo]]
url = "https://github.com/bitcoinjs/bs58check"

[[repo]]
url = "https://github.com/bitcoinjs/coinselect"

[[repo]]
url = "https://github.com/bitcoinjs/ecpair"

[[repo]]
url = "https://github.com/bitcoinjs/electrum-mnemonic"

[[repo]]
url = "https://github.com/bitcoinjs/fast-dat-parser"

[[repo]]
url = "https://github.com/bitcoinjs/indexd"

[[repo]]
url = "https://github.com/bitcoinjs/merkle-lib"

[[repo]]
url = "https://github.com/bitcoinjs/minimaldata"

[[repo]]
url = "https://github.com/bitcoinjs/payjoin-client"

[[repo]]
url = "https://github.com/bitcoinjs/playground"

[[repo]]
url = "https://github.com/bitcoinjs/pushdata-bitcoin"

[[repo]]
url = "https://github.com/bitcoinjs/regtest-client"

[[repo]]
url = "https://github.com/bitcoinjs/regtest-server"

[[repo]]
url = "https://github.com/bitcoinjs/summer-of-bitcoin-2024"

[[repo]]
url = "https://github.com/bitcoinjs/tif"

[[repo]]
url = "https://github.com/bitcoinjs/tiny-secp256k1"

[[repo]]
url = "https://github.com/bitcoinjs/tiny-secp256k1-native"

[[repo]]
url = "https://github.com/bitcoinjs/uint8array-tools"

[[repo]]
url = "https://github.com/bitcoinjs/utxo"

[[repo]]
url = "https://github.com/bitcoinjs/varuint-bitcoin"

[[repo]]
url = "https://github.com/bitcoinjs/wif"

[[repo]]
url = "https://github.com/bitcoinknots/assemble-deriv"

[[repo]]
url = "https://github.com/bitcoinknots/bitcoin"
tags = ["Protocol"]

[[repo]]
url = "https://github.com/bitcoinknots/bitcoin-detached-sigs"

[[repo]]
url = "https://github.com/bitcoinknots/gitian.sigs"

[[repo]]
url = "https://github.com/bitcoinknots/guix.sigs"

[[repo]]
url = "https://github.com/bitcoinknots/knots-www"

[[repo]]
url = "https://github.com/bitcoinknots/packaging"

[[repo]]
url = "https://github.com/bitcoinnano/btcnano-lib"

[[repo]]
url = "https://github.com/bitcoinops/bips"

[[repo]]
url = "https://github.com/bitcoinops/bitcoin"

[[repo]]
url = "https://github.com/bitcoinops/bitcoinops.github.io"

[[repo]]
url = "https://github.com/bitcoinops/btc-dashboard"

[[repo]]
url = "https://github.com/bitcoinops/btcd"

[[repo]]
url = "https://github.com/bitcoinops/scaling-book"

[[repo]]
url = "https://github.com/bitcoinops/taproot-workshop"

[[repo]]
url = "https://github.com/BitcoinOriginFork/reclaim-api"

[[repo]]
url = "https://github.com/BitcoinPHP/BitcoinECDSA.php"

[[repo]]
url = "https://github.com/bitcoinponzi/BitcoinPonziTool"

[[repo]]
url = "https://github.com/bitcoinrand/bzar_rpc_explorer"

[[repo]]
url = "https://github.com/BitcoinRM/bcrm-explorer"

[[repo]]
url = "https://github.com/bitcoinrunes/runes"

[[repo]]
url = "https://github.com/BitcoinSchema/1sat-ordinals"

[[repo]]
url = "https://github.com/BitcoinSchema/go-1sat-ord"

[[repo]]
url = "https://github.com/bitcointranscripts/bitcointranscripts"

[[repo]]
url = "https://github.com/BitcoinTrove/trove"

[[repo]]
url = "https://github.com/BitcoinUnlimited/BitcoinUnlimited"
tags = ["Protocol"]

[[repo]]
url = "https://github.com/bitcollector/gambit"

[[repo]]
url = "https://github.com/bitconnectcoin/bitconnectcoin"

[[repo]]
url = "https://github.com/bitcv/bacchain-sdk"

[[repo]]
url = "https://github.com/bitdivine/ic"

[[repo]]
url = "https://github.com/bitembassy/proof-of-hodl"

[[repo]]
url = "https://github.com/bitex-la/custodian_popup"

[[repo]]
url = "https://github.com/bitFather/AIRON"

[[repo]]
url = "https://github.com/bitfinity-network/oracle-canister"

[[repo]]
url = "https://github.com/BitGemTech/exotic-indexer"

[[repo]]
url = "https://github.com/bitgord/bitcoin-login"

[[repo]]
url = "https://github.com/BitHighlander/basicPayments"

[[repo]]
url = "https://github.com/BitHighlander/MKRN-bitcoin-starter"

[[repo]]
url = "https://github.com/bithyve/bitcointribe"

[[repo]]
url = "https://github.com/bitjson/bch-vm-limits"

[[repo]]
url = "https://github.com/bitjson/bch-zce"

[[repo]]
url = "https://github.com/bitjson/chip-bcmr"

[[repo]]
url = "https://github.com/bitjson/jedex"

[[repo]]
url = "https://github.com/bitjson/pmv3"

[[repo]]
url = "https://github.com/BitKind/ordinals-fullnode"

[[repo]]
url = "https://github.com/bitlearner2021/crypto"

[[repo]]
url = "https://github.com/bitlearner2021/cryptoinvoice"

[[repo]]
url = "https://github.com/Bitlits/Bitcoin-Games"
missing = true

[[repo]]
url = "https://github.com/bitnet-io/bitcoinj"
missing = true

[[repo]]
url = "https://github.com/bitnet-io/exchangej"

[[repo]]
url = "https://github.com/bitpay/bitcore-lib"

[[repo]]
url = "https://github.com/bitpay/bitcore-lib-cash"

[[repo]]
url = "https://github.com/bitpay/bitcore-node"

[[repo]]
url = "https://github.com/bitpay/blockchain-data"

[[repo]]
url = "https://github.com/bitpay/bloom-filter"

[[repo]]
url = "https://github.com/bitpay/insight-api"

[[repo]]
url = "https://github.com/bitpostAPI/examples"

[[repo]]
url = "https://github.com/Bitproperty/Shanghai-Blockchain-Hackathon"

[[repo]]
url = "https://github.com/bitquarkcoin/BitquarkJ"

[[repo]]
url = "https://github.com/bitrich-info/xchange-stream"

[[repo]]
url = "https://github.com/bitsanity/bitshift"

[[repo]]
url = "https://github.com/bitscript/bitscript"

[[repo]]
url = "https://github.com/bitshares-munich/blockpay-s"

[[repo]]
url = "https://github.com/bitsofproof/supernode"

[[repo]]
url = "https://github.com/bitspill/aep"

[[repo]]
url = "https://github.com/bitstopco/mbh-web-react"

[[repo]]
url = "https://github.com/bitswipe-stack/lamassu"

[[repo]]
url = "https://github.com/bittomhan/btc-ordinal-node"

[[repo]]
url = "https://github.com/Bitturst/Bitturst"
missing = true

[[repo]]
url = "https://github.com/BittyTax/BittyTax"

[[repo]]
url = "https://github.com/Bitwhen/ThorCryptocurrencyQuant"
missing = true

[[repo]]
url = "https://github.com/bitwyre/crypto-bitcoin-cash"

[[repo]]
url = "https://github.com/bityogi/bitcoinWithNode"

[[repo]]
url = "https://github.com/bitzlato/ccxt"

[[repo]]
url = "https://github.com/bizjaya/tokenprj"

[[repo]]
url = "https://github.com/BJLIYANLIANG/blockchain-block-explorer-IPFS"

[[repo]]
url = "https://github.com/bkiac/tarnhelm"

[[repo]]
url = "https://github.com/BlackBip/Ti-Basic-BTC-Miner"

[[repo]]
url = "https://github.com/blackrow67/nerve"

[[repo]]
url = "https://github.com/blacksteven/bitcore-lib"

[[repo]]
url = "https://github.com/BladeBTC/BladeBTC"

[[repo]]
url = "https://github.com/blatov-github/mark_ulgasan"

[[repo]]
url = "https://github.com/BlazeWasHere/DefiLlama-Adapters"

[[repo]]
url = "https://github.com/bleach86/kal-explorer"
missing = true

[[repo]]
url = "https://github.com/Blerytho/Github_new"

[[repo]]
url = "https://github.com/blinktrade/BlinkTradeJS"

[[repo]]
url = "https://github.com/blkchain/blkchain"

[[repo]]
url = "https://github.com/Bloceducare/wkdswap-frontend"

[[repo]]
url = "https://github.com/block-core/blockcore"
tags = ["Protocol"]

[[repo]]
url = "https://github.com/block-core/blockcore-message"

[[repo]]
url = "https://github.com/BlockACH/Gcoinjs-lib"

[[repo]]
url = "https://github.com/blockai-unofficial/abstract-common-blockchain"

[[repo]]
url = "https://github.com/blockai-unofficial/bitcoin-tx-hex-to-json"

[[repo]]
url = "https://github.com/blockai-unofficial/bitstore-client"

[[repo]]
url = "https://github.com/blockai-unofficial/openpublish"

[[repo]]
url = "https://github.com/blockai-unofficial/openpublish-state-engine"

[[repo]]
url = "https://github.com/blockai-unofficial/proof-of-love"

[[repo]]
url = "https://github.com/blockai-unofficial/raw-op-return"

[[repo]]
url = "https://github.com/blockai-unofficial/react-image-publisher"

[[repo]]
url = "https://github.com/blockai-unofficial/rpc-common-blockchain"

[[repo]]
url = "https://github.com/blockart2019/BlockArt-listings"

[[repo]]
url = "https://github.com/blockchain-analysis-study/my-tezos"

[[repo]]
url = "https://github.com/blockchain-app12/cuc"
missing = true

[[repo]]
url = "https://github.com/blockchain-app12/cuprum"
missing = true

[[repo]]
url = "https://github.com/blockchain-app12/cuprumMainnet"
missing = true

[[repo]]
url = "https://github.com/blockchain-app12/cuprumNetwork"
missing = true

[[repo]]
url = "https://github.com/blockchain-app12/mica-hCoinSandbox"
missing = true

[[repo]]
url = "https://github.com/blockchain-app12/micashsymbol"
missing = true

[[repo]]
url = "https://github.com/blockchain-app12/micashV1.0"
missing = true

[[repo]]
url = "https://github.com/blockchain-app12/tezbinary"
missing = true

[[repo]]
url = "https://github.com/blockchain-develop/tools_lab"

[[repo]]
url = "https://github.com/blockchain-etl/blockchain-etl-streaming"

[[repo]]
url = "https://github.com/blockchain/My-Wallet-V3-Frontend"

[[repo]]
url = "https://github.com/blockchain/unused-My-Wallet"

[[repo]]
url = "https://github.com/Blockchain108/eropay_frontend"
missing = true

[[repo]]
url = "https://github.com/BlockChainClub/qybcore-lib"

[[repo]]
url = "https://github.com/blockchainexchange/BEX"

[[repo]]
url = "https://github.com/blockchainhack2019/swaps"

[[repo]]
url = "https://github.com/blockchainhack2019/swaps-web"

[[repo]]
url = "https://github.com/blockchainhelppro/ERC-Token-Update-"

[[repo]]
url = "https://github.com/blockchainofthings/btc-message-verifier"

[[repo]]
url = "https://github.com/BlockDevsUnited/ordinal-dev-course"

[[repo]]
url = "https://github.com/blockfirm/pine-payment-server"

[[repo]]
url = "https://github.com/Blockmodo/tron_tab"

[[repo]]
url = "https://github.com/blocknomic-technologies/open-trading-platform-UI"

[[repo]]
url = "https://github.com/blockrange/bitpay-insight-api"

[[repo]]
url = "https://github.com/Blockstacksdottech/13860479"

[[repo]]
url = "https://github.com/Blockstream/aqua_ios"

[[repo]]
url = "https://github.com/Blockstream/asset_registry"

[[repo]]
url = "https://github.com/Blockstream/asset_registry_db"

[[repo]]
url = "https://github.com/Blockstream/asset_registry_testnet_db"

[[repo]]
url = "https://github.com/Blockstream/autobahn-cpp"

[[repo]]
url = "https://github.com/Blockstream/bitcoin-images"

[[repo]]
url = "https://github.com/Blockstream/bitcoinsatellite"

[[repo]]
url = "https://github.com/Blockstream/blind_pin_server"

[[repo]]
url = "https://github.com/Blockstream/borromean_paper"

[[repo]]
url = "https://github.com/Blockstream/cln-lsps"

[[repo]]
url = "https://github.com/Blockstream/contracthashtool"

[[repo]]
url = "https://github.com/Blockstream/countly-sdk-cpp"

[[repo]]
url = "https://github.com/Blockstream/crashpad"

[[repo]]
url = "https://github.com/Blockstream/docs"

[[repo]]
url = "https://github.com/Blockstream/docs-theme"

[[repo]]
url = "https://github.com/Blockstream/dvb-apps"

[[repo]]
url = "https://github.com/Blockstream/electrs"

[[repo]]
url = "https://github.com/Blockstream/esp-idf"

[[repo]]
url = "https://github.com/Blockstream/esp32_bc-ur"

[[repo]]
url = "https://github.com/Blockstream/esp32_bsdiff"

[[repo]]
url = "https://github.com/Blockstream/esp32_deflate"

[[repo]]
url = "https://github.com/Blockstream/esplora"

[[repo]]
url = "https://github.com/Blockstream/flathub"

[[repo]]
url = "https://github.com/Blockstream/gdk"

[[repo]]
url = "https://github.com/Blockstream/gdk_rpc"

[[repo]]
url = "https://github.com/Blockstream/gitian-builder"

[[repo]]
url = "https://github.com/Blockstream/gr-blocksat"

[[repo]]
url = "https://github.com/Blockstream/green_android"

[[repo]]
url = "https://github.com/Blockstream/green_cli"

[[repo]]
url = "https://github.com/Blockstream/green_ios"

[[repo]]
url = "https://github.com/Blockstream/green_qt"

[[repo]]
url = "https://github.com/Blockstream/greenlight"

[[repo]]
url = "https://github.com/Blockstream/hagl"

[[repo]]
url = "https://github.com/Blockstream/hagl_esp_mipi"

[[repo]]
url = "https://github.com/Blockstream/Jade"

[[repo]]
url = "https://github.com/Blockstream/jadediyflasher"

[[repo]]
url = "https://github.com/Blockstream/LDPC"

[[repo]]
url = "https://github.com/Blockstream/leansdr"

[[repo]]
url = "https://github.com/Blockstream/liquid"

[[repo]]
url = "https://github.com/Blockstream/liquid-functionary"

[[repo]]
url = "https://github.com/Blockstream/liquid-melt"

[[repo]]
url = "https://github.com/Blockstream/liquid-swap"

[[repo]]
url = "https://github.com/Blockstream/liquid-walkthrough"

[[repo]]
url = "https://github.com/Blockstream/liquid_multisig_issuance"

[[repo]]
url = "https://github.com/Blockstream/ln-wordpress-store"

[[repo]]
url = "https://github.com/Blockstream/lwk"

[[repo]]
url = "https://github.com/Blockstream/lwk-rn"

[[repo]]
url = "https://github.com/Blockstream/lwk-swift"

[[repo]]
url = "https://github.com/Blockstream/miniscript-templates"

[[repo]]
url = "https://github.com/Blockstream/price-oracle"

[[repo]]
url = "https://github.com/Blockstream/qemu"

[[repo]]
url = "https://github.com/Blockstream/qzxing"

[[repo]]
url = "https://github.com/Blockstream/rust-bitcoin"

[[repo]]
url = "https://github.com/Blockstream/rust-electrum-client"

[[repo]]
url = "https://github.com/Blockstream/satellite"

[[repo]]
url = "https://github.com/Blockstream/satellite-api"

[[repo]]
url = "https://github.com/Blockstream/tinycbor"

[[repo]]
url = "https://github.com/Blockstream/ur-c"

[[repo]]
url = "https://github.com/Blockstream/verify-elements-commitments"

[[repo]]
url = "https://github.com/Blockstream/webjadeupgrader"

[[repo]]
url = "https://github.com/Blockstream/websocketpp"

[[repo]]
url = "https://github.com/BlockstreamResearch/cross-input-aggregation"

[[repo]]
url = "https://github.com/BlockstreamResearch/dicemix"

[[repo]]
url = "https://github.com/BlockstreamResearch/rust-secp256k1-zkp"

[[repo]]
url = "https://github.com/BlockstreamResearch/rust-simplicity"

[[repo]]
url = "https://github.com/BlockstreamResearch/scriptless-scripts"

[[repo]]
url = "https://github.com/BlockstreamResearch/secp256k1-zkp"

[[repo]]
url = "https://github.com/BlockstreamResearch/simplicity"

[[repo]]
url = "https://github.com/blockswords-io/DefiLlama-Adapters"

[[repo]]
url = "https://github.com/BlockTechCert/BTCert"

[[repo]]
url = "https://github.com/Blockternship/arquest"

[[repo]]
url = "https://github.com/blocktrail/blocktrail-sdk-nodejs"

[[repo]]
url = "https://github.com/blocktrail/blocktrail-sdk-php"

[[repo]]
url = "https://github.com/blocktrail/blocktrail-sdk-python"

[[repo]]
url = "https://github.com/blocktrail/blocktrail-webwallet"

[[repo]]
url = "https://github.com/blocktrail/slack-tipbot"

[[repo]]
url = "https://github.com/Bloesum/blockstack"

[[repo]]
url = "https://github.com/blonde-code/tbtc-website"

[[repo]]
url = "https://github.com/bloq/insight-api"

[[repo]]
url = "https://github.com/bluemonkey9241/felgueres-eth"

[[repo]]
url = "https://github.com/BlueWallet/BlueWallet"
tags = ["Wallet"]

[[repo]]
url = "https://github.com/bluewater0506/AragonOS-Client-App"
missing = true

[[repo]]
url = "https://github.com/BlurryFace04/hypeRoot"

[[repo]]
url = "https://github.com/bmancini55/bitcoin-indexer"

[[repo]]
url = "https://github.com/bmancini55/crypto-playpen"

[[repo]]
url = "https://github.com/bmbmikeg/bustabit-webserver"

[[repo]]
url = "https://github.com/bnb-chain/java-sdk"

[[repo]]
url = "https://github.com/bob-collective/bitcoin-spv"

[[repo]]
url = "https://github.com/bob-collective/demo-brc20-octopus"

[[repo]]
url = "https://github.com/bobrosoft/bitcoin-message.com"

[[repo]]
url = "https://github.com/BobWallet/BobWallet"
missing = true

[[repo]]
url = "https://github.com/bodily11/ic"

[[repo]]
url = "https://github.com/bodymindarts/blockstack-browser"

[[repo]]
url = "https://github.com/bodymindarts/blockstack.js"

[[repo]]
url = "https://github.com/bodymindarts/cli-blockstack"

[[repo]]
url = "https://github.com/bogachevanton/skullcoin"

[[repo]]
url = "https://github.com/bolide-fi/yield-server"

[[repo]]
url = "https://github.com/bolo821/onerep"

[[repo]]
url = "https://github.com/boltlabs-inc/libzkchannels"

[[repo]]
url = "https://github.com/bookmoons/cashshufflejs"

[[repo]]
url = "https://github.com/bottos-project/bottos_dapp_sdk_android"

[[repo]]
url = "https://github.com/bourbondefi/LuckyCat-Predict-Frontend"

[[repo]]
url = "https://github.com/bowingman/pancake-frontend"

[[repo]]
url = "https://github.com/bpanel-org/bpanel-utils"

[[repo]]
url = "https://github.com/bra1n/cryptolights"

[[repo]]
url = "https://github.com/bradagy/cryptorip"
missing = true

[[repo]]
url = "https://github.com/brandonzstride/blockchains_crypto_go_zcash"
missing = true

[[repo]]
url = "https://github.com/breakcrypto/bitcore-lib-pac"

[[repo]]
url = "https://github.com/breez/lightning"

[[repo]]
url = "https://github.com/breez/neutrino-breez"

[[repo]]
url = "https://github.com/brendoncoin/wormholecash"

[[repo]]
url = "https://github.com/brentiswong/caravan"

[[repo]]
url = "https://github.com/brentiswong/caravan.1.5"

[[repo]]
url = "https://github.com/brentiswong/caravan.2.0"

[[repo]]
url = "https://github.com/brentiswong/caravan3.3"

[[repo]]
url = "https://github.com/Brevio/BitcoinRestService"

[[repo]]
url = "https://github.com/BridgeBird/sons-of-birka"

[[repo]]
url = "https://github.com/BriungRi/DefiLlama-Adapters"

[[repo]]
url = "https://github.com/brobust/webservers"

[[repo]]
url = "https://github.com/broxus/ton-atomic-swap"

[[repo]]
url = "https://github.com/brpthomas/hello-blockstack"

[[repo]]
url = "https://github.com/brrf/eternity-hash"

[[repo]]
url = "https://github.com/bruffstar/explorer"

[[repo]]
url = "https://github.com/BSCN-Project/bscncore-lib"

[[repo]]
url = "https://github.com/btc1/bitcoin"
tags = ["Protocol"]

[[repo]]
url = "https://github.com/btcbrdev/bitcoin-otc-wot-for-the-lazy"

[[repo]]
url = "https://github.com/btcc-insight/bitcore-lib"

[[repo]]
url = "https://github.com/BTCLottery/ccip-multichain-raffle"

[[repo]]
url = "https://github.com/btcpayserver/btcpayserver"
tags = ["Payment Processor"]

[[repo]]
url = "https://github.com/btcsuite/blocksafari"

[[repo]]
url = "https://github.com/btcsuite/bolt"

[[repo]]
url = "https://github.com/btcsuite/btcchain"

[[repo]]
url = "https://github.com/btcsuite/btcd"
tags = ["Protocol"]

[[repo]]
url = "https://github.com/btcsuite/btcdb"

[[repo]]
url = "https://github.com/btcsuite/btcec"

[[repo]]
url = "https://github.com/btcsuite/btcjson"

[[repo]]
url = "https://github.com/btcsuite/btclog"

[[repo]]
url = "https://github.com/btcsuite/btcnet"

[[repo]]
url = "https://github.com/btcsuite/btcrpcclient"

[[repo]]
url = "https://github.com/btcsuite/btcscript"

[[repo]]
url = "https://github.com/btcsuite/btcsim"

[[repo]]
url = "https://github.com/btcsuite/btcsuite.github.io"

[[repo]]
url = "https://github.com/btcsuite/btcutil"

[[repo]]
url = "https://github.com/btcsuite/btcwallet"

[[repo]]
url = "https://github.com/btcsuite/btcwire"

[[repo]]
url = "https://github.com/btcsuite/btcws"

[[repo]]
url = "https://github.com/btcsuite/fastsha256"

[[repo]]
url = "https://github.com/btcsuite/go-flags"

[[repo]]
url = "https://github.com/btcsuite/go-socks"

[[repo]]
url = "https://github.com/btcsuite/golangcrypto"

[[repo]]
url = "https://github.com/btcsuite/goleveldb"

[[repo]]
url = "https://github.com/btcsuite/grpc-go"

[[repo]]
url = "https://github.com/btcsuite/Paymetheus"

[[repo]]
url = "https://github.com/btcsuite/seelog"

[[repo]]
url = "https://github.com/btcsuite/snappy-go"

[[repo]]
url = "https://github.com/btcsuite/websocket"

[[repo]]
url = "https://github.com/btcsuite/winsvc"

[[repo]]
url = "https://github.com/BTCX/btcx_app_android"

[[repo]]
url = "https://github.com/btcz/atomicDEX-Desktop"

[[repo]]
url = "https://github.com/BTHPOS/BTH"

[[repo]]
url = "https://github.com/btk-masternode-guide/0xbitcoin-token"

[[repo]]
url = "https://github.com/bubbafinance/App"
missing = true

[[repo]]
url = "https://github.com/bucko13/bitcoin-fundraise"

[[repo]]
url = "https://github.com/bucko13/btc-blockchain-transactions-visualizers"

[[repo]]
url = "https://github.com/bucko13/cfnode"

[[repo]]
url = "https://github.com/bucko13/headernode"

[[repo]]
url = "https://github.com/bucko13/neutrino-verify"

[[repo]]
url = "https://github.com/bukosabino/btctrading"

[[repo]]
url = "https://github.com/bulingTang/bitcore"

[[repo]]
url = "https://github.com/bumi/api-payments-example"

[[repo]]
url = "https://github.com/bumi/bip70-example"

[[repo]]
url = "https://github.com/bumi/pfennig-solo"

[[repo]]
url = "https://github.com/bunibuni/bunibuni"

[[repo]]
url = "https://github.com/bunibuni/bunibuni.github.io"

[[repo]]
url = "https://github.com/bunicorndefi/DefiLlama-Adapters"

[[repo]]
url = "https://github.com/burt23/BML"

[[repo]]
url = "https://github.com/Bustedcaliber/crashX"

[[repo]]
url = "https://github.com/BuyEtherlite/Buyetherlite-Dapp"

[[repo]]
url = "https://github.com/bwt-dev/.github"

[[repo]]
url = "https://github.com/bwt-dev/bwt"

[[repo]]
url = "https://github.com/bwt-dev/bwt-android"

[[repo]]
url = "https://github.com/bwt-dev/bwt-electrum-plugin"

[[repo]]
url = "https://github.com/bwt-dev/libbwt"

[[repo]]
url = "https://github.com/bwt-dev/libbwt-jni"

[[repo]]
url = "https://github.com/bwt-dev/libbwt-nodejs"

[[repo]]
url = "https://github.com/BXSWSSMBDX/bitcoin-developer-preview"

[[repo]]
url = "https://github.com/by-unknown/Bitcoin-Auto-Withdraw"
missing = true

[[repo]]
url = "https://github.com/ByeongHunKim/Blockchain"

[[repo]]
url = "https://github.com/bylh/current"

[[repo]]
url = "https://github.com/Byronsargeant/ccxt"

[[repo]]
url = "https://github.com/byteball/ico-bot"

[[repo]]
url = "https://github.com/bytesalt/htmlcore-lib"

[[repo]]
url = "https://github.com/bze-alphateam/bitcore-lib-bzedge"

[[repo]]
url = "https://github.com/C-A-Y-D-E/cryptopedia"

[[repo]]
url = "https://github.com/C-B-Elite/Internet-Computer-Research"

[[repo]]
url = "https://github.com/C0MM4ND/neo4chain"

[[repo]]
url = "https://github.com/C3Pool/node-cryptoforknote-util"

[[repo]]
url = "https://github.com/c4pt000/bitcoin-corej"

[[repo]]
url = "https://github.com/c4pt000/bitcoin-r"

[[repo]]
url = "https://github.com/c4pt000/bitcoinj"

[[repo]]
url = "https://github.com/c4pt000/bitcoinj-bisq"

[[repo]]
url = "https://github.com/c4pt000/bitcoinj-uraniumx"

[[repo]]
url = "https://github.com/c4pt000/dogecoinj"

[[repo]]
url = "https://github.com/c4pt000/dogexj"

[[repo]]
url = "https://github.com/caellach/bitcoincashj"

[[repo]]
url = "https://github.com/caffeinum/swap.core.old"

[[repo]]
url = "https://github.com/cakcora/BitcoinChainnet"

[[repo]]
url = "https://github.com/cakcora/BitcoinParser"

[[repo]]
url = "https://github.com/cakcora/CoinWorks"

[[repo]]
url = "https://github.com/cakenggt/ipfs-foundation-frontend"

[[repo]]
url = "https://github.com/calvadev/shopstr"

[[repo]]
url = "https://github.com/CamelotLabs/DefiLlama-Adapters"

[[repo]]
url = "https://github.com/Canada-eCoin/Canada-eCoinj"

[[repo]]
url = "https://github.com/Canada-eCoin/cdn-bitcore-lib"

[[repo]]
url = "https://github.com/canhtuan97/pivxcore-lib"
missing = true

[[repo]]
url = "https://github.com/canndrew/lightning"

[[repo]]
url = "https://github.com/caoer/stacks-blockchain-api"

[[repo]]
url = "https://github.com/Capricoinofficial/bitcore-lib"

[[repo]]
url = "https://github.com/Capricoinofficial/capricoinplus-bitcore-lib"

[[repo]]
url = "https://github.com/CapsLockAF/DepositKeeps"

[[repo]]
url = "https://github.com/captain-bitcoin/eth-public"

[[repo]]
url = "https://github.com/CardanoSolutions/plutus"

[[repo]]
url = "https://github.com/cargeins/hello-blockstack"

[[repo]]
url = "https://github.com/carlomazzaferro/kryptoflow"

[[repo]]
url = "https://github.com/carlosfaria94/hammer"

[[repo]]
url = "https://github.com/carltonj2000/bitcoin-notary"

[[repo]]
url = "https://github.com/carnesen-archive/bitcoin-software"

[[repo]]
url = "https://github.com/Carry-So/hummingbot"

[[repo]]
url = "https://github.com/cartacode/crypto-gambling"
missing = true

[[repo]]
url = "https://github.com/cascalheira/zeus-sdk"

[[repo]]
url = "https://github.com/casey/ord"

[[repo]]
url = "https://github.com/cashkit/protos"

[[repo]]
url = "https://github.com/cashninjas/minting-contract"

[[repo]]
url = "https://github.com/casmirconsensys/libzkchannels"

[[repo]]
url = "https://github.com/catalogfi/swapper"

[[repo]]
url = "https://github.com/Catherinelhl/BTCDemo"

[[repo]]
url = "https://github.com/cavanmflynn/one-click-keep"

[[repo]]
url = "https://github.com/cbc-casper/py-evm"

[[repo]]
url = "https://github.com/cblanquera/blockapi"

[[repo]]
url = "https://github.com/CBobRobison/namex"

[[repo]]
url = "https://github.com/cbonoz/mithack"

[[repo]]
url = "https://github.com/cbonoz/momentx"

[[repo]]
url = "https://github.com/cc33cash/bitcoinjs-lib-cash"

[[repo]]
url = "https://github.com/ccoincash/ordinals-token"

[[repo]]
url = "https://github.com/cculianu/Fulcrum"

[[repo]]
url = "https://github.com/ccy1026/crypto_test"

[[repo]]
url = "https://github.com/cds95/external-adapters-js"

[[repo]]
url = "https://github.com/cdss8/ilink-rep"
missing = true

[[repo]]
url = "https://github.com/cdyfng/ethereum"

[[repo]]
url = "https://github.com/celer-network/DefiLlama-Adapters"

[[repo]]
url = "https://github.com/Celshade/BTCelParse"

[[repo]]
url = "https://github.com/centurioncoin/centurion"

[[repo]]
url = "https://github.com/Ceramicwhite/stacks-blockchain-api"

[[repo]]
url = "https://github.com/CeresEcosystem/DefiLlama-Adapters-Demeter"
missing = true

[[repo]]
url = "https://github.com/CGC-98/trybe-exercise-javascript-async"
missing = true

[[repo]]
url = "https://github.com/cgcardona/bitbox"

[[repo]]
url = "https://github.com/ch4ot1c/bitcore"

[[repo]]
url = "https://github.com/chaand2084/hello-blockstack"

[[repo]]
url = "https://github.com/chain5j/chain5j-java-sdk"

[[repo]]
url = "https://github.com/chaincase-app/Chaincase-iOS-Beta"

[[repo]]
url = "https://github.com/chaincloud-dot-com/chaincloud-v"

[[repo]]
url = "https://github.com/chaincodelabs/bitcoin-core-onboarding"

[[repo]]
url = "https://github.com/chaincodelabs/bitcoin-core-test-the-test"

[[repo]]
url = "https://github.com/chaincodelabs/bitcoin-curriculum"

[[repo]]
url = "https://github.com/chaincodelabs/bitcoin-foss-career-program"

[[repo]]
url = "https://github.com/chaincodelabs/bitcoin-tx-tutorial"

[[repo]]
url = "https://github.com/chaincodelabs/bitcoinperf"

[[repo]]
url = "https://github.com/chaincodelabs/bmon"

[[repo]]
url = "https://github.com/chaincodelabs/brd-website"

[[repo]]
url = "https://github.com/chaincodelabs/chaincodelabs.github.io"

[[repo]]
url = "https://github.com/chaincodelabs/codespeed"

[[repo]]
url = "https://github.com/chaincodelabs/learning-website"

[[repo]]
url = "https://github.com/chaincodelabs/libmultiprocess"

[[repo]]
url = "https://github.com/chaincodelabs/lightning-curriculum"

[[repo]]
url = "https://github.com/chaincodelabs/lightning-route-builder"

[[repo]]
url = "https://github.com/chaincodelabs/lightning-scavenger-hunt"

[[repo]]
url = "https://github.com/chaincodelabs/onboarding-to-bitcoin-core"

[[repo]]
url = "https://github.com/chaincodelabs/podcast-website"

[[repo]]
url = "https://github.com/chaincodelabs/research-site"

[[repo]]
url = "https://github.com/chaincodelabs/residency-website"

[[repo]]
url = "https://github.com/chaincodelabs/rpc-scavenger-hunt"

[[repo]]
url = "https://github.com/chaincodelabs/seminars"

[[repo]]
url = "https://github.com/chaincodelabs/signet-wallet-project"

[[repo]]
url = "https://github.com/chainflame/chainflame-js"

[[repo]]
url = "https://github.com/ChainFront/cf-key-service"

[[repo]]
url = "https://github.com/chainlibs/gobtclib"

[[repo]]
url = "https://github.com/chainpoint/bitcoin-header-node"

[[repo]]
url = "https://github.com/chainpoint/chainpoint"

[[repo]]
url = "https://github.com/chainpoint/chainpoint-binary"

[[repo]]
url = "https://github.com/chainpoint/chainpoint-cli"

[[repo]]
url = "https://github.com/chainpoint/chainpoint-client-js"

[[repo]]
url = "https://github.com/chainpoint/chainpoint-client-web"

[[repo]]
url = "https://github.com/chainpoint/chainpoint-connector"

[[repo]]
url = "https://github.com/chainpoint/chainpoint-core"

[[repo]]
url = "https://github.com/chainpoint/chainpoint-drand"

[[repo]]
url = "https://github.com/chainpoint/chainpoint-gateway"

[[repo]]
url = "https://github.com/chainpoint/chainpoint-go"

[[repo]]
url = "https://github.com/chainpoint/chainpoint-influx"

[[repo]]
url = "https://github.com/chainpoint/chainpoint-js"

[[repo]]
url = "https://github.com/chainpoint/chainpoint-node-cli"

[[repo]]
url = "https://github.com/chainpoint/chainpoint-ntpd"

[[repo]]
url = "https://github.com/chainpoint/chainpoint-org"

[[repo]]
url = "https://github.com/chainpoint/chainpoint-parse"

[[repo]]
url = "https://github.com/chainpoint/chainpoint-proof-json-schema"

[[repo]]
url = "https://github.com/chainpoint/chainpoint-roughtime"

[[repo]]
url = "https://github.com/chainpoint/chainpoint-start"

[[repo]]
url = "https://github.com/chainpoint/chainpoint-validate-js"

[[repo]]
url = "https://github.com/chainpoint/ethers.js"

[[repo]]
url = "https://github.com/chainpoint/feesim"

[[repo]]
url = "https://github.com/chainpoint/go-nist-beacon"

[[repo]]
url = "https://github.com/chainpoint/homebrew-taps"

[[repo]]
url = "https://github.com/chainpoint/js-macaroon"

[[repo]]
url = "https://github.com/chainpoint/leader-election"

[[repo]]
url = "https://github.com/chainpoint/level-rocksdb"

[[repo]]
url = "https://github.com/chainpoint/lightning-go"

[[repo]]
url = "https://github.com/chainpoint/merkletools-go"

[[repo]]
url = "https://github.com/chainpoint/nist-randomness-beacon"

[[repo]]
url = "https://github.com/chainpoint/tendermint"

[[repo]]
url = "https://github.com/chainpoint/w3id.org"

[[repo]]
url = "https://github.com/chainpoint/whitepaper"

[[repo]]
url = "https://github.com/chainpush/bitcoind-docker"

[[repo]]
url = "https://github.com/chainside/btcnodejs"

[[repo]]
url = "https://github.com/chainx-org/bitcoin-register"

[[repo]]
url = "https://github.com/chainx-org/chainx-front"

[[repo]]
url = "https://github.com/ChAnDu353/bitcoin-2-mysql"

[[repo]]
url = "https://github.com/chaosBreaking/BitHoole"

[[repo]]
url = "https://github.com/chaoyandy/chainstorage"

[[repo]]
url = "https://github.com/chattertechno/solidity"
missing = true

[[repo]]
url = "https://github.com/CHAUDHARYYYY/stacks-blockchain"

[[repo]]
url = "https://github.com/chee-chyuan/starknet-bitcoin-tx-relayer"

[[repo]]
url = "https://github.com/CheetahPad/cheetah-swap"

[[repo]]
url = "https://github.com/chefsaroar/bch-rpc-explorer"

[[repo]]
url = "https://github.com/chefsaroar/GreenAddressWebFiles"

[[repo]]
url = "https://github.com/ChetanGuptaMG/bitcoin-mummy--king-nft-market"

[[repo]]
url = "https://github.com/chibui191/bitcoin_volatility_forecasting"

[[repo]]
url = "https://github.com/Chibuzo/Bitcoin-Exchange"

[[repo]]
url = "https://github.com/chiguireitor/mmorpgmaker"

[[repo]]
url = "https://github.com/chiguireitor/xcpjsv2"

[[repo]]
url = "https://github.com/Chiheb-Nexus/nexus_blockchain"

[[repo]]
url = "https://github.com/chill117/lnurl-platformio"

[[repo]]
url = "https://github.com/chjj/mako"

[[repo]]
url = "https://github.com/ChluNetwork/chlu-ipfs-support"

[[repo]]
url = "https://github.com/ChoiceCoin/MIT-Bitcoin-Expo-Hackathon-2022"

[[repo]]
url = "https://github.com/chris-belcher/electrum-personal-server"

[[repo]]
url = "https://github.com/chrismatthieu/arpadyne"

[[repo]]
url = "https://github.com/chrismatthieu/philes"
missing = true

[[repo]]
url = "https://github.com/chrisshayan/bitcoinj"

[[repo]]
url = "https://github.com/ChrisSponagle/cryptogrip-backend"

[[repo]]
url = "https://github.com/Christewart/scalacoin"

[[repo]]
url = "https://github.com/christroutner/bch-tests"

[[repo]]
url = "https://github.com/christroutner/test-address-output"

[[repo]]
url = "https://github.com/christroutner/wormhole-sdk"

[[repo]]
url = "https://github.com/chromaway/cc-api-service"

[[repo]]
url = "https://github.com/Chrono-Tech/middleware-bitcoin"

[[repo]]
url = "https://github.com/Chrono-Tech/middleware-bitcoin-balance-processor"

[[repo]]
url = "https://github.com/Chrono-Tech/middleware-bitcoin-blockprocessor"

[[repo]]
url = "https://github.com/Chrono-Tech/middleware-bitcoin-rest"

[[repo]]
url = "https://github.com/Chrono-Tech/middleware-signing-service"

[[repo]]
url = "https://github.com/chuckdustin12/polygonsdk"
missing = true

[[repo]]
url = "https://github.com/chuddster/DefiLlama-Adapters"

[[repo]]
url = "https://github.com/Chus4/hello"

[[repo]]
url = "https://github.com/cipig/electrumx"

[[repo]]
url = "https://github.com/ciri-ethereum/ciri"

[[repo]]
url = "https://github.com/cirocosta/monero-builds"

[[repo]]
url = "https://github.com/citadeldao/citadel-app-pancake-swap"
missing = true

[[repo]]
url = "https://github.com/CITGuru/tatum-js"

[[repo]]
url = "https://github.com/citp/BlockSci"

[[repo]]
url = "https://github.com/citp/testchain-generator"

[[repo]]
url = "https://github.com/citrudev/bitcoin_escrow"

[[repo]]
url = "https://github.com/CityChainFoundation/city-lib-old"

[[repo]]
url = "https://github.com/citypayorg/ctpj"

[[repo]]
url = "https://github.com/CJacob314/Coin-Capsule"

[[repo]]
url = "https://github.com/cjrequena/bitcoin-keypair-generator-sample"

[[repo]]
url = "https://github.com/clarasoutu/hummingbot"

[[repo]]
url = "https://github.com/claretnnamocha/helpers"

[[repo]]
url = "https://github.com/Clarity-Innovation-Lab/stx-semi-fungible-market"

[[repo]]
url = "https://github.com/classicvalues/nerve-2"

[[repo]]
url = "https://github.com/clement-roblot/precogsBlockchain"

[[repo]]
url = "https://github.com/ClenioCampolina/Networth_calculator"

[[repo]]
url = "https://github.com/cliqueengagements/lagoon"

[[repo]]
url = "https://github.com/clming/bitcoinj"

[[repo]]
url = "https://github.com/cloudhead/nakamoto"

[[repo]]
url = "https://github.com/cloudkserg/middleware-tx-service-2"

[[repo]]
url = "https://github.com/cloutjs/ByeBye-Bitcoin"

[[repo]]
url = "https://github.com/clover-network/clover-store-core"

[[repo]]
url = "https://github.com/cmdruid/ord-workbench"

[[repo]]
url = "https://github.com/cmdruid/ord2x"

[[repo]]
url = "https://github.com/cmdruid/tapscript"

[[repo]]
url = "https://github.com/cmit-hackathon-2016/bcend"

[[repo]]
url = "https://github.com/cmorland/jfk-rpc-explorer"

[[repo]]
url = "https://github.com/cmrn/bip39"
missing = true

[[repo]]
url = "https://github.com/coblox/bcoin-spv"

[[repo]]
url = "https://github.com/cobookman/blockchainToAvro"

[[repo]]
url = "https://github.com/CockpitMaster/psalmsfront"

[[repo]]
url = "https://github.com/Cocos-BCX/AndroidSdk"

[[repo]]
url = "https://github.com/coda247/blockchain-with-ethereum-bitcoin-binance-smartchain"
missing = true

[[repo]]
url = "https://github.com/codebeast0420/pancake"

[[repo]]
url = "https://github.com/codehunter133/cake"

[[repo]]
url = "https://github.com/codeoneline/btcTest"

[[repo]]
url = "https://github.com/codeoneline/cross2way-robot"
missing = true

[[repo]]
url = "https://github.com/coderbradlee/diadata"

[[repo]]
url = "https://github.com/coderbradlee/multichain"

[[repo]]
url = "https://github.com/CoderEren/CryptoPredict"

[[repo]]
url = "https://github.com/coderrick/automatrade"

[[repo]]
url = "https://github.com/coderrick/bitcoin"

[[repo]]
url = "https://github.com/codevui/bitcore-lib-zcoin"

[[repo]]
url = "https://github.com/Coding-Enthusiast/FinderOuter"

[[repo]]
url = "https://github.com/Coding-Enthusiast/SharpPusher"

[[repo]]
url = "https://github.com/codydjango/simplechain"

[[repo]]
url = "https://github.com/Coin-Tunnel/Coin-Tunnel"

[[repo]]
url = "https://github.com/coinables/bitcoinjs-lib-Examples"

[[repo]]
url = "https://github.com/coinables/buidljs"

[[repo]]
url = "https://github.com/coinblesk/coinblesk-frontend-bitcoinjs"

[[repo]]
url = "https://github.com/coindroid/bulpcoin-android"

[[repo]]
url = "https://github.com/coindroid/open-coinomi"

[[repo]]
url = "https://github.com/coindroid42/adevplus-android"

[[repo]]
url = "https://github.com/coinforge/coinforge"

[[repo]]
url = "https://github.com/CoinHealthLLC/docker-eth-testnet"

[[repo]]
url = "https://github.com/coinicles/cicocore-lib"

[[repo]]
url = "https://github.com/coiniclesdev/cicocore-lib2"
missing = true

[[repo]]
url = "https://github.com/coiniclesdev/cicocore-libx"
missing = true

[[repo]]
url = "https://github.com/COINiD/COINiDVault"

[[repo]]
url = "https://github.com/coinj/coinj"

[[repo]]
url = "https://github.com/coinmesh/coinmesh"

[[repo]]
url = "https://github.com/coinos/bpo"

[[repo]]
url = "https://github.com/coinos/bps"

[[repo]]
url = "https://github.com/coinos/coinos-arduino"

[[repo]]
url = "https://github.com/coinos/coinos-blog"

[[repo]]
url = "https://github.com/coinos/coinos-cd"

[[repo]]
url = "https://github.com/coinos/coinos-classic"

[[repo]]
url = "https://github.com/coinos/coinos-marketing"

[[repo]]
url = "https://github.com/coinos/coinos-print"

[[repo]]
url = "https://github.com/coinos/coinos-printer"

[[repo]]
url = "https://github.com/coinos/coinos-server"

[[repo]]
url = "https://github.com/coinos/coinos-tests"

[[repo]]
url = "https://github.com/coinos/coinos-ui"

[[repo]]
url = "https://github.com/coinos/coinoslib"

[[repo]]
url = "https://github.com/coinos/cozmos"

[[repo]]
url = "https://github.com/coinos/jungle"

[[repo]]
url = "https://github.com/coinos/lnft"

[[repo]]
url = "https://github.com/coinos/marina-provider"

[[repo]]
url = "https://github.com/coinos/maven"

[[repo]]
url = "https://github.com/coinos/mintalio"

[[repo]]
url = "https://github.com/coinos/raretoshi"

[[repo]]
url = "https://github.com/coinos/rpc"

[[repo]]
url = "https://github.com/coinos/silhouettes"
missing = true

[[repo]]
url = "https://github.com/coinos/svkeleton"

[[repo]]
url = "https://github.com/coinpit/bitcoinutil"

[[repo]]
url = "https://github.com/coins/spacechain"

[[repo]]
url = "https://github.com/CoinSpace/bitcoin-tx-graph"
missing = true

[[repo]]
url = "https://github.com/CoinSpace/bitcore-lib-dogecoin"

[[repo]]
url = "https://github.com/CoinSpace/litecore-lib"
missing = true

[[repo]]
url = "https://github.com/coinspark/php-OP_RETURN"

[[repo]]
url = "https://github.com/coinspark/sparkbit-bitcoinj"

[[repo]]
url = "https://github.com/coinstr/coinstr"

[[repo]]
url = "https://github.com/CoinSummer/DefiLlama-Adapters"

[[repo]]
url = "https://github.com/coinwink/Coinwink"

[[repo]]
url = "https://github.com/ColdStrikes/bustabit-webserver"

[[repo]]
url = "https://github.com/Colored-Coins/AssetId"

[[repo]]
url = "https://github.com/Colored-Coins/Colored-Coins-Block-Explorer"

[[repo]]
url = "https://github.com/Colored-Coins/Full-Node"

[[repo]]
url = "https://github.com/Colu-platform/colu-node"

[[repo]]
url = "https://github.com/comboy/bitcoin-elixir"

[[repo]]
url = "https://github.com/coming-chat/electrs"

[[repo]]
url = "https://github.com/comit-network/hello-swap"

[[repo]]
url = "https://github.com/comit-network/testnet-demo"

[[repo]]
url = "https://github.com/comit-network/xmr-btc-swap"

[[repo]]
url = "https://github.com/commatalk/explorer"

[[repo]]
url = "https://github.com/commerceblock/mainstay"

[[repo]]
url = "https://github.com/CommerciumBlockchain/bitcore-lib-cmm"

[[repo]]
url = "https://github.com/CompliFi/DefiLlama-Adapters"

[[repo]]
url = "https://github.com/computationalcore/myreads"

[[repo]]
url = "https://github.com/COMSYS/smartjudge"

[[repo]]
url = "https://github.com/confucianzuoyuan/blockchain-tutorial"

[[repo]]
url = "https://github.com/conglt10/cardgame-liquid"

[[repo]]
url = "https://github.com/connext/DefiLlama-Adapters"

[[repo]]
url = "https://github.com/ConnorGutman/triangles"
missing = true

[[repo]]
url = "https://github.com/consenlabs/token-core-android"

[[repo]]
url = "https://github.com/consenlabs/token-core-monorepo"

[[repo]]
url = "https://github.com/ConsensusJ/btcproxy"

[[repo]]
url = "https://github.com/ContractLand/exchange-ui"
missing = true

[[repo]]
url = "https://github.com/ContreChess/contrechess.zero"

[[repo]]
url = "https://github.com/Convergence-Finance/DefiLlama-Adapters"

[[repo]]
url = "https://github.com/CookFinance/cook-protocol-v1"

[[repo]]
url = "https://github.com/CookFinance/DefiLlama-Adapters"

[[repo]]
url = "https://github.com/Cool-Hongsi/BlockCypher-API-NEW"

[[repo]]
url = "https://github.com/coolniit/Blockchain-2"

[[repo]]
url = "https://github.com/coozebra/bitcoin-token-smart-contracts"

[[repo]]
url = "https://github.com/copernet/ivybch"

[[repo]]
url = "https://github.com/Core2931/cert-issuer-old"

[[repo]]
url = "https://github.com/coredao-org/Build-On-Core"

[[repo]]
url = "https://github.com/Coredesing/hub"

[[repo]]
url = "https://github.com/coreyphillips/moonshine"

[[repo]]
url = "https://github.com/coreyphillips/proof-of-existence"

[[repo]]
url = "https://github.com/coreyphillips/rn-bitcoinjs-lib"

[[repo]]
url = "https://github.com/Corfucinas/ethereumbook"

[[repo]]
url = "https://github.com/CorvusCodex/Multithread-Bitcoin-Brute-Force-for-Segwit-addresses"

[[repo]]
url = "https://github.com/CosmicBridge/server"

[[repo]]
url = "https://github.com/cosmos-george/ibc-rs"

[[repo]]
url = "https://github.com/Cosy-harks/hello-blockstack"

[[repo]]
url = "https://github.com/cotilloe/cloned-Bustabit"

[[repo]]
url = "https://github.com/CounterpartyXCP/indexd-server"

[[repo]]
url = "https://github.com/CozyReef/external-adapters-js"

[[repo]]
url = "https://github.com/cpp-sunil/cpp_sunil"

[[repo]]
url = "https://github.com/cpucortexm/Blockchain"

[[repo]]
url = "https://github.com/cqcrytohub/bithao-lib"

[[repo]]
url = "https://github.com/crabman96/bitcore"

[[repo]]
url = "https://github.com/craigfisk/hello-blockstack"
missing = true

[[repo]]
url = "https://github.com/craigwatson/bitcoind-status"

[[repo]]
url = "https://github.com/CrappyJSDev/digicore"

[[repo]]
url = "https://github.com/CrappyJSDev/digicore-lib"

[[repo]]
url = "https://github.com/crazy0629/bitpool-backend"
missing = true

[[repo]]
url = "https://github.com/CrazyCaptian/0xPW---0x-Proof-of-Work"
missing = true

[[repo]]
url = "https://github.com/CrazySharo-SHARO/NFT-CHALLENGE-ETH-3.0-THE-PROPHECY-VS-BITCOIN"
missing = true

[[repo]]
url = "https://github.com/crazytomaoto/Apllo"

[[repo]]
url = "https://github.com/CreamFi/DefiLlama-Adapters"

[[repo]]
url = "https://github.com/creativechain/creacoinj"

[[repo]]
url = "https://github.com/creditbit/creditbitcore-lib"

[[repo]]
url = "https://github.com/creepy00/bitcoin_tools"

[[repo]]
url = "https://github.com/crexonline/event_scanner"

[[repo]]
url = "https://github.com/CRICOS/ARDcore-lib"

[[repo]]
url = "https://github.com/crisdut/bp-node"

[[repo]]
url = "https://github.com/crisdut/fedimint"

[[repo]]
url = "https://github.com/crisdut/lightning_encoding"

[[repo]]
url = "https://github.com/crisdut/rust-rgb20"
missing = true

[[repo]]
url = "https://github.com/critesjosh/blockchain-basics-jekyll"

[[repo]]
url = "https://github.com/critesjosh/celo-contracts-workshop"

[[repo]]
url = "https://github.com/critesjosh/contract_spending_cUSD"

[[repo]]
url = "https://github.com/crosnetwork/croswork"

[[repo]]
url = "https://github.com/crossclaim/btcrelay-sol"

[[repo]]
url = "https://github.com/crowdhackathon-smartcity/CITIZEN17"

[[repo]]
url = "https://github.com/crptec/bitcore-lib-sin"
missing = true

[[repo]]
url = "https://github.com/CryoWebToken/cryoswap"

[[repo]]
url = "https://github.com/crypt0biwan/awesome-ordinals"

[[repo]]
url = "https://github.com/CryptapeHackathon/The-Genuine-Champion"

[[repo]]
url = "https://github.com/cryptapus/bitcore-myr-lib"

[[repo]]
url = "https://github.com/cryptassic/hummingbot"
missing = true

[[repo]]
url = "https://github.com/cryptean/bitcoinlib"

[[repo]]
url = "https://github.com/crypticcoinvip/bitcore-lib-crypticcoin"

[[repo]]
url = "https://github.com/crypticmac/mcgregorj"

[[repo]]
url = "https://github.com/crypto-zone/DefiLlama-Adapters"

[[repo]]
url = "https://github.com/crypto271/SellingInformation"

[[repo]]
url = "https://github.com/cryptoadvance/discovery"

[[repo]]
url = "https://github.com/cryptoadvance/docker-specter-desktop"

[[repo]]
url = "https://github.com/cryptoadvance/docs"

[[repo]]
url = "https://github.com/cryptoadvance/specter-bootloader"

[[repo]]
url = "https://github.com/cryptoadvance/specter-diy"

[[repo]]
url = "https://github.com/cryptoadvance/specter-education"

[[repo]]
url = "https://github.com/cryptoadvance/specter-javacard"

[[repo]]
url = "https://github.com/cryptoadvance/specter-mobile"

[[repo]]
url = "https://github.com/cryptoadvance/specterext-dummy"

[[repo]]
url = "https://github.com/cryptoadvance/specterext-jmf"

[[repo]]
url = "https://github.com/cryptoadvance/specterext-liquidissuer"

[[repo]]
url = "https://github.com/cryptoadvance/specterext-stacktrack"

[[repo]]
url = "https://github.com/cryptoadvance/spectrum"

[[repo]]
url = "https://github.com/cryptoapi/Bitcoin-Payment-Gateway-ASP.NET"

[[repo]]
url = "https://github.com/cryptoapi/Bitcoin-Payments-Woocommerce"

[[repo]]
url = "https://github.com/cryptobuks/549-personal-dx-blog"

[[repo]]
url = "https://github.com/cryptobuks/anyswap-DefiLlama-Adapters"

[[repo]]
url = "https://github.com/cryptobuks/BlockGamez"

[[repo]]
url = "https://github.com/cryptobuks/crypto-nodes"

[[repo]]
url = "https://github.com/cryptobuks/keybase-notary"

[[repo]]
url = "https://github.com/cryptobuks/revocable-self-signed-tls-certificates-hack"

[[repo]]
url = "https://github.com/cryptobuks/tatum-php"

[[repo]]
url = "https://github.com/cryptobuks1/BitGoJS"

[[repo]]
url = "https://github.com/cryptobuks1/chainabstractionlayer"

[[repo]]
url = "https://github.com/cryptobuks1/stacks-blockchain-api"

[[repo]]
url = "https://github.com/CryptoCellLabs/Ordinals-Index-Data"

[[repo]]
url = "https://github.com/cryptocoinjs/awesome-cryptocoinjs"

[[repo]]
url = "https://github.com/cryptocoinjs/hdkey"

[[repo]]
url = "https://github.com/cryptocollider/colliderDEX-Desktop"

[[repo]]
url = "https://github.com/cryptocurrency-project/bitcoincash"

[[repo]]
url = "https://github.com/Cryptocurrency-TOOLS/hummingbot"
missing = true

[[repo]]
url = "https://github.com/CryptocurrencyExplorer/CryptocurrencyExplorer"

[[repo]]
url = "https://github.com/CryptoDonate/bip39"
missing = true

[[repo]]
url = "https://github.com/CRYPTOFOUNDARY/rpcmasq"

[[repo]]
url = "https://github.com/cryptogarageinc/dlc"

[[repo]]
url = "https://github.com/cryptogarageinc/elements-rpc-python"

[[repo]]
url = "https://github.com/cryptogarageinc/elements-testing-dockerfile"

[[repo]]
url = "https://github.com/cryptojorg/cryptoj.lib"

[[repo]]
url = "https://github.com/cryptoless/BitGoJS"

[[repo]]
url = "https://github.com/CryptoLover705/Blackcoin_PiTrezor_Firmware"

[[repo]]
url = "https://github.com/cryptomeow/be"

[[repo]]
url = "https://github.com/cryptoquick/bp-node"

[[repo]]
url = "https://github.com/cryptoquick/rgb-core"

[[repo]]
url = "https://github.com/cryptoquick/rgb-std"

[[repo]]
url = "https://github.com/CryptoR2022/CryptorDEX"

[[repo]]
url = "https://github.com/cryptorurik/bitcore-lib-eox"

[[repo]]
url = "https://github.com/cryptotwilight/ordinalbond"

[[repo]]
url = "https://github.com/cryptrader-prog/bitcoin-trading-bot"

[[repo]]
url = "https://github.com/cryptsans/Pancakeswap-frontEnd-bscTestnet"

[[repo]]
url = "https://github.com/CSID-DGU/2018-2-CCD-Block-C-5"

[[repo]]
url = "https://github.com/csplr/DefiLlama-Adapters"

[[repo]]
url = "https://github.com/cstenglein/raspiblitz-web"

[[repo]]
url = "https://github.com/csunny/py-bitcoin"

[[repo]]
url = "https://github.com/ctebbe/Distributed-Content-Marketplace"

[[repo]]
url = "https://github.com/cubist-labs/CubeSigner-TypeScript-SDK"

[[repo]]
url = "https://github.com/Cuieney/bitcoin"

[[repo]]
url = "https://github.com/cuitaixiang/BlockChain-IPFS-Demo-Unit-Test"

[[repo]]
url = "https://github.com/CuprumCoin/CUC"

[[repo]]
url = "https://github.com/CurlSudoBash/Turing"

[[repo]]
url = "https://github.com/curly60e/pyblock"

[[repo]]
url = "https://github.com/curvefi/curve-dao"

[[repo]]
url = "https://github.com/curvefi/curve-vue"
missing = true

[[repo]]
url = "https://github.com/CyberCrowdOrg/CyberPay"
missing = true

[[repo]]
url = "https://github.com/cybergames-sg/cyberland-android"

[[repo]]
url = "https://github.com/CyberHoward/cosm-rust-script"

[[repo]]
url = "https://github.com/cycl0matic/crypto-payment-system"
missing = true

[[repo]]
url = "https://github.com/cycl0matic/cryptoPayment"

[[repo]]
url = "https://github.com/cycloneprotocol/DefiLlama-Adapters"

[[repo]]
url = "https://github.com/cyio/bitcoin-cash-echo"

[[repo]]
url = "https://github.com/cyntechtic/hello-blockstack"

[[repo]]
url = "https://github.com/cypherpork/ordtagparser"

[[repo]]
url = "https://github.com/cypherpunks-core/Lightning_network_resources_zh"

[[repo]]
url = "https://github.com/czarcoin/web"

[[repo]]
url = "https://github.com/Czarpanel/bpanel"
missing = true

[[repo]]
url = "https://github.com/Czarpanel/bpanel-utils"
missing = true

[[repo]]
url = "https://github.com/d-yokoi/bitcoin-sandbox"

[[repo]]
url = "https://github.com/D0723/Rollbit_chartIQ"

[[repo]]
url = "https://github.com/D7EAD/CoinGecko"

[[repo]]
url = "https://github.com/dabla/litecoinpool"

[[repo]]
url = "https://github.com/dabuchera/Building-on-Bitcoin-Hackathon"

[[repo]]
url = "https://github.com/Daemon-Technologies/Mining-Bot"

[[repo]]
url = "https://github.com/dakk/bitcoinml"

[[repo]]
url = "https://github.com/dakk/mockchain-bitcoin"

[[repo]]
url = "https://github.com/DalecoinDevs/Dalecoin-Payment-Processor"
missing = true

[[repo]]
url = "https://github.com/dalemat/dalecoin-rpc-explorer"

[[repo]]
url = "https://github.com/dalitsairio/coinglacier.org"

[[repo]]
url = "https://github.com/DaLlrium/cirotrx"

[[repo]]
url = "https://github.com/Damian-Sanchez/CryptoTextAlert"

[[repo]]
url = "https://github.com/DamQuangKhoa/BlockChainManagement"

[[repo]]
url = "https://github.com/Dan-Knox/bcoin-client"

[[repo]]
url = "https://github.com/dancju/braavos"

[[repo]]
url = "https://github.com/dangdennis/btc-lending-protocol"

[[repo]]
url = "https://github.com/dangoswap/dango-frontend"

[[repo]]
url = "https://github.com/dangrier/gobtcmarkets"

[[repo]]
url = "https://github.com/daniel-savu/interbtc"

[[repo]]
url = "https://github.com/DanielSAbrahms/QuackChain"

[[repo]]
url = "https://github.com/danieltamas/ordinals-ffloader"

[[repo]]
url = "https://github.com/DanielTobenna/Tetbase"
missing = true

[[repo]]
url = "https://github.com/DanielWeigl/MasterScan"

[[repo]]
url = "https://github.com/DaniGuardiola/bitcoin-lightweight"

[[repo]]
url = "https://github.com/Danijel-Enoch/new-oven-swap-no-problem-jonatha-said-so"

[[repo]]
url = "https://github.com/Danil-Dev/pancakeswap-fork"

[[repo]]
url = "https://github.com/dannybeast/coinreview"

[[repo]]
url = "https://github.com/dannydeezy/derive-address"

[[repo]]
url = "https://github.com/dannydeezy/learnbitcoin"

[[repo]]
url = "https://github.com/dannydeezy/nosft"

[[repo]]
url = "https://github.com/dannydeezy/ordmojis"

[[repo]]
url = "https://github.com/dannydeezy/recover-usdt"

[[repo]]
url = "https://github.com/danparamov/hello-blockstack"

[[repo]]
url = "https://github.com/Danvm94/investosphere"

[[repo]]
url = "https://github.com/DappGuy/Defimask"

[[repo]]
url = "https://github.com/DApps4Africa/BitGoJS"
missing = true

[[repo]]
url = "https://github.com/Dargon789/blockcypher-apis"

[[repo]]
url = "https://github.com/dariot/sbond"

[[repo]]
url = "https://github.com/darkhorsedev0716/Blockchain-By-Example"

[[repo]]
url = "https://github.com/darkhorsedevman/Blockchain-By-Example"

[[repo]]
url = "https://github.com/DarkPayCoin/darkpay-bitcore-lib"
missing = true

[[repo]]
url = "https://github.com/darraghog/hello-blockstack"

[[repo]]
url = "https://github.com/darrylyeo/blockhead"

[[repo]]
url = "https://github.com/DarthJahus/CashTip-Telegram"

[[repo]]
url = "https://github.com/dasconnor/DefiLlama-Adapters"

[[repo]]
url = "https://github.com/davecastlevania/holistic"

[[repo]]
url = "https://github.com/DaveKlassen/hello-blockstack"

[[repo]]
url = "https://github.com/daveswork/hello-blockstack"
missing = true

[[repo]]
url = "https://github.com/david-oz/PatchingLightning"

[[repo]]
url = "https://github.com/David321996/pancaki"

[[repo]]
url = "https://github.com/DavidCanHelp/CoinbaseAPIforGoogleSheets"

[[repo]]
url = "https://github.com/davidgonchar/btcbflminer"

[[repo]]
url = "https://github.com/DavidGould187/bitcoin.org"

[[repo]]
url = "https://github.com/davinciproject/davinci_coin"

[[repo]]
url = "https://github.com/dawsbot/satoshi-bitcoin"

[[repo]]
url = "https://github.com/dc-aichara/DS-ML-Public"

[[repo]]
url = "https://github.com/DC-Melo/bitcoin_address"

[[repo]]
url = "https://github.com/dcposch/btcmirror"

[[repo]]
url = "https://github.com/DctrlVan/dctrl-bitcoin"

[[repo]]
url = "https://github.com/dd-test5/hummingbot"

[[repo]]
url = "https://github.com/Debu976116/extension"
missing = true

[[repo]]
url = "https://github.com/Debu976116/external-adapters-js"
missing = true

[[repo]]
url = "https://github.com/Debu976116/hummingbot"
missing = true

[[repo]]
url = "https://github.com/DebugginEffect/Iframable-Pancakeswapin."

[[repo]]
url = "https://github.com/decentraland-scenes/coingecko-price-tracker"

[[repo]]
url = "https://github.com/decentralized-identity/ion"

[[repo]]
url = "https://github.com/decentralized-identity/uni-registrar-driver-did-btcr"

[[repo]]
url = "https://github.com/decentrawise/website"

[[repo]]
url = "https://github.com/decentrexx/decentrexx.github.io"

[[repo]]
url = "https://github.com/DecentricCorp/coval-exodos"

[[repo]]
url = "https://github.com/DecentricCorp/Coval.js"

[[repo]]
url = "https://github.com/DecentricCorp/EmblemHDScheme"

[[repo]]
url = "https://github.com/DecentricCorp/hd-bitauth"

[[repo]]
url = "https://github.com/DecentricCorp/IOracle"

[[repo]]
url = "https://github.com/decrypto-org/burn-paper"

[[repo]]
url = "https://github.com/dectf/DefiLlama-Adapters"

[[repo]]
url = "https://github.com/Decubate-com/DefiLlama-Adapters"

[[repo]]
url = "https://github.com/deezy-inc/bitcoinjs-lib"

[[repo]]
url = "https://github.com/deezy-inc/channel-website"

[[repo]]
url = "https://github.com/deezy-inc/deezy"

[[repo]]
url = "https://github.com/deezy-inc/deezy-place"

[[repo]]
url = "https://github.com/deezy-inc/deezy-swap-web-app"

[[repo]]
url = "https://github.com/deezy-inc/dutch-auction"

[[repo]]
url = "https://github.com/deezy-inc/electrs"

[[repo]]
url = "https://github.com/deezy-inc/l402-js"

[[repo]]
url = "https://github.com/deezy-inc/mystic-pepe"

[[repo]]
url = "https://github.com/deezy-inc/nosft-core"

[[repo]]
url = "https://github.com/deezy-inc/ord"

[[repo]]
url = "https://github.com/deezy-inc/ord-cursed"

[[repo]]
url = "https://github.com/deezy-inc/ordinals-collections"

[[repo]]
url = "https://github.com/deezy-inc/sat-hunter"

[[repo]]
url = "https://github.com/deezy-inc/satslash"

[[repo]]
url = "https://github.com/deezy-inc/satslash-browser-extension"

[[repo]]
url = "https://github.com/deezy-inc/tao"

[[repo]]
url = "https://github.com/deezy-inc/unisat-extension"

[[repo]]
url = "https://github.com/deezy-inc/unisat-wallet-sdk"

[[repo]]
url = "https://github.com/deezy-inc/web-ai"

[[repo]]
url = "https://github.com/deezy-inc/web-ai-demo-site"

[[repo]]
url = "https://github.com/defharo/secuela-variable"

[[repo]]
url = "https://github.com/defi-wonderland/DefiLlama-Adapters"

[[repo]]
url = "https://github.com/DeFiCh/app"

[[repo]]
url = "https://github.com/DeFiCh/bitcore-lib-dfi"

[[repo]]
url = "https://github.com/defidollar/DefiLlama-Adapters"

[[repo]]
url = "https://github.com/defidollar/ibBTC"

[[repo]]
url = "https://github.com/DefiKingdoms/DefiLlama-Adapters"

[[repo]]
url = "https://github.com/definevalue/DefiLlama-Adapters"

[[repo]]
url = "https://github.com/DefrostFinance/DefiLlama-Adapters"

[[repo]]
url = "https://github.com/degdb/degdb"

[[repo]]
url = "https://github.com/degen-lab/decentralized-mining-pool"

[[repo]]
url = "https://github.com/DEGENTOKENTEAM/broccoliswap"

[[repo]]
url = "https://github.com/degjeg/dogecoin"

[[repo]]
url = "https://github.com/DeHive-finance/DefiLlama-Adapters"

[[repo]]
url = "https://github.com/dek8000/blockstack.js"

[[repo]]
url = "https://github.com/DeltaBalances/DeltaBalances.github.io"

[[repo]]
url = "https://github.com/delvtech/DefiLlama-Adapters"
missing = true

[[repo]]
url = "https://github.com/demergent-labs/kybra"

[[repo]]
url = "https://github.com/demining/bitcoinj-Google-Colab"

[[repo]]
url = "https://github.com/demining/bitcore-Google-Colab"

[[repo]]
url = "https://github.com/demining/BitGoJS-Google-Colab"

[[repo]]
url = "https://github.com/demining/CryptoDeepTools"

[[repo]]
url = "https://github.com/dendousi/Ordinals"

[[repo]]
url = "https://github.com/denismwangi/bitgojs"

[[repo]]
url = "https://github.com/denizariyan/bitcoin-address-generator"

[[repo]]
url = "https://github.com/dennisreimann/bitcoindevlist.com"

[[repo]]
url = "https://github.com/denpamusic/php-bitcoinrpc"

[[repo]]
url = "https://github.com/deocoincore/deocoincore-lib"

[[repo]]
url = "https://github.com/deoofficial/bitcore-lib"

[[repo]]
url = "https://github.com/deoofficial/deocore-lib"

[[repo]]
url = "https://github.com/deoraC/DefiLlama-Adapters"

[[repo]]
url = "https://github.com/derivable-io/derivable-interface"

[[repo]]
url = "https://github.com/derivable-labs/derivable-interface"

[[repo]]
url = "https://github.com/DesKaOne/kinetic-bip-utils"
missing = true

[[repo]]
url = "https://github.com/Destiner/blocksmith"

[[repo]]
url = "https://github.com/Dev43/starCoin"

[[repo]]
url = "https://github.com/devalhy/onlyweb3"
missing = true

[[repo]]
url = "https://github.com/devanshu21/bitcore-lib"

[[repo]]
url = "https://github.com/devanshu21/bitcore-lib-cash"

[[repo]]
url = "https://github.com/devaultcrypto/bitcore-dvt"

[[repo]]
url = "https://github.com/devbmj01/bmwork"

[[repo]]
url = "https://github.com/devburna/blockchain"
missing = true

[[repo]]
url = "https://github.com/devdevgoat/redditNFTDistTool"

[[repo]]
url = "https://github.com/developerfred/chainabstractionlayer"

[[repo]]
url = "https://github.com/developerfred/diadata"

[[repo]]
url = "https://github.com/developerfred/rotki"

[[repo]]
url = "https://github.com/developerfred/tbtc.js"

[[repo]]
url = "https://github.com/deverpham/bitcoin_walet"

[[repo]]
url = "https://github.com/devfloydbr/transferDappApi"

[[repo]]
url = "https://github.com/devgroup722/node-bitcoin-mo"

[[repo]]
url = "https://github.com/devidw/sdk"

[[repo]]
url = "https://github.com/DeviJagannadh-TechDevp/devijagannadh-techdevp.github.io"

[[repo]]
url = "https://github.com/devmunjal13/new-amm"

[[repo]]
url = "https://github.com/devrob-code/stackpal-backend"

[[repo]]
url = "https://github.com/devstar11/futurex"
missing = true

[[repo]]
url = "https://github.com/devzelle/starke"

[[repo]]
url = "https://github.com/dexcoredao/dexcore-frontend2023"

[[repo]]
url = "https://github.com/dexcoreswap/dexcoreswap-frontend2023"

[[repo]]
url = "https://github.com/dexhunter/swap_script"

[[repo]]
url = "https://github.com/dexlab-io/dex-btc"

[[repo]]
url = "https://github.com/Dexon95/Bustabit"

[[repo]]
url = "https://github.com/dfinity-berestovskyy/bitcoin-canister"

[[repo]]
url = "https://github.com/dfinity-berestovskyy/examples"

[[repo]]
url = "https://github.com/Dfinity-Bjoern/ic"

[[repo]]
url = "https://github.com/dfx-json/dfinity-portal"

[[repo]]
url = "https://github.com/dgaydukov/mybtcutil"

[[repo]]
url = "https://github.com/dguess/simple-private-blockchain"

[[repo]]
url = "https://github.com/dhasan/biton"
missing = true

[[repo]]
url = "https://github.com/dhedge/yield-server"

[[repo]]
url = "https://github.com/DiademNetwork/diadem-escrow-protocol"

[[repo]]
url = "https://github.com/dieface/web"

[[repo]]
url = "https://github.com/DiegoArturoVelazquezTrejo/BlockchainNodeJs"

[[repo]]
url = "https://github.com/dietkinnie/bitormiss-webserver"

[[repo]]
url = "https://github.com/digiassetindonesia/digicoincore-lib"

[[repo]]
url = "https://github.com/digicontributer/digibyte-js"

[[repo]]
url = "https://github.com/digital-assets-data/bitcore-lib-btg"

[[repo]]
url = "https://github.com/digital-assets-data/insight-api-cash"

[[repo]]
url = "https://github.com/dilan-dio4/coinlib-port"

[[repo]]
url = "https://github.com/dillanhoyos/Solana-Unity-Game"

[[repo]]
url = "https://github.com/DillonGru28/PancakeSwap-Frontend"

[[repo]]
url = "https://github.com/dimitryB/overledger-sdk-java"

[[repo]]
url = "https://github.com/DIMOCODE/XDSea"

[[repo]]
url = "https://github.com/dimonge/blockchain_tutorial"

[[repo]]
url = "https://github.com/Dimpanin/-btc"

[[repo]]
url = "https://github.com/dimsome/DefiLlama-Adapters"

[[repo]]
url = "https://github.com/dingocoin/libding"

[[repo]]
url = "https://github.com/Dino-Alex/cat-watcher"

[[repo]]
url = "https://github.com/Dino-Alex/cutie-dog-watcher"

[[repo]]
url = "https://github.com/Dino-Alex/dog-watcher"

[[repo]]
url = "https://github.com/Dino-Alex/hesman-dogwatcher"

[[repo]]
url = "https://github.com/dintores/bitcore-lib"

[[repo]]
url = "https://github.com/dintores/vertcore-lib"

[[repo]]
url = "https://github.com/dipanshu1994/wallebi-frontend-backend"
missing = true

[[repo]]
url = "https://github.com/dipendub/bitcoin"

[[repo]]
url = "https://github.com/Dirt-Nasty/DefiLlama-Adapters"

[[repo]]
url = "https://github.com/disaster-girl-token/website"

[[repo]]
url = "https://github.com/Disfolio/disfolio-web"
missing = true

[[repo]]
url = "https://github.com/Disha1998/Gamester_Old"

[[repo]]
url = "https://github.com/DistributedCollective/tbtc-deployment"

[[repo]]
url = "https://github.com/djbooth007/tallycoin_connect"

[[repo]]
url = "https://github.com/djnicholson/blockslack"

[[repo]]
url = "https://github.com/djtms/tmscoin"

[[repo]]
url = "https://github.com/dk06/tinayblock"

[[repo]]
url = "https://github.com/dk4561902/rmrk-tools"

[[repo]]
url = "https://github.com/Dkdaniz/sign-transaction-bitcoin-offline"

[[repo]]
url = "https://github.com/dkhroad/pvt-blockchain"

[[repo]]
url = "https://github.com/dlarchikov/tools"

[[repo]]
url = "https://github.com/DLC-link/dlc-clarity"

[[repo]]
url = "https://github.com/DLC-link/rust-dlc"

[[repo]]
url = "https://github.com/dlpigpen/nearlend"

[[repo]]
url = "https://github.com/dltdojo/titanium-key"

[[repo]]
url = "https://github.com/dmb-dev87/react.js-web3_boomerang-exchange"

[[repo]]
url = "https://github.com/dmcarrington/dojo-satellite"

[[repo]]
url = "https://github.com/DMDcoin/dmdv4migration"

[[repo]]
url = "https://github.com/dmitriy79/btc-rpc-explorer"

[[repo]]
url = "https://github.com/Dmitro1997/Rollbit_chartIQ"

[[repo]]
url = "https://github.com/dnakhla/squares"
missing = true

[[repo]]
url = "https://github.com/dngrhm/stacks-blockchain-api"

[[repo]]
url = "https://github.com/dnnaji/DefiLlama-Adapters"

[[repo]]
url = "https://github.com/dobbscoin/androidbob"

[[repo]]
url = "https://github.com/doc-hex/psbt_dump"

[[repo]]
url = "https://github.com/docknetwork/verifiable-claims-engine"

[[repo]]
url = "https://github.com/Dogenano-xdg/dogecoin-signature-tool"

[[repo]]
url = "https://github.com/dogetipproject/dogetip"

[[repo]]
url = "https://github.com/doheto/Portfolio-Blockchain"

[[repo]]
url = "https://github.com/Doichain/js-doichain"

[[repo]]
url = "https://github.com/dome/swaptoken"

[[repo]]
url = "https://github.com/domwoe/azle"

[[repo]]
url = "https://github.com/domwoe/portal"

[[repo]]
url = "https://github.com/domwoe/sdk"

[[repo]]
url = "https://github.com/dongodao/btcslideshow"

[[repo]]
url = "https://github.com/donxp/btcrumble-public"

[[repo]]
url = "https://github.com/doominek/udacity-private-blockchain"

[[repo]]
url = "https://github.com/dopay123/Dex"

[[repo]]
url = "https://github.com/dorucioclea/alex-v2-orderbook"

[[repo]]
url = "https://github.com/dorucioclea/Amortize-V2"

[[repo]]
url = "https://github.com/dorucioclea/arkadiko"

[[repo]]
url = "https://github.com/dorucioclea/boom-contracts"

[[repo]]
url = "https://github.com/dorucioclea/chainify"

[[repo]]
url = "https://github.com/dorucioclea/clarity-friedger-pool"

[[repo]]
url = "https://github.com/dorucioclea/cnry"

[[repo]]
url = "https://github.com/dorucioclea/fractals"

[[repo]]
url = "https://github.com/dorucioclea/interbtc"

[[repo]]
url = "https://github.com/dorucioclea/liquality-swap"

[[repo]]
url = "https://github.com/dorucioclea/stacks-blockchain-api"

[[repo]]
url = "https://github.com/dorucioclea/stacks-dev-env"

[[repo]]
url = "https://github.com/dorucioclea/taral"

[[repo]]
url = "https://github.com/dorucioclea/web"

[[repo]]
url = "https://github.com/dorucioclea/zest-contracts"

[[repo]]
url = "https://github.com/dotanuki-labs/blockked"

[[repo]]
url = "https://github.com/dotnetspec/blockstack"

[[repo]]
url = "https://github.com/DoughMan/AAA-7-25"

[[repo]]
url = "https://github.com/dovellous/node-react-hardhat-pulumi-do"
missing = true

[[repo]]
url = "https://github.com/dovuthanh/ledger.easternblu.com"

[[repo]]
url = "https://github.com/doyledyp/DefiLlama-Adapters"

[[repo]]
url = "https://github.com/doylio/external-adapters-js"

[[repo]]
url = "https://github.com/dpc/fluttermint"

[[repo]]
url = "https://github.com/dpc/rust-bitcoin-indexer"

[[repo]]
url = "https://github.com/dpluan/WinDex-Frontend"

[[repo]]
url = "https://github.com/dpluan/WinDex-Frontend1"

[[repo]]
url = "https://github.com/dprnav/realestate-blockchain"

[[repo]]
url = "https://github.com/dpxxdp/stdio"

[[repo]]
url = "https://github.com/Dradeus/hello-blockstack"

[[repo]]
url = "https://github.com/DragonSwapDex/Clone-pcswap"
missing = true

[[repo]]
url = "https://github.com/drausin/bitflow"

[[repo]]
url = "https://github.com/drbh/DefiLlama-Adapters"

[[repo]]
url = "https://github.com/dream80/lucky-blockchain"

[[repo]]
url = "https://github.com/drewstone/Blockchain-Traverser"

[[repo]]
url = "https://github.com/drGrove/BitGoJS"

[[repo]]
url = "https://github.com/drivechain-project/drivechain-rpc-explorer-old"

[[repo]]
url = "https://github.com/drivechain-project/drivechain.info"

[[repo]]
url = "https://github.com/drivechain-project/DriveChainIntegration-old"

[[repo]]
url = "https://github.com/drivechain-project/hivemind-old"

[[repo]]
url = "https://github.com/drivechain-project/mainchain-old"

[[repo]]
url = "https://github.com/dropletchain/droplet-engine"

[[repo]]
url = "https://github.com/drschwabe/undercoin"

[[repo]]
url = "https://github.com/drspinosa/OneChekoutWP"

[[repo]]
url = "https://github.com/dsarlis/internet-identity"

[[repo]]
url = "https://github.com/dservgun/tezos"

[[repo]]
url = "https://github.com/dskloetd/examples"

[[repo]]
url = "https://github.com/dstyles-project/vertcore-lib"
missing = true

[[repo]]
url = "https://github.com/dtmkeng/defillama-sdk"

[[repo]]
url = "https://github.com/DTN-Developer-sNepal/OrdinalsTrack"
missing = true

[[repo]]
url = "https://github.com/dtybel/btcrecover"

[[repo]]
url = "https://github.com/dualsight/corepay"

[[repo]]
url = "https://github.com/DucaturFw/eth_btc_swaps"

[[repo]]
url = "https://github.com/DucatusX/bitcore-lib-cash"

[[repo]]
url = "https://github.com/DucatusX/old-exchange_scanner"

[[repo]]
url = "https://github.com/DucatusX/payment-scanner"

[[repo]]
url = "https://github.com/Dudy/udacity_blockchain"

[[repo]]
url = "https://github.com/Dudy/udacity_project5"

[[repo]]
url = "https://github.com/dukedaily/go-bitcoin-demo"

[[repo]]
url = "https://github.com/DUMIE505/0xbitcoin-token"

[[repo]]
url = "https://github.com/DUMIE505/bitcore"

[[repo]]
url = "https://github.com/DUMIE505/rotki"

[[repo]]
url = "https://github.com/dupengno1/pancakeswap"

[[repo]]
url = "https://github.com/Durotemy/LigthPayApp"

[[repo]]
url = "https://github.com/dustinb/multisig"

[[repo]]
url = "https://github.com/dustsoftware/DeFi-Pulse-Adapters"

[[repo]]
url = "https://github.com/Duvanchi/hello-blockstack"

[[repo]]
url = "https://github.com/duymap/blockchain-cli"

[[repo]]
url = "https://github.com/duyptit28111995/ekoios-react-native-bitcore-lib-value"

[[repo]]
url = "https://github.com/Dviros/bcoin-es"

[[repo]]
url = "https://github.com/Dvs-Wang/Clear-Evipreserve"

[[repo]]
url = "https://github.com/dwolfgram/bitcoin-cash-payments"

[[repo]]
url = "https://github.com/dwolfgram/bitcoin-segwit-payments"

[[repo]]
url = "https://github.com/dwolfgram/litecoin-segwit-payments"

[[repo]]
url = "https://github.com/dworznik/net-proxy"

[[repo]]
url = "https://github.com/dwymi02/nheqminer"

[[repo]]
url = "https://github.com/dyavolick/bitcore-lib"

[[repo]]
url = "https://github.com/dyavolick/bitcore-node"

[[repo]]
url = "https://github.com/Dyleum1/Dyleum-Dex"
missing = true

[[repo]]
url = "https://github.com/dzyphr/spam-resistant-Bitcoin"

[[repo]]
url = "https://github.com/ealmansi/bchaddrjs"

[[repo]]
url = "https://github.com/eaymon/sxc"

[[repo]]
url = "https://github.com/ebellocchia/py_crypto_hd_wallet"

[[repo]]
url = "https://github.com/eclipse-archived/tanglemktplaces"

[[repo]]
url = "https://github.com/ecofintech/confoederatio-dex"

[[repo]]
url = "https://github.com/ecroxchain/swap-frontend"

[[repo]]
url = "https://github.com/EdgeApp/airbitz-android-gui"

[[repo]]
url = "https://github.com/EdgeApp/airbitz-android-gui-private"

[[repo]]
url = "https://github.com/EdgeApp/airbitz-api-design"

[[repo]]
url = "https://github.com/EdgeApp/airbitz-cli"

[[repo]]
url = "https://github.com/EdgeApp/airbitz-cli-react-native"

[[repo]]
url = "https://github.com/EdgeApp/airbitz-cli-web"

[[repo]]
url = "https://github.com/EdgeApp/airbitz-core"

[[repo]]
url = "https://github.com/EdgeApp/airbitz-core-java"

[[repo]]
url = "https://github.com/EdgeApp/airbitz-core-js-docs"

[[repo]]
url = "https://github.com/EdgeApp/airbitz-core-js-ui-old"

[[repo]]
url = "https://github.com/EdgeApp/airbitz-core-node-js"

[[repo]]
url = "https://github.com/EdgeApp/airbitz-core-objc"

[[repo]]
url = "https://github.com/EdgeApp/airbitz-core-private"

[[repo]]
url = "https://github.com/EdgeApp/airbitz-core-react-native"

[[repo]]
url = "https://github.com/EdgeApp/airbitz-core-react-sample"

[[repo]]
url = "https://github.com/EdgeApp/airbitz-core-types"

[[repo]]
url = "https://github.com/EdgeApp/airbitz-directory"

[[repo]]
url = "https://github.com/EdgeApp/airbitz-exchange-rate-lib"

[[repo]]
url = "https://github.com/EdgeApp/airbitz-ios-gui"

[[repo]]
url = "https://github.com/EdgeApp/airbitz-ios-gui-private"

[[repo]]
url = "https://github.com/EdgeApp/airbitz-ofx"

[[repo]]
url = "https://github.com/EdgeApp/airbitz-plugins"

[[repo]]
url = "https://github.com/EdgeApp/airbitz-plugins-docs"

[[repo]]
url = "https://github.com/EdgeApp/airbitz-plugins-private"

[[repo]]
url = "https://github.com/EdgeApp/airbitz-react-fakes"

[[repo]]
url = "https://github.com/EdgeApp/airbitz-react-test"

[[repo]]
url = "https://github.com/EdgeApp/airbitz-sync-server"

[[repo]]
url = "https://github.com/EdgeApp/airbitz-wallet-recovery"

[[repo]]
url = "https://github.com/EdgeApp/airbitz-walletcore"

[[repo]]
url = "https://github.com/EdgeApp/airbitz-whitelabel"

[[repo]]
url = "https://github.com/EdgeApp/airbitz-workshop"

[[repo]]
url = "https://github.com/EdgeApp/altcoin-js"

[[repo]]
url = "https://github.com/EdgeApp/android-ndk-linux"

[[repo]]
url = "https://github.com/EdgeApp/android-ndk-macos"

[[repo]]
url = "https://github.com/EdgeApp/asmcrypto.js"

[[repo]]
url = "https://github.com/EdgeApp/augur"

[[repo]]
url = "https://github.com/EdgeApp/augur-ui-react-components"

[[repo]]
url = "https://github.com/EdgeApp/augur.js"

[[repo]]
url = "https://github.com/EdgeApp/baselet"

[[repo]]
url = "https://github.com/EdgeApp/bcoin"

[[repo]]
url = "https://github.com/EdgeApp/biggystring"

[[repo]]
url = "https://github.com/EdgeApp/bitbeacon-android"

[[repo]]
url = "https://github.com/EdgeApp/bitcoin.org"

[[repo]]
url = "https://github.com/EdgeApp/bitcoinjs-lib"

[[repo]]
url = "https://github.com/EdgeApp/bitid-perl"

[[repo]]
url = "https://github.com/EdgeApp/bitid-pm"

[[repo]]
url = "https://github.com/EdgeApp/blockbook-wrapper"

[[repo]]
url = "https://github.com/EdgeApp/coinify"

[[repo]]
url = "https://github.com/EdgeApp/disklet"

[[repo]]
url = "https://github.com/EdgeApp/DiskletTest"

[[repo]]
url = "https://github.com/EdgeApp/docker-vertcoind"

[[repo]]
url = "https://github.com/EdgeApp/dogecoin.com"

[[repo]]
url = "https://github.com/EdgeApp/ecpair"

[[repo]]
url = "https://github.com/EdgeApp/edge-brand-guide"

[[repo]]
url = "https://github.com/EdgeApp/edge-buildserver"
missing = true

[[repo]]
url = "https://github.com/EdgeApp/edge-cli"

[[repo]]
url = "https://github.com/EdgeApp/edge-components"

[[repo]]
url = "https://github.com/EdgeApp/edge-conventions"

[[repo]]
url = "https://github.com/EdgeApp/edge-core-js"

[[repo]]
url = "https://github.com/EdgeApp/edge-cors-server"

[[repo]]
url = "https://github.com/EdgeApp/edge-currency-accountbased"

[[repo]]
url = "https://github.com/EdgeApp/edge-currency-bitcoin"

[[repo]]
url = "https://github.com/EdgeApp/edge-currency-dash"

[[repo]]
url = "https://github.com/EdgeApp/edge-currency-ethereum"

[[repo]]
url = "https://github.com/EdgeApp/edge-currency-monero"

[[repo]]
url = "https://github.com/EdgeApp/edge-currency-plugins"

[[repo]]
url = "https://github.com/EdgeApp/edge-currency-ripple"

[[repo]]
url = "https://github.com/EdgeApp/edge-currency-shitcoin"

[[repo]]
url = "https://github.com/EdgeApp/edge-data-analysis"

[[repo]]
url = "https://github.com/EdgeApp/edge-demo-app"

[[repo]]
url = "https://github.com/EdgeApp/edge-devops"
missing = true

[[repo]]
url = "https://github.com/EdgeApp/edge-docs"

[[repo]]
url = "https://github.com/EdgeApp/edge-dummy-server"

[[repo]]
url = "https://github.com/EdgeApp/edge-electrum-swarm"

[[repo]]
url = "https://github.com/EdgeApp/edge-eospay-server"

[[repo]]
url = "https://github.com/EdgeApp/edge-exchange-plugins"

[[repo]]
url = "https://github.com/EdgeApp/edge-exchange-server"

[[repo]]
url = "https://github.com/EdgeApp/edge-fee-tracker"

[[repo]]
url = "https://github.com/EdgeApp/edge-gift-cards"

[[repo]]
url = "https://github.com/EdgeApp/edge-libplugin"

[[repo]]
url = "https://github.com/EdgeApp/edge-login-ui"

[[repo]]
url = "https://github.com/EdgeApp/edge-login-ui-rn"

[[repo]]
url = "https://github.com/EdgeApp/edge-login-ui-rn-demo"

[[repo]]
url = "https://github.com/EdgeApp/edge-login-ui-sample"

[[repo]]
url = "https://github.com/EdgeApp/edge-login-ui-web-demo"

[[repo]]
url = "https://github.com/EdgeApp/edge-logs-server"

[[repo]]
url = "https://github.com/EdgeApp/edge-monitor"

[[repo]]
url = "https://github.com/EdgeApp/edge-monitor-server"

[[repo]]
url = "https://github.com/EdgeApp/edge-other-plugins"

[[repo]]
url = "https://github.com/EdgeApp/edge-pack"

[[repo]]
url = "https://github.com/EdgeApp/edge-plugin-bitrefill"

[[repo]]
url = "https://github.com/EdgeApp/edge-plugin-bity"

[[repo]]
url = "https://github.com/EdgeApp/edge-plugin-generic"

[[repo]]
url = "https://github.com/EdgeApp/edge-plugin-screens-and-components"

[[repo]]
url = "https://github.com/EdgeApp/edge-plugin-simplex"

[[repo]]
url = "https://github.com/EdgeApp/edge-plugin-skeleton"

[[repo]]
url = "https://github.com/EdgeApp/edge-plugin-starter"

[[repo]]
url = "https://github.com/EdgeApp/edge-plugin-wyre"

[[repo]]
url = "https://github.com/EdgeApp/edge-provider-test"

[[repo]]
url = "https://github.com/EdgeApp/edge-push-server"

[[repo]]
url = "https://github.com/EdgeApp/edge-qauto"

[[repo]]
url = "https://github.com/EdgeApp/edge-rates-server"

[[repo]]
url = "https://github.com/EdgeApp/edge-react-gui"

[[repo]]
url = "https://github.com/EdgeApp/edge-referral-manager"

[[repo]]
url = "https://github.com/EdgeApp/edge-reports"

[[repo]]
url = "https://github.com/EdgeApp/edge-reports-server"

[[repo]]
url = "https://github.com/EdgeApp/edge-rest-wallet"

[[repo]]
url = "https://github.com/EdgeApp/edge-ripple-keypairs"

[[repo]]
url = "https://github.com/EdgeApp/edge-server-simplex"

[[repo]]
url = "https://github.com/EdgeApp/edge-server-tests"

[[repo]]
url = "https://github.com/EdgeApp/edge-server-tools"

[[repo]]
url = "https://github.com/EdgeApp/edge-shared-jenkins-libraries"

[[repo]]
url = "https://github.com/EdgeApp/edge-shitcoin-server"

[[repo]]
url = "https://github.com/EdgeApp/edge-snack-bar-app"

[[repo]]
url = "https://github.com/EdgeApp/edge-swap-server"

[[repo]]
url = "https://github.com/EdgeApp/edge-sweeper"

[[repo]]
url = "https://github.com/EdgeApp/edge-sync-client"

[[repo]]
url = "https://github.com/EdgeApp/edge-sync-server"

[[repo]]
url = "https://github.com/EdgeApp/edge-theme-server"

[[repo]]
url = "https://github.com/EdgeApp/edge-workflows"

[[repo]]
url = "https://github.com/EdgeApp/eip-961-qr-generator"

[[repo]]
url = "https://github.com/EdgeApp/electrumX"

[[repo]]
url = "https://github.com/EdgeApp/eosjs-api"

[[repo]]
url = "https://github.com/EdgeApp/eosjs-node-cli"

[[repo]]
url = "https://github.com/EdgeApp/ethereumjs-wallet"

[[repo]]
url = "https://github.com/EdgeApp/ethrpc"

[[repo]]
url = "https://github.com/EdgeApp/eztz"

[[repo]]
url = "https://github.com/EdgeApp/github-action-file-sync"

[[repo]]
url = "https://github.com/EdgeApp/github-app-token"

[[repo]]
url = "https://github.com/EdgeApp/indy"

[[repo]]
url = "https://github.com/EdgeApp/js-stellar-sdk"

[[repo]]
url = "https://github.com/EdgeApp/json-csv"

[[repo]]
url = "https://github.com/EdgeApp/lcoin"

[[repo]]
url = "https://github.com/EdgeApp/lib-stubs"

[[repo]]
url = "https://github.com/EdgeApp/libbitcoin"

[[repo]]
url = "https://github.com/EdgeApp/libbitcoin-client"

[[repo]]
url = "https://github.com/EdgeApp/libbitcoin-watcher"

[[repo]]
url = "https://github.com/EdgeApp/libwallet"

[[repo]]
url = "https://github.com/EdgeApp/liteaddress"

[[repo]]
url = "https://github.com/EdgeApp/memlet"

[[repo]]
url = "https://github.com/EdgeApp/mymonero-core-js"

[[repo]]
url = "https://github.com/EdgeApp/mymonero-utils"

[[repo]]
url = "https://github.com/EdgeApp/Proposed-Redux-State"

[[repo]]
url = "https://github.com/EdgeApp/react-native-airship"

[[repo]]
url = "https://github.com/EdgeApp/react-native-background-fetch"

[[repo]]
url = "https://github.com/EdgeApp/react-native-background-task"

[[repo]]
url = "https://github.com/EdgeApp/react-native-bcoin-demo"

[[repo]]
url = "https://github.com/EdgeApp/react-native-camera"

[[repo]]
url = "https://github.com/EdgeApp/react-native-contacts"

[[repo]]
url = "https://github.com/EdgeApp/react-native-contacts-wrapper"

[[repo]]
url = "https://github.com/EdgeApp/react-native-dropdownalert"

[[repo]]
url = "https://github.com/EdgeApp/react-native-extra-dimensions-android"

[[repo]]
url = "https://github.com/EdgeApp/react-native-fast-crypto"

[[repo]]
url = "https://github.com/EdgeApp/react-native-firebase"

[[repo]]
url = "https://github.com/EdgeApp/react-native-flip-view"

[[repo]]
url = "https://github.com/EdgeApp/react-native-fs"

[[repo]]
url = "https://github.com/EdgeApp/react-native-image-picker"

[[repo]]
url = "https://github.com/EdgeApp/react-native-mail"

[[repo]]
url = "https://github.com/EdgeApp/react-native-material-kit"

[[repo]]
url = "https://github.com/EdgeApp/react-native-material-textfield"

[[repo]]
url = "https://github.com/EdgeApp/react-native-menu"

[[repo]]
url = "https://github.com/EdgeApp/react-native-mymonero-core"

[[repo]]
url = "https://github.com/EdgeApp/react-native-patina"

[[repo]]
url = "https://github.com/EdgeApp/react-native-piratechain"

[[repo]]
url = "https://github.com/EdgeApp/react-native-progress"

[[repo]]
url = "https://github.com/EdgeApp/react-native-randombytes"

[[repo]]
url = "https://github.com/EdgeApp/react-native-router-flux"

[[repo]]
url = "https://github.com/EdgeApp/react-native-secp256k1"

[[repo]]
url = "https://github.com/EdgeApp/react-native-size-matters"

[[repo]]
url = "https://github.com/EdgeApp/react-native-smart-splash-screen"

[[repo]]
url = "https://github.com/EdgeApp/react-native-sortable-listview"

[[repo]]
url = "https://github.com/EdgeApp/react-native-tcp"

[[repo]]
url = "https://github.com/EdgeApp/react-native-ticker"

[[repo]]
url = "https://github.com/EdgeApp/react-native-webview-file-upload-android"

[[repo]]
url = "https://github.com/EdgeApp/react-native-zcash"

[[repo]]
url = "https://github.com/EdgeApp/rebase"

[[repo]]
url = "https://github.com/EdgeApp/redux-keto"

[[repo]]
url = "https://github.com/EdgeApp/redux-pixies"

[[repo]]
url = "https://github.com/EdgeApp/Request-for-Payment-Address"

[[repo]]
url = "https://github.com/EdgeApp/ripple-lib"

[[repo]]
url = "https://github.com/EdgeApp/Rn71Test"

[[repo]]
url = "https://github.com/EdgeApp/RNZcashDemo"

[[repo]]
url = "https://github.com/EdgeApp/TestRNCrypto"

[[repo]]
url = "https://github.com/EdgeApp/updot"

[[repo]]
url = "https://github.com/EdgeApp/websocketer"

[[repo]]
url = "https://github.com/EdgeApp/whorlwind"

[[repo]]
url = "https://github.com/EdgeApp/wuc-new"

[[repo]]
url = "https://github.com/EdgeApp/xrpl.js-demo"

[[repo]]
url = "https://github.com/EdgeApp/yaob"

[[repo]]
url = "https://github.com/EdgeApp/zcash-demo-app"

[[repo]]
url = "https://github.com/EdgeApp/ZcashLightClientKit"

[[repo]]
url = "https://github.com/EdgeApp/zealot"

[[repo]]
url = "https://github.com/EdgeApp/zealot-docker"

[[repo]]
url = "https://github.com/edinhadzovic/bigchain"

[[repo]]
url = "https://github.com/edinsoncs/bitcore-lib"

[[repo]]
url = "https://github.com/edouardswiac/bitcore-lib"

[[repo]]
url = "https://github.com/eduarddfinity/ic"

[[repo]]
url = "https://github.com/edub008/ic"

[[repo]]
url = "https://github.com/edub008/portal"

[[repo]]
url = "https://github.com/EduNodeOrg/website"

[[repo]]
url = "https://github.com/efalken/NFL2"
missing = true

[[repo]]
url = "https://github.com/efalken/OracleSwap"
missing = true

[[repo]]
url = "https://github.com/ega-forever/otus_architecture"

[[repo]]
url = "https://github.com/ehalsmer/hello-blockstack"

[[repo]]
url = "https://github.com/EibaKatsu/pNounsGenerative"

[[repo]]
url = "https://github.com/EjaraApp/tezos-swap-pool"

[[repo]]
url = "https://github.com/Ekliptor/cashp"

[[repo]]
url = "https://github.com/Ekliptor/WolfBot"

[[repo]]
url = "https://github.com/El-Krypto/solidity-playground"

[[repo]]
url = "https://github.com/elambert2014/bullion"

[[repo]]
url = "https://github.com/ElCrebel/Merebel"

[[repo]]
url = "https://github.com/Electrofruit/Electro-Fruit-Plus"

[[repo]]
url = "https://github.com/elek/bitcoin-hadoop"

[[repo]]
url = "https://github.com/elek/bitcoin-spark"

[[repo]]
url = "https://github.com/ElementsProject/dicemix"

[[repo]]
url = "https://github.com/ElementsProject/elements"
tags = ["Developer Tool"]

[[repo]]
url = "https://github.com/ElementsProject/elements-miniscript"

[[repo]]
url = "https://github.com/ElementsProject/ELIPs"

[[repo]]
url = "https://github.com/ElementsProject/libwally-core"

[[repo]]
url = "https://github.com/ElementsProject/reserves"

[[repo]]
url = "https://github.com/ElementsProject/rust-elements"

[[repo]]
url = "https://github.com/ElementsProject/rust-secp256k1-zkp"

[[repo]]
url = "https://github.com/ElementsProject/rust-simplicity"

[[repo]]
url = "https://github.com/ElementsProject/scriptless-scripts"

[[repo]]
url = "https://github.com/ElementsProject/secp256k1-zkp"

[[repo]]
url = "https://github.com/Elhamne/web"

[[repo]]
url = "https://github.com/elkrem/koyn"

[[repo]]
url = "https://github.com/elkrem/koyn-sync"

[[repo]]
url = "https://github.com/elseagle/blockchain_data_engineering"

[[repo]]
url = "https://github.com/elsirion/fedimint-leptos-test"

[[repo]]
url = "https://github.com/EmbeddedDownloads/BitVaultSecureSDK"

[[repo]]
url = "https://github.com/emilews/bitcoinj.cash"

[[repo]]
url = "https://github.com/emilsergiev/hello-blockstack"
missing = true

[[repo]]
url = "https://github.com/emmanuelantony2000/DefiLlama-Adapters"

[[repo]]
url = "https://github.com/EmmanuelBell/hummingbot-test"

[[repo]]
url = "https://github.com/empeje/clarinet"

[[repo]]
url = "https://github.com/emschwartz/codius-example-multisig-bitcoin"

[[repo]]
url = "https://github.com/emtee40/bitcoin-wallet-droid"

[[repo]]
url = "https://github.com/Encrypt-S/bitcore-lib"

[[repo]]
url = "https://github.com/EndlessVanguard/bitcoin-remunerate-api"

[[repo]]
url = "https://github.com/ensbot/ensbot-XinFinOrg-Gravitas"

[[repo]]
url = "https://github.com/Entrasoft/hello-blockstack"

[[repo]]
url = "https://github.com/enukeabhi/CryptoCurrency"

[[repo]]
url = "https://github.com/enzoi/hello-blockstack"

[[repo]]
url = "https://github.com/eosioGO/zeus-sdk"

[[repo]]
url = "https://github.com/equilibrrrrium/DefiLlama-Adapters"

[[repo]]
url = "https://github.com/EquityyProject/Adaptors"

[[repo]]
url = "https://github.com/ercwangwh/GreedyIsland"

[[repo]]
url = "https://github.com/ergo-pad/DefiLlama-Adapters"

[[repo]]
url = "https://github.com/EricChengBlockChain/-"

[[repo]]
url = "https://github.com/EricDualc/futurex"

[[repo]]
url = "https://github.com/EricHeredia/blockstack-hackathon"

[[repo]]
url = "https://github.com/ericnakagawa/DefiLlama-Adapters"

[[repo]]
url = "https://github.com/ericrf/snitcoin"

[[repo]]
url = "https://github.com/ericswanson-dfinity/sdk"

[[repo]]
url = "https://github.com/ericxor61a0c0d/DefiLlama-Adapters"

[[repo]]
url = "https://github.com/erience/Bitcoin-address-generator"
missing = true

[[repo]]
url = "https://github.com/ernaneluis/bitmask"
missing = true

[[repo]]
url = "https://github.com/EROS0820/MEAN"
missing = true

[[repo]]
url = "https://github.com/erukiti/bitcoin-complete-sample"

[[repo]]
url = "https://github.com/EscapeLabs/stacks-blockchain-api"

[[repo]]
url = "https://github.com/esneider/indy"

[[repo]]
url = "https://github.com/espsofttech/new_blockchain_crypto"
missing = true

[[repo]]
url = "https://github.com/estevanpedro/bitcoin-bip38-generator"

[[repo]]
url = "https://github.com/ethands/test"

[[repo]]
url = "https://github.com/ethauvin/cryptoprice"

[[repo]]
url = "https://github.com/ethbeta/ethbeta.github.io"

[[repo]]
url = "https://github.com/Ether1Project/mew5"

[[repo]]
url = "https://github.com/etherdelta/etherdelta.github.io"

[[repo]]
url = "https://github.com/EthereumCommonwealth/Callisto-Faucet"

[[repo]]
url = "https://github.com/EthereumInsurance/DefiLlama-Adapters"

[[repo]]
url = "https://github.com/etherex/btc-swap"

[[repo]]
url = "https://github.com/Ethernautas/gateway-sol"

[[repo]]
url = "https://github.com/ETHMOONBASE/moneypotest"

[[repo]]
url = "https://github.com/ethstorage/vitalik.blog"

[[repo]]
url = "https://github.com/etica/etica"

[[repo]]
url = "https://github.com/etiennejf/plutus"

[[repo]]
url = "https://github.com/etotheipi/BitcoinArmory"
tags = ["Wallet"]

[[repo]]
url = "https://github.com/eugeneh1217/totemPass"
missing = true

[[repo]]
url = "https://github.com/Eujinstepan/farm-staking"

[[repo]]
url = "https://github.com/eulertools/DefiLlama-Adapters"

[[repo]]
url = "https://github.com/EuroHsu/keytool"

[[repo]]
url = "https://github.com/evaletolab/crypotools"

[[repo]]
url = "https://github.com/evanrichter/ic"

[[repo]]
url = "https://github.com/eventster/nyan"
missing = true

[[repo]]
url = "https://github.com/everestmz/ic"

[[repo]]
url = "https://github.com/evgeniyk901/Android_Merchant-App"

[[repo]]
url = "https://github.com/evgeniyk901/Android_MerchantApp"

[[repo]]
url = "https://github.com/evias/article-snippets"

[[repo]]
url = "https://github.com/EXCCoin/bitcore"
missing = true

[[repo]]
url = "https://github.com/exodusnet/Exoduscore"
missing = true

[[repo]]
url = "https://github.com/eXperiencePoints/XPCoin-Andriod"

[[repo]]
url = "https://github.com/extraordinal/dropord"

[[repo]]
url = "https://github.com/Exzo-Network/DefiLlama-Adapters"

[[repo]]
url = "https://github.com/ez-org/eznode"

[[repo]]
url = "https://github.com/EzeNnia/Blockchain-Scanner"

[[repo]]
url = "https://github.com/EzequielPostan/ergo"

[[repo]]
url = "https://github.com/EzequielPostan/Scorex"

[[repo]]
url = "https://github.com/F483/btctxstore"

[[repo]]
url = "https://github.com/faatehim/xplain"

[[repo]]
url = "https://github.com/FAB-Coin/Kanban-js"

[[repo]]
url = "https://github.com/FabianVladmir/IS2lab01"

[[repo]]
url = "https://github.com/fabohax/strato"

[[repo]]
url = "https://github.com/faeezshaikh/hello-blockstack"

[[repo]]
url = "https://github.com/faizur11786/DubaioneSwap-frontend"

[[repo]]
url = "https://github.com/fakecoinbase/bitcoin-globalslashexplorer"

[[repo]]
url = "https://github.com/fakecoinbase/CoinAlphaslashhummingbot"

[[repo]]
url = "https://github.com/fakecoinbase/gnark-miningslashexplorer_dvt"

[[repo]]
url = "https://github.com/fakecoinbase/Grandthraxslashhumming_extended"

[[repo]]
url = "https://github.com/fakecoinbase/janosideslashbtc-rpc-explorer"

[[repo]]
url = "https://github.com/fakecoinbase/liqualityslashagent"

[[repo]]
url = "https://github.com/fakecoinbase/liqualityslashchainabstractionlayer"

[[repo]]
url = "https://github.com/fakecoinbase/midastradingslashMidastrading"

[[repo]]
url = "https://github.com/fakecoinbase/proteanxslashdvt-rpc-explorer"

[[repo]]
url = "https://github.com/fakecoinbase/pyrkcommunityslashpyrk-rpc-explorer"

[[repo]]
url = "https://github.com/fakecoinbase/RakhiSonislashcoin"

[[repo]]
url = "https://github.com/fakecoinbase/rotkislashrotki"

[[repo]]
url = "https://github.com/fakecoinbase/vinhtran91slashcryptobot"

[[repo]]
url = "https://github.com/fallenangel3k/bustabit-webserver"

[[repo]]
url = "https://github.com/fambit-app/fambit"

[[repo]]
url = "https://github.com/fanatid/helloblock-faucet"

[[repo]]
url = "https://github.com/fanatid/rust-bitcoin-blocks"

[[repo]]
url = "https://github.com/fanatid/script2addresses"

[[repo]]
url = "https://github.com/FantasyGold/fantasygoldcore-lib_old"

[[repo]]
url = "https://github.com/Farhad-Shabani/hyperspace-light"

[[repo]]
url = "https://github.com/farhad2161/Randbit"

[[repo]]
url = "https://github.com/farhanjamil259/daxwise-trading-platform"
missing = true

[[repo]]
url = "https://github.com/FarmersOnlyFi/DefiLlama-Adapters"

[[repo]]
url = "https://github.com/Fashion86/node-bitcoin"

[[repo]]
url = "https://github.com/FatStx/FatStx"

[[repo]]
url = "https://github.com/fdp59/insight-api"

[[repo]]
url = "https://github.com/fedeerbes/bitcoin-ordinals-challenge"

[[repo]]
url = "https://github.com/fedimint/fedimint"

[[repo]]
url = "https://github.com/fedsten/rust-lnpbp"

[[repo]]
url = "https://github.com/feirm/webclient"
missing = true

[[repo]]
url = "https://github.com/feitebi/mDexSwap"

[[repo]]
url = "https://github.com/fengfeng123333333333/btcdomain"

[[repo]]
url = "https://github.com/fenglanyou/yqzz"

[[repo]]
url = "https://github.com/ferhter/https-www.internet-start.net-"

[[repo]]
url = "https://github.com/ferristocrat/ccxt-ferristocrat"

[[repo]]
url = "https://github.com/ferrumnet/ferrum-chain-clients"

[[repo]]
url = "https://github.com/Fesalen/Bitcoin-Data-Extraction"

[[repo]]
url = "https://github.com/FeziweMelvin/Blockchain-Network"

[[repo]]
url = "https://github.com/FFO96/bitcoin-api-test"
missing = true

[[repo]]
url = "https://github.com/fiersk17/F3keybase.md"

[[repo]]
url = "https://github.com/fiersk17/F9_PubKey-v8.13"

[[repo]]
url = "https://github.com/fiersk17/F9keybase.md."

[[repo]]
url = "https://github.com/fiersk17/MyGeoid"

[[repo]]
url = "https://github.com/FightLightDiamond/electron"
missing = true

[[repo]]
url = "https://github.com/filipmartinsson/Ethereum-Game-Programming-Course"

[[repo]]
url = "https://github.com/filiprab/ExtLibJ"

[[repo]]
url = "https://github.com/finch-tech/finch"

[[repo]]
url = "https://github.com/findcoo/BitGoJS"

[[repo]]
url = "https://github.com/finitecoin/bitcore-lib-finite"

[[repo]]
url = "https://github.com/firstmeta/catapult-react"

[[repo]]
url = "https://github.com/fix/protobitcoin"

[[repo]]
url = "https://github.com/fjahr/eclair"

[[repo]]
url = "https://github.com/fkysly/bitcoin0.1.0"

[[repo]]
url = "https://github.com/flamingo-finance/DefiLlama-Adapters"

[[repo]]
url = "https://github.com/flash-coin/flashcore-lib"

[[repo]]
url = "https://github.com/flash-coin/litecore-lib"

[[repo]]
url = "https://github.com/FLATLAY/nft-fractionalizer-rea"

[[repo]]
url = "https://github.com/flexfinRTP/clarity-nft"

[[repo]]
url = "https://github.com/Flo5k5/ccxt"

[[repo]]
url = "https://github.com/Flosecret/flosecret"

[[repo]]
url = "https://github.com/floudwig/pancake-frontend"

[[repo]]
url = "https://github.com/flowcoin/mnemonic"

[[repo]]
url = "https://github.com/fluidjax/assets"

[[repo]]
url = "https://github.com/flyingw/umbrella"

[[repo]]
url = "https://github.com/fmontoto/thesis_oracle"

[[repo]]
url = "https://github.com/followtheart/bitcoin-notes"

[[repo]]
url = "https://github.com/forevergongxue/arkTokenAPP"
missing = true

[[repo]]
url = "https://github.com/foreversoft/whereuis"

[[repo]]
url = "https://github.com/Formal-Business-System-Solution/BitGoJS"

[[repo]]
url = "https://github.com/fort-nix/nix-bitcoin"

[[repo]]
url = "https://github.com/fortyniner-slp/badger-postoffice"

[[repo]]
url = "https://github.com/fountainhead-cash/bitd"

[[repo]]
url = "https://github.com/fouri-io/bitcoin-sniffer"

[[repo]]
url = "https://github.com/fowlerlee/ic-http-bitcoin-demo"

[[repo]]
url = "https://github.com/foxdproject/explorer-rpc"

[[repo]]
url = "https://github.com/foxdproject/foxdcoin"

[[repo]]
url = "https://github.com/fpgaq/hummingbot"

[[repo]]
url = "https://github.com/fpluis/external-adapters-js"

[[repo]]
url = "https://github.com/franckyang1/DefiLlama-Adapters"

[[repo]]
url = "https://github.com/frankensteincode/hellohelloblockstack"

[[repo]]
url = "https://github.com/FrankieF/FJSTSeniorProjectSpring2017"

[[repo]]
url = "https://github.com/frankmurrey/starknet_drop_helper"

[[repo]]
url = "https://github.com/freetrade126/escrowforbitcoin"

[[repo]]
url = "https://github.com/freettotto/bustabit"

[[repo]]
url = "https://github.com/freettotto/Bustabit-Webserver"

[[repo]]
url = "https://github.com/freewil/bitcoin-testnet-box"

[[repo]]
url = "https://github.com/fresheneesz/TordlWalletProtocols"

[[repo]]
url = "https://github.com/friedger/clarity-catamaranswaps"

[[repo]]
url = "https://github.com/friedger/clarity-friedger-pool"

[[repo]]
url = "https://github.com/friedger/clarity-stacking-pools"

[[repo]]
url = "https://github.com/friedger/clarity-xverse"

[[repo]]
url = "https://github.com/friedger/cooperative-stacking"

[[repo]]
url = "https://github.com/friedger/stacks-swaps"

[[repo]]
url = "https://github.com/frittna/Crypto_Coin_Ticker"

[[repo]]
url = "https://github.com/friyin/blockchaincertapi"

[[repo]]
url = "https://github.com/fromeroj/tezos"

[[repo]]
url = "https://github.com/fstepho/bcoin-es"

[[repo]]
url = "https://github.com/ftrabucco/btc-eth-adress-creator"

[[repo]]
url = "https://github.com/fungible-systems/stacks-blockchain-api"

[[repo]]
url = "https://github.com/furszy/iop-node-android-client-test"

[[repo]]
url = "https://github.com/fuseio/chainabstractionlayer"

[[repo]]
url = "https://github.com/futurebankxyz/rippled"

[[repo]]
url = "https://github.com/FuzzFinance/DefiLlama-Adapters"
missing = true

[[repo]]
url = "https://github.com/fuzzylemma/avalanche-ops"

[[repo]]
url = "https://github.com/Fydcoin/FYDCoin"

[[repo]]
url = "https://github.com/gabbieian38/bitcore"

[[repo]]
url = "https://github.com/gabe00000/bustabit-webserver"

[[repo]]
url = "https://github.com/Gabkings/blockstack-plainjs-authentication-app"

[[repo]]
url = "https://github.com/gabrielspires/Crypto-Candlestick-Aggregation-System"

[[repo]]
url = "https://github.com/gabykyei/GC_BlockChain_T_Rec"

[[repo]]
url = "https://github.com/gadingperson/-eew"

[[repo]]
url = "https://github.com/GaelCoin/bitcoin-wallet"

[[repo]]
url = "https://github.com/Gajesh2007/DefiLlama-Adapters"

[[repo]]
url = "https://github.com/Gajesh2007/wbtc_sol"

[[repo]]
url = "https://github.com/gakonst/pythess_x_btc-meetup"

[[repo]]
url = "https://github.com/gakuzen/bitcoin-account-generator"

[[repo]]
url = "https://github.com/galderz/lnq"

[[repo]]
url = "https://github.com/GalleonDAO/galleon-dbl-contracts"

[[repo]]
url = "https://github.com/GambaLabs/address-validator"
missing = true

[[repo]]
url = "https://github.com/GambleCoin-Project/gamblecore-lib"

[[repo]]
url = "https://github.com/gamebyte-dev/bitcoinphone"

[[repo]]
url = "https://github.com/Gamecredits-Universe/gamecreditscore-lib"

[[repo]]
url = "https://github.com/GameFantasyDev/DefiLlama-Adapters"

[[repo]]
url = "https://github.com/gandalfleal/bustabit"

[[repo]]
url = "https://github.com/gandalfleal/bustabit-master"

[[repo]]
url = "https://github.com/gauthamzz/DefiLlama-Adapters"

[[repo]]
url = "https://github.com/gbarr01/BitGoJS"

[[repo]]
url = "https://github.com/gbvolkov/BitGoJS"

[[repo]]
url = "https://github.com/gcbpay/BITGOD"

[[repo]]
url = "https://github.com/gcbpay/BitGoJS"

[[repo]]
url = "https://github.com/gchattman1/insight-api"
missing = true

[[repo]]
url = "https://github.com/gear-foundation/integrations-rosetta-api"

[[repo]]
url = "https://github.com/geek-at/phptrader"

[[repo]]
url = "https://github.com/geetanshuvinove/3dcoin-bitcore-lib"

[[repo]]
url = "https://github.com/gemini-crypto/gemini-java-sdk"

[[repo]]
url = "https://github.com/gemlink/glink-bitcore-zcashy"

[[repo]]
url = "https://github.com/genecyber/CryptoAsset-Management-API"

[[repo]]
url = "https://github.com/geneidy/interbtc"

[[repo]]
url = "https://github.com/GENERALBYTESCOM/bitcoinj"

[[repo]]
url = "https://github.com/GENERALBYTESCOM/bitrafael_public"

[[repo]]
url = "https://github.com/genericmethod/java-bitcoin-utxo-explorer"

[[repo]]
url = "https://github.com/Genesis-johnova/ozbcore-lib"

[[repo]]
url = "https://github.com/GenesysNetwork/BlueLotus-dex"

[[repo]]
url = "https://github.com/genomesio/DefiLlama-Adapters"

[[repo]]
url = "https://github.com/GenYuanLian/bitcoinj"

[[repo]]
url = "https://github.com/GEO-Protocol/geo-bitcoin-middleware"

[[repo]]
url = "https://github.com/GeoffedUP/BSOV-wiki"

[[repo]]
url = "https://github.com/gerryeng/bitgo-cli"

[[repo]]
url = "https://github.com/gerryeng/BitGoJS"

[[repo]]
url = "https://github.com/get10101/rust-dlc"

[[repo]]
url = "https://github.com/getbitpocket/bitpocket-mobile-app"

[[repo]]
url = "https://github.com/getbitpocket/crypto-regex"

[[repo]]
url = "https://github.com/getcryptoo/cryptoo"

[[repo]]
url = "https://github.com/getwinharris/bapx-frontend"

[[repo]]
url = "https://github.com/geyserfund/geyser-app"

[[repo]]
url = "https://github.com/gfox1/polkadot-academy"
missing = true

[[repo]]
url = "https://github.com/gg-big-org/ic"

[[repo]]
url = "https://github.com/ggondim/easy-bitcoin-js"

[[repo]]
url = "https://github.com/ggreif/ic"

[[repo]]
url = "https://github.com/Gh0stR0ck/bitcoinj"
missing = true

[[repo]]
url = "https://github.com/ghost-coin/ghost-bitcore-lib"

[[repo]]
url = "https://github.com/Ghost00327/pancakeswap-iframe"

[[repo]]
url = "https://github.com/ghostking2/Study-Stack"

[[repo]]
url = "https://github.com/ghubstan/graalvm-eec-benchmark"

[[repo]]
url = "https://github.com/giacomo9999/Blockstack-Tutorial-190409"

[[repo]]
url = "https://github.com/gig8/motacoinj"

[[repo]]
url = "https://github.com/GigaBitcoin/secp256k1.swift"

[[repo]]
url = "https://github.com/GigameshGarages/SageNet"

[[repo]]
url = "https://github.com/gigDevelopment10/CRA-voiss"
missing = true

[[repo]]
url = "https://github.com/gillyb/bitcoin-lottery"

[[repo]]
url = "https://github.com/gin/2018-BCH-devcon-hackathon"
missing = true

[[repo]]
url = "https://github.com/gin/2019-strike-share"
missing = true

[[repo]]
url = "https://github.com/gitboyzorro5/pancake-frontend"

[[repo]]
url = "https://github.com/Gitleyla/bitcore-node"

[[repo]]
url = "https://github.com/gitsoft/btc-blockchain-transactions-visualizers"

[[repo]]
url = "https://github.com/gitzhou/bitcoin-ecies"

[[repo]]
url = "https://github.com/givelotus/lotus-bot"

[[repo]]
url = "https://github.com/gjhiggins/datacoin"
missing = true

[[repo]]
url = "https://github.com/gl-manner/hummingbot"

[[repo]]
url = "https://github.com/gladguy/DeFi-ckBTC-ordinals"

[[repo]]
url = "https://github.com/glen77777/bitcore-lib"
missing = true

[[repo]]
url = "https://github.com/glen77777/insightapi"
missing = true

[[repo]]
url = "https://github.com/glo26/asteroids-strike"

[[repo]]
url = "https://github.com/GlobalAlpha/HummingBot_EL_Fork"

[[repo]]
url = "https://github.com/GlobalVox-theBlockchainTeam/Crypkart"

[[repo]]
url = "https://github.com/gloryan0829/blockchain-labs"

[[repo]]
url = "https://github.com/GMBitcoinBuilders/NFSats"

[[repo]]
url = "https://github.com/gnusuari0/bitcoinj"

[[repo]]
url = "https://github.com/go-faast/bitcoin-segwit-payments"

[[repo]]
url = "https://github.com/go-faast/litecoin-segwit-payments"

[[repo]]
url = "https://github.com/Go16m/EMV"

[[repo]]
url = "https://github.com/goacoincore/bitcore-lib-goacoin"

[[repo]]
url = "https://github.com/Godtide/Bitborrow"

[[repo]]
url = "https://github.com/godwins3/Electron_Cash"
missing = true

[[repo]]
url = "https://github.com/goga-m/btc-opreturn"

[[repo]]
url = "https://github.com/gogocoin/DefiLlama-Adapters"
missing = true

[[repo]]
url = "https://github.com/GoHelpFund/gohelpfund-api"

[[repo]]
url = "https://github.com/GoHelpFund/helpj"

[[repo]]
url = "https://github.com/goldcoin/java-experiment"
missing = true

[[repo]]
url = "https://github.com/gomberg5264/bitcoin4545"

[[repo]]
url = "https://github.com/gomberg5264/blockchain1212"

[[repo]]
url = "https://github.com/gomberg5264/blockchain3"

[[repo]]
url = "https://github.com/gomberg5264/herkou5264"

[[repo]]
url = "https://github.com/goncalopp/mexbtcapi"
missing = true

[[repo]]
url = "https://github.com/GoodDollar/DefiLlama-Adapters"

[[repo]]
url = "https://github.com/GoodGooGleINS/HTTP-Injector-5.5.1-158-Android-8.1.0-SDK-27-Brand-Manufacturer-lge-LGE-Model-LG-Q710PL-D"

[[repo]]
url = "https://github.com/goodtimesapp/goodtimes"

[[repo]]
url = "https://github.com/gopartyparrot/DefiLlama-Adapters"

[[repo]]
url = "https://github.com/GovernmentPlates/CryptoCoins"
missing = true

[[repo]]
url = "https://github.com/gphinol/exibit"

[[repo]]
url = "https://github.com/Grandthrax/humming_extended"

[[repo]]
url = "https://github.com/graphsense/bch-client"

[[repo]]
url = "https://github.com/graymauser/btcposbal2csv"

[[repo]]
url = "https://github.com/GreatSmiles/hello-blockstack"
missing = true

[[repo]]
url = "https://github.com/GreenDoge-Network/greendoge-blockchain"
missing = true

[[repo]]
url = "https://github.com/GreenfireInc/Dataflag"

[[repo]]
url = "https://github.com/GreenfireInc/Sparkplate.Vue"

[[repo]]
url = "https://github.com/greenido/bitcoin-info-action"

[[repo]]
url = "https://github.com/gregorycoppola/l2-regtest-env"
missing = true

[[repo]]
url = "https://github.com/GreydonIselmoe/bustacredit-webserver"

[[repo]]
url = "https://github.com/grinjey/hummingbot"
missing = true

[[repo]]
url = "https://github.com/GRinvest/bitcore-lib-renesis"
missing = true

[[repo]]
url = "https://github.com/Groestlcoin/groestlcoinj-mb-alice"

[[repo]]
url = "https://github.com/grondilu/bitcoin-bash-tools"

[[repo]]
url = "https://github.com/gtopal/Bitcoin_Basic_Transactions_and_Scripts"

[[repo]]
url = "https://github.com/gtopal/BlockInfo-MScProject"

[[repo]]
url = "https://github.com/guangxingmao/BIT"

[[repo]]
url = "https://github.com/guardaco/bitcore-lib"

[[repo]]
url = "https://github.com/guardaco/insight-dev-dgb-api"

[[repo]]
url = "https://github.com/guardaco/vertcore-lib"
missing = true

[[repo]]
url = "https://github.com/guggero/blockchain-demo"

[[repo]]
url = "https://github.com/guggero/lightning-workshop"

[[repo]]
url = "https://github.com/guillaumelauzier/ECDSA"

[[repo]]
url = "https://github.com/guillaumelauzier/ZKP-inscriptions"

[[repo]]
url = "https://github.com/guldcoin/tech-js-node_modules-guld-keys-bitcoin"

[[repo]]
url = "https://github.com/GuozhiTang/Livestock-Disease-Monitor-System"

[[repo]]
url = "https://github.com/Guptacoin/guptacoin-js"

[[repo]]
url = "https://github.com/gurujustin/DefiLlama-Adapters"

[[repo]]
url = "https://github.com/GustavoRSSilva/bitcoin-on-browser"

[[repo]]
url = "https://github.com/Guti/beerchaincore-lib"
missing = true

[[repo]]
url = "https://github.com/Guti/beerchainjs-lib"
missing = true

[[repo]]
url = "https://github.com/guzzyman/planetopiaNFTProject"

[[repo]]
url = "https://github.com/gwrxuk/bitcoin-core-test"

[[repo]]
url = "https://github.com/GYDragonnft/GYDragonnftProd"

[[repo]]
url = "https://github.com/h-aldarmaki/sent_translation_retrieval"

[[repo]]
url = "https://github.com/h0ngcha0/bitcoin4s"

[[repo]]
url = "https://github.com/h2mch/bda-z6"

[[repo]]
url = "https://github.com/h4x3rotab/btc-bare-p2ms-demo"

[[repo]]
url = "https://github.com/Ha-youngPark/BitcoinECCj_test"

[[repo]]
url = "https://github.com/hack-tramp/btcmon"

[[repo]]
url = "https://github.com/haknmcaobin/BitGo"

[[repo]]
url = "https://github.com/hammadtq/blockstack-webapp"

[[repo]]
url = "https://github.com/hamzaghz/web"

[[repo]]
url = "https://github.com/Han-sx/relay_upgrade"

[[repo]]
url = "https://github.com/HanchaoLi/kickstart"

[[repo]]
url = "https://github.com/hancockm/Tezos.Bisq"

[[repo]]
url = "https://github.com/HanHanPecan/oasis-rosetta-gateway"

[[repo]]
url = "https://github.com/HankRobot/LoRaBlockchain"

[[repo]]
url = "https://github.com/hannemennah/giuseppe"

[[repo]]
url = "https://github.com/hansjag04/blockchain-tuts"

[[repo]]
url = "https://github.com/HaoLLL/bitcoinjs-lib"
missing = true

[[repo]]
url = "https://github.com/haoqianzhang/InfiniteSpeech"

[[repo]]
url = "https://github.com/happydev0/kotal_kubernetes"

[[repo]]
url = "https://github.com/haraldh/opretj"

[[repo]]
url = "https://github.com/hardik2598/hackathon-react"

[[repo]]
url = "https://github.com/hardtogivename/chainstorage"

[[repo]]
url = "https://github.com/hariPakala/D2ESA_AuctionApplication"

[[repo]]
url = "https://github.com/harjas27/multichain"

[[repo]]
url = "https://github.com/Harry1o1/Demo"
missing = true

[[repo]]
url = "https://github.com/Harry1o1/Demo1o1"
missing = true

[[repo]]
url = "https://github.com/Harry1o1/Flag-Network"
missing = true

[[repo]]
url = "https://github.com/harsh9500/Smart_City"

[[repo]]
url = "https://github.com/harshjv/bitcoin-filter-nodes"

[[repo]]
url = "https://github.com/harun0901/hodlvallery"
missing = true

[[repo]]
url = "https://github.com/Harvest-foundation/btcops"

[[repo]]
url = "https://github.com/harzo/bitcoin-playground"

[[repo]]
url = "https://github.com/haskoin/haskoin-core"

[[repo]]
url = "https://github.com/haskoin/haskoin-faucet"

[[repo]]
url = "https://github.com/haskoin/haskoin-node"
tags = ["Protocol"]

[[repo]]
url = "https://github.com/haskoin/haskoin-store"

[[repo]]
url = "https://github.com/haskoin/haskoin-wallet"

[[repo]]
url = "https://github.com/haskoin/haskoin.github.io"
missing = true

[[repo]]
url = "https://github.com/haskoin/hx"

[[repo]]
url = "https://github.com/haskoin/murmur3"

[[repo]]
url = "https://github.com/haskoin/old-haskoin-node"

[[repo]]
url = "https://github.com/haskoin/old-haskoin-wallet"

[[repo]]
url = "https://github.com/haskoin/secp256k1-haskell"

[[repo]]
url = "https://github.com/HassanKhan123/tally-ho"

[[repo]]
url = "https://github.com/hatskier/blockstack-pure-js-app-example"

[[repo]]
url = "https://github.com/hauk79/habit"
missing = true

[[repo]]
url = "https://github.com/haushoppe/ordpool"
missing = true

[[repo]]
url = "https://github.com/haythem96/bitcoin-oracle"

[[repo]]
url = "https://github.com/hazelnutcloud/DefiLlama-Adapters"

[[repo]]
url = "https://github.com/hbtc-chain/chainnode"

[[repo]]
url = "https://github.com/Head/gotoshi"

[[repo]]
url = "https://github.com/headline-design/arc-minter"

[[repo]]
url = "https://github.com/headline-design/arc-minter-os"

[[repo]]
url = "https://github.com/headline-design/voi-minter-os"

[[repo]]
url = "https://github.com/heat-js/bitcoin-pst"

[[repo]]
url = "https://github.com/heatcrypto/heat-libs"

[[repo]]
url = "https://github.com/heatcrypto/heat-modules"

[[repo]]
url = "https://github.com/HectorNetwork/DefiLlama-Adapters"

[[repo]]
url = "https://github.com/hectxa/hello-blockstack"

[[repo]]
url = "https://github.com/HeHuiqi/HqBTB"

[[repo]]
url = "https://github.com/heidi-dang/luxcore-lib"

[[repo]]
url = "https://github.com/HellcrowAndrey/facade-bitcoin"

[[repo]]
url = "https://github.com/helllynx/JupyterEthBtc"

[[repo]]
url = "https://github.com/hello-world-1/bitcoindemo"

[[repo]]
url = "https://github.com/hellomalaysia/tbtc.js"
missing = true

[[repo]]
url = "https://github.com/hellooo-stack/hellooo-web3"
missing = true

[[repo]]
url = "https://github.com/helmuthb/StarRegistry"

[[repo]]
url = "https://github.com/hemilabs/ui-monorepo"

[[repo]]
url = "https://github.com/hendradedis/pintu_testing_web"

[[repo]]
url = "https://github.com/hendry19901990/iopcore-lib"

[[repo]]
url = "https://github.com/henghonglee/rust-lightning"

[[repo]]
url = "https://github.com/henryaspegren/bverify-old"

[[repo]]
url = "https://github.com/Hermes-defi/defi-llama"

[[repo]]
url = "https://github.com/heronlancellot/W3RECYCLE"

[[repo]]
url = "https://github.com/herrBez/Nduja"

[[repo]]
url = "https://github.com/hexfusion/avalanche-ops"

[[repo]]
url = "https://github.com/hexiuya/bitcoinj-0.14.7"

[[repo]]
url = "https://github.com/hexonaut/bitcoin-transaction"

[[repo]]
url = "https://github.com/hexter2018/bitcore-lib-dash"

[[repo]]
url = "https://github.com/hgbarrow/accept-crypto"

[[repo]]
url = "https://github.com/hhanh00/bitcoin-akka-tutorial"

[[repo]]
url = "https://github.com/HHK-ETH/dimension-adapters"

[[repo]]
url = "https://github.com/hicommonwealth/supernova-lockdrop"

[[repo]]
url = "https://github.com/HiddenField/BitGoJS"

[[repo]]
url = "https://github.com/hikoma/bitcoin-tx-dasm"

[[repo]]
url = "https://github.com/hinshun/tezos"

[[repo]]
url = "https://github.com/hirakpatel19/pancakeswap-frontend-testnet"

[[repo]]
url = "https://github.com/Hirokomiya/hello-blockstack"

[[repo]]
url = "https://github.com/hirosystems/gh-action-testing"

[[repo]]
url = "https://github.com/hirosystems/lockstacks"
missing = true

[[repo]]
url = "https://github.com/hirosystems/nft-nyc-exclusive-app"

[[repo]]
url = "https://github.com/hirosystems/ordhook"

[[repo]]
url = "https://github.com/hirosystems/ordinals-api"

[[repo]]
url = "https://github.com/hirosystems/stacks-encoding-native-js"

[[repo]]
url = "https://github.com/hirosystems/stacks.js"

[[repo]]
url = "https://github.com/hitbtc-com/hitbtc-api"

[[repo]]
url = "https://github.com/hitbtc-com/hitbtc-php-sdk"

[[repo]]
url = "https://github.com/hKedia/hello-blockstack"
missing = true

[[repo]]
url = "https://github.com/hmallen/vanderwaals"

[[repo]]
url = "https://github.com/hmdawy/memberapp_server_etc"

[[repo]]
url = "https://github.com/hmuehtetpaing/keybase"

[[repo]]
url = "https://github.com/hobhsy/super-duper-octo-pancake"

[[repo]]
url = "https://github.com/hodlwave/proof-wallet"

[[repo]]
url = "https://github.com/hohoanghon/dashboard"

[[repo]]
url = "https://github.com/hojin-kr/coinPush"

[[repo]]
url = "https://github.com/honest-cash/honestcash"

[[repo]]
url = "https://github.com/hongily25/expenseio"

[[repo]]
url = "https://github.com/hongily25/hello-blockstack"

[[repo]]
url = "https://github.com/hongthang152/RUHacks-Website"

[[repo]]
url = "https://github.com/hoonsubin/bitcoinjs-message"

[[repo]]
url = "https://github.com/hopestarter/hopestarter-android"

[[repo]]
url = "https://github.com/HorizenOfficial/bitcore-lib-zen"

[[repo]]
url = "https://github.com/horizontalsystems/atomic-swap-kit-android"

[[repo]]
url = "https://github.com/horizontalsystems/atomic-swap-kit-ios"

[[repo]]
url = "https://github.com/horizontalsystems/bitcoin-block-explorer"

[[repo]]
url = "https://github.com/horizontalsystems/bitcoin-kit-android"

[[repo]]
url = "https://github.com/horizontalsystems/markets-server"
missing = true

[[repo]]
url = "https://github.com/hozzjss/cooperative-stacking"

[[repo]]
url = "https://github.com/hpeebles/ic"

[[repo]]
url = "https://github.com/hpos10i/hpos10i.github.io"
missing = true

[[repo]]
url = "https://github.com/hstove/stacks-explorer"

[[repo]]
url = "https://github.com/hthoma/Bitcard"

[[repo]]
url = "https://github.com/huanlv94/nauh-ico"

[[repo]]
url = "https://github.com/huatahhhhh/hummingbot"

[[repo]]
url = "https://github.com/hubrex/hubr-bitcore-lib-BCH"

[[repo]]
url = "https://github.com/huenique/openbb-example"

[[repo]]
url = "https://github.com/hugocaillard/bop"

[[repo]]
url = "https://github.com/hugorut/coins-oracle"

[[repo]]
url = "https://github.com/hulub/voting-application_v5"

[[repo]]
url = "https://github.com/huluha/OmniJ"

[[repo]]
url = "https://github.com/HummingBird1224/bitcoin-private-key-validation"

[[repo]]
url = "https://github.com/hundred-finance/merkletreejs"

[[repo]]
url = "https://github.com/HungNguyen007/trustbook"

[[repo]]
url = "https://github.com/hungtp1996nd/pancake-global"

[[repo]]
url = "https://github.com/hunterlong/balancebadge"

[[repo]]
url = "https://github.com/hurricane918/pancake-frontend"
missing = true

[[repo]]
url = "https://github.com/hursittarcan/interbtc"

[[repo]]
url = "https://github.com/husbanttoken/hpos10i"

[[repo]]
url = "https://github.com/husuoer/ActiniumJ"

[[repo]]
url = "https://github.com/hutlim/sharecore-lib"

[[repo]]
url = "https://github.com/huyvu96/okie-dao"

[[repo]]
url = "https://github.com/huzaifa1100/hummingbot-v-170"

[[repo]]
url = "https://github.com/HuzaifaKhanDeveloper/StoneSwap"
missing = true

[[repo]]
url = "https://github.com/hvarona/btcscwal"

[[repo]]
url = "https://github.com/HYAIPE/ordinals-support-desk"
missing = true

[[repo]]
url = "https://github.com/hyajam/jabs"

[[repo]]
url = "https://github.com/hydrabi/JSLearn"
missing = true

[[repo]]
url = "https://github.com/hyhyhykw/OmniTranser"

[[repo]]
url = "https://github.com/hyinghu/FPG"

[[repo]]
url = "https://github.com/hyperbch/DefiLlama-Adapters"

[[repo]]
url = "https://github.com/hyperdivision/btc-transaction-tail"

[[repo]]
url = "https://github.com/hyperdivision/shielded-multisig"

[[repo]]
url = "https://github.com/hyperfantom/pancake-frontend"

[[repo]]
url = "https://github.com/hyperionxtech/Peerion"
missing = true

[[repo]]
url = "https://github.com/hyperlane-xyz/coingecko-rs"

[[repo]]
url = "https://github.com/hyperrixel/MNext"

[[repo]]
url = "https://github.com/hyperswap/DefiLlama-Adapters"

[[repo]]
url = "https://github.com/HysMagus/SolarisJ"

[[repo]]
url = "https://github.com/iamnotstatic/multichain-crypto-wallet"

[[repo]]
url = "https://github.com/iamonuwa/diadata"

[[repo]]
url = "https://github.com/iampeterbanjo/hello-blockstack"

[[repo]]
url = "https://github.com/iamprivatewallet/PrivateWallet.Android"

[[repo]]
url = "https://github.com/iamvikthur/erc20-token-with-airdrop-laravel-and-vuejs"

[[repo]]
url = "https://github.com/iAsimFaraz/volswap-front"

[[repo]]
url = "https://github.com/ibLaunch/did-sdk-java"

[[repo]]
url = "https://github.com/ibrahim-Sobh/cryptozombies"

[[repo]]
url = "https://github.com/ibravoh149/blockchain"

[[repo]]
url = "https://github.com/ic4j/samples"

[[repo]]
url = "https://github.com/iceland2k14/secp256k1"

[[repo]]
url = "https://github.com/Iceymann18777/bitcoin-peg"

[[repo]]
url = "https://github.com/Iceymann18777/supreme-payment-gateway"

[[repo]]
url = "https://github.com/iclighthouse/icETH"

[[repo]]
url = "https://github.com/iclighthouse/icRouter"

[[repo]]
url = "https://github.com/iclighthouse/ICTC"

[[repo]]
url = "https://github.com/icostan/cryptos-ruby"

[[repo]]
url = "https://github.com/iDan1230/Frontend"

[[repo]]
url = "https://github.com/iDan1230/Swap"

[[repo]]
url = "https://github.com/idexio/DefiLlama-Adapters"

[[repo]]
url = "https://github.com/ielashi/bitcoin-integration-demo"

[[repo]]
url = "https://github.com/Ife-blink/quantum-backend"

[[repo]]
url = "https://github.com/igalarza/address-scrapper"

[[repo]]
url = "https://github.com/igibliss00/star_reigistry_bitcoin_core"
missing = true

[[repo]]
url = "https://github.com/igorbarinov/awesome-bitcoin"

[[repo]]
url = "https://github.com/igreshev/lightning-roulette"

[[repo]]
url = "https://github.com/IHIHIKI/lightning-roulette"

[[repo]]
url = "https://github.com/IhorSavva/bitcore-lib"

[[repo]]
url = "https://github.com/IhorSavva/bitcore-lib-dash"

[[repo]]
url = "https://github.com/ildarmgt/bitcoin-web-contracts"

[[repo]]
url = "https://github.com/ildarmgt/bitcoinjs_browserify"

[[repo]]
url = "https://github.com/ildarmgt/BitcoinNameSystem"

[[repo]]
url = "https://github.com/ildarmgt/lowtechbrowserscriptsfortests"
missing = true

[[repo]]
url = "https://github.com/ildefons/BTC4MO"

[[repo]]
url = "https://github.com/ilyavf/tx-builder"

[[repo]]
url = "https://github.com/imallag/hummingbot"

[[repo]]
url = "https://github.com/imchintan/bitcore-lib-cash"

[[repo]]
url = "https://github.com/imcotton/bcb-stream-parser"

[[repo]]
url = "https://github.com/imdanishsaber/workspace"

[[repo]]
url = "https://github.com/imetatrade/imetatrade.github.io"

[[repo]]
url = "https://github.com/imhunterand/explorer"
missing = true

[[repo]]
url = "https://github.com/imhunterand/tron-rosetta-api"
missing = true

[[repo]]
url = "https://github.com/immatobi/graphql-crash"

[[repo]]
url = "https://github.com/immense055/bitcore-lib"

[[repo]]
url = "https://github.com/immense055/btc-rpc-explorer"

[[repo]]
url = "https://github.com/immykhan777/TheHashSpeed"

[[repo]]
url = "https://github.com/improvein/bitcoin-forge"

[[repo]]
url = "https://github.com/Imranniloyrdx/hello-world-"

[[repo]]
url = "https://github.com/imsaif77/ads"
missing = true

[[repo]]
url = "https://github.com/imsaif77/par"
missing = true

[[repo]]
url = "https://github.com/in3rsha/learnmeabitcoin-code"
tags = ["Documentation"]

[[repo]]
url = "https://github.com/inbitcoin/rust-lnpbp"

[[repo]]
url = "https://github.com/INBNETWORK/bitcore-lib"

[[repo]]
url = "https://github.com/IndexZoo/Zoo-Habitat-Index-Protocol"

[[repo]]
url = "https://github.com/indibloc/notes"

[[repo]]
url = "https://github.com/IndieSquare/CounterJS-lib"

[[repo]]
url = "https://github.com/IndigoProtocol/plutus"

[[repo]]
url = "https://github.com/Indusys/centum-exchange"

[[repo]]
url = "https://github.com/inesc-id/dclaims-pm"

[[repo]]
url = "https://github.com/infertux/chef-bitcoin"

[[repo]]
url = "https://github.com/infinigon/avalanche-ops"

[[repo]]
url = "https://github.com/InfiniteAengus/DefiLlama-Adapters"

[[repo]]
url = "https://github.com/infinityblockchainlabs/bitcore-node"

[[repo]]
url = "https://github.com/injectexpert/SpaceX-DRAINER-v2"
missing = true

[[repo]]
url = "https://github.com/Ink-Bridge/inkbridge"

[[repo]]
url = "https://github.com/ink-protocol-finance/DefiLlama-Adapters"

[[repo]]
url = "https://github.com/innovacoin/bitcore-lib-innova"

[[repo]]
url = "https://github.com/InoCoin/ino-client"

[[repo]]
url = "https://github.com/inongitsource/Bitcoin-address-generator-sql"
missing = true

[[repo]]
url = "https://github.com/InSandBox/friday"

[[repo]]
url = "https://github.com/insanity54/btm"

[[repo]]
url = "https://github.com/instagibbs/BitcoinJ_Orchid_demo"

[[repo]]
url = "https://github.com/InsurAce-Protocol/DefiLlama-Adapters"

[[repo]]
url = "https://github.com/integrate-your-mind/external-adapters-js"

[[repo]]
url = "https://github.com/intellichain555/cryptofolio"

[[repo]]
url = "https://github.com/interlay/metamask-snap-bitcoin"

[[repo]]
url = "https://github.com/interledger-deprecated/ilp-plugin-bitcoin-paychan"

[[repo]]
url = "https://github.com/interledger-deprecated/ilp-plugin-lnd-asym-client"

[[repo]]
url = "https://github.com/interopera-network/ics23"
missing = true

[[repo]]
url = "https://github.com/intodefi/Tochka-Source-Code"

[[repo]]
url = "https://github.com/inuswap/contracts"

[[repo]]
url = "https://github.com/invizi/invizi"

[[repo]]
url = "https://github.com/iOchando/defix3_back_node"
missing = true

[[repo]]
url = "https://github.com/iOchando/defix3_back_testnet"
missing = true

[[repo]]
url = "https://github.com/iot-defcon/explorer"
missing = true

[[repo]]
url = "https://github.com/iot-defcon/stacks-blockchain-api"
missing = true

[[repo]]
url = "https://github.com/iov-one/multichain"

[[repo]]
url = "https://github.com/iozeta/cryptovend-tablet-ui"

[[repo]]
url = "https://github.com/ipfsnut/dfinity.examples"

[[repo]]
url = "https://github.com/iproudhon/dreamcentah"

[[repo]]
url = "https://github.com/iquidus/explorer"

[[repo]]
url = "https://github.com/irfanonk/pancake-swap-fe-joey"

[[repo]]
url = "https://github.com/iRhonin/web"

[[repo]]
url = "https://github.com/Irikefe41/blockstack-demo-test"

[[repo]]
url = "https://github.com/IrisLegend/bitsport-bitpool"
missing = true

[[repo]]
url = "https://github.com/irnb/whoami"
missing = true

[[repo]]
url = "https://github.com/iroan/practice_shell"
missing = true

[[repo]]
url = "https://github.com/isabella232/avalanche-ops"

[[repo]]
url = "https://github.com/isabella232/BitGoJS"

[[repo]]
url = "https://github.com/isabella232/DefiLlama-Adapters"

[[repo]]
url = "https://github.com/isabella232/ergo-1"

[[repo]]
url = "https://github.com/isabella232/stacks-blockchain-api"

[[repo]]
url = "https://github.com/isabella232/tron-rosetta-api"

[[repo]]
url = "https://github.com/Isahara86/angular7-bitcoin-lib"
missing = true

[[repo]]
url = "https://github.com/isgasho/avalanche-ops"

[[repo]]
url = "https://github.com/isghe/minimal-bitcoin-explorer"

[[repo]]
url = "https://github.com/ishristov/bitcoin-private-key-fixer"

[[repo]]
url = "https://github.com/isofttechn/Tetherium-Pancakesswap-DeFi"

[[repo]]
url = "https://github.com/ItachiUchiha1998/BankOfHolders_Backend"
missing = true

[[repo]]
url = "https://github.com/itoonx/bitsurf.io"

[[repo]]
url = "https://github.com/itriplejack/ccxt-js"

[[repo]]
url = "https://github.com/iturn/etherium-docker-testnet"

[[repo]]
url = "https://github.com/IUNO-TDM/CouponGenerator"

[[repo]]
url = "https://github.com/IUNO-TDM/PaymentService"

[[repo]]
url = "https://github.com/iv7dev/BL-FrontEnd"

[[repo]]
url = "https://github.com/IvanaBlagojevic/koncentratorPlacanja"

[[repo]]
url = "https://github.com/ivankia/phpbot"

[[repo]]
url = "https://github.com/ivanminutillo/awholediscussion"

[[repo]]
url = "https://github.com/ivanminutillo/coinbot"

[[repo]]
url = "https://github.com/ivanmrsulja/enterprise-system-simulation"

[[repo]]
url = "https://github.com/Iwontbecreative/Bitcoin-transactions"

[[repo]]
url = "https://github.com/izayl/web"

[[repo]]
url = "https://github.com/j0shwheeler/bitcoin-transaction-samples"

[[repo]]
url = "https://github.com/j3rkbox/redis_demo"

[[repo]]
url = "https://github.com/j4ys0n/btcp2p"

[[repo]]
url = "https://github.com/jaceklaskowski/blockchain-notes"

[[repo]]
url = "https://github.com/jack-hue/coin"

[[repo]]
url = "https://github.com/jackcaldwell92/bitcore-lib-react-native"

[[repo]]
url = "https://github.com/JackKBrown/BlockchainEVoting"

[[repo]]
url = "https://github.com/JackMallon/Ethereum-Intellectual-Property-Protection"

[[repo]]
url = "https://github.com/JacksonDMiller/BitcoinFortuneCookie"

[[repo]]
url = "https://github.com/JackZhao516/smrti_quant_alerts"

[[repo]]
url = "https://github.com/JacobAlva/Blockchain"

[[repo]]
url = "https://github.com/jacobtest03/thesecondone"

[[repo]]
url = "https://github.com/jaebooker/synergy"

[[repo]]
url = "https://github.com/jafri/DefiLlama-Adapters"

[[repo]]
url = "https://github.com/jahbolero/verb-land"

[[repo]]
url = "https://github.com/jakubroztocil/cointrol"

[[repo]]
url = "https://github.com/jameel9314/stacks-blockchain"
missing = true

[[repo]]
url = "https://github.com/James-Sangalli/BitReturn"

[[repo]]
url = "https://github.com/James-Sangalli/BitScrow"

[[repo]]
url = "https://github.com/James-Sangalli/learn-solidity-with-examples"

[[repo]]
url = "https://github.com/jameskwonlee/PrivateBlockchainBTC"

[[repo]]
url = "https://github.com/jameslitton/coinscope"

[[repo]]
url = "https://github.com/JamesPauleyJr/hello-blockstack"

[[repo]]
url = "https://github.com/JamesWard-CL/DefiLlama-Adapters"

[[repo]]
url = "https://github.com/jamesynotnot/hello-blockstack"

[[repo]]
url = "https://github.com/JamieAcharya/Bitcoin-Private-Key-Finder"

[[repo]]
url = "https://github.com/jamieden/Bitcoin-Private-Public-Generator"

[[repo]]
url = "https://github.com/JamieNoonan/bitcoin-ordinals-bot"

[[repo]]
url = "https://github.com/Janaka-Steph/Equilibrium"

[[repo]]
url = "https://github.com/janklimo/DefiLlama-Adapters"

[[repo]]
url = "https://github.com/janko33bd/blackcoinj-petra"

[[repo]]
url = "https://github.com/janniks/arkadiko"

[[repo]]
url = "https://github.com/janoside/btc-rpc-explorer"

[[repo]]
url = "https://github.com/jaonoctus/bitcoin-address"

[[repo]]
url = "https://github.com/Jardoe/hello-blockstack"

[[repo]]
url = "https://github.com/jaretogarato/USGNode2"

[[repo]]
url = "https://github.com/jashmenn/gen-hd-keypair"

[[repo]]
url = "https://github.com/jashmenn/ihan"

[[repo]]
url = "https://github.com/JasonLeGenesis/Training-Problems"

[[repo]]
url = "https://github.com/Jasonvdb/PayUpMobile"

[[repo]]
url = "https://github.com/jatinshah/cryptocurrency-reading-list"

[[repo]]
url = "https://github.com/java-crypto/BitcoinJ"

[[repo]]
url = "https://github.com/java-crypto/BitcoinJ-Clients"

[[repo]]
url = "https://github.com/java-crypto/BitcoinJTimestamp"

[[repo]]
url = "https://github.com/javipus/gitcoinco-web"

[[repo]]
url = "https://github.com/jayuuza/BitGoJS"

[[repo]]
url = "https://github.com/jb-pala/DefiLlama-Adapters"

[[repo]]
url = "https://github.com/JB1959/script2addresses"

[[repo]]
url = "https://github.com/jbluks/blockgig"

[[repo]]
url = "https://github.com/jccrlz/DefiLlama-Adapters"

[[repo]]
url = "https://github.com/jchai002/b-mo"

[[repo]]
url = "https://github.com/jcnelson/cli-blockstack"

[[repo]]
url = "https://github.com/jdcloud-bds/bds-xrp"

[[repo]]
url = "https://github.com/jdh7190/oneSatOrdinals.js"

[[repo]]
url = "https://github.com/jeanljh/ordinal-inscription-lookup"

[[repo]]
url = "https://github.com/JeanLucPons/VanitySearch"

[[repo]]
url = "https://github.com/jeanp1209/atomicagent"

[[repo]]
url = "https://github.com/JeffNeff/TeaParty"

[[repo]]
url = "https://github.com/jefreybulla/hello-blockstack"

[[repo]]
url = "https://github.com/jellebuth/hummingbot-newest"

[[repo]]
url = "https://github.com/jellebuth/Jelle_collect_v4"

[[repo]]
url = "https://github.com/jemcashproject/jcore-lib"

[[repo]]
url = "https://github.com/jenselg/peerhub"

[[repo]]
url = "https://github.com/JeremyWade/helloblockstack"

[[repo]]
url = "https://github.com/jeroenvandijk/jeroenvandijk.github.io"
missing = true

[[repo]]
url = "https://github.com/jerryfane/generative-brc-721"

[[repo]]
url = "https://github.com/jerryfane/inscription-helper"

[[repo]]
url = "https://github.com/jerryfane/ord-lib"

[[repo]]
url = "https://github.com/jesusgraterol/BitcoinFuturesLiquidationPrice"
missing = true

[[repo]]
url = "https://github.com/jewelas/sidekick_ui"

[[repo]]
url = "https://github.com/jf2978/hello-blockstack"
missing = true

[[repo]]
url = "https://github.com/jgarzik/cpuminer"

[[repo]]
url = "https://github.com/jhhb/external-adapters-js"
missing = true

[[repo]]
url = "https://github.com/jhuril45/verto2"

[[repo]]
url = "https://github.com/jiamijiang/build-it-yourself-bitcoin"

[[repo]]
url = "https://github.com/jianadae/ThorCryptocurrencyQuant"

[[repo]]
url = "https://github.com/jianchengwang/todo-blockchain"

[[repo]]
url = "https://github.com/JimmyMow/zhe"

[[repo]]
url = "https://github.com/jimmysong/programmingbitcoin"

[[repo]]
url = "https://github.com/jimtendo/libcash"

[[repo]]
url = "https://github.com/jinbio/jbcore-lib"

[[repo]]
url = "https://github.com/jinshunjing/bch-test"

[[repo]]
url = "https://github.com/jinshunjing/btcsegwit"

[[repo]]
url = "https://github.com/jirijanecek777/tatum-js"

[[repo]]
url = "https://github.com/Jisen/JYBlockChainList"

[[repo]]
url = "https://github.com/jitendraauxesis/bitcoin-min"

[[repo]]
url = "https://github.com/jitendraauxesis/moneroconnect-user-new-design"

[[repo]]
url = "https://github.com/jiteshtech/techbtcx"

[[repo]]
url = "https://github.com/jiushigan/null-coin"

[[repo]]
url = "https://github.com/jjavorek/blockstack-project"

[[repo]]
url = "https://github.com/jjf7/fork-pancake-swap"

[[repo]]
url = "https://github.com/jjfattz/openbazaar-desktop"

[[repo]]
url = "https://github.com/jjjutla/Auto-BTC"
missing = true

[[repo]]
url = "https://github.com/jk14/vertcoinj"

[[repo]]
url = "https://github.com/jkalkhof/bitcoin-unity-plugin"

[[repo]]
url = "https://github.com/jkbrzt/cointrol"

[[repo]]
url = "https://github.com/jkhaha/hello-blockstack"

[[repo]]
url = "https://github.com/jkrumm/btc-network"

[[repo]]
url = "https://github.com/jkrumm/btc-payment-system"

[[repo]]
url = "https://github.com/jkrumm/btc-payment-system-poc"

[[repo]]
url = "https://github.com/jkswoods/lightweight-bitcoin-address-manager"

[[repo]]
url = "https://github.com/jl6078/DefiLlama-Adapters"

[[repo]]
url = "https://github.com/jldrnd/app"

[[repo]]
url = "https://github.com/jldrnd/dioncoin_desktop"

[[repo]]
url = "https://github.com/jleo84/electrum_server_client"

[[repo]]
url = "https://github.com/jlinzhou/DefiLlama-Adapters"

[[repo]]
url = "https://github.com/jlopp/bitcoin-core-config-generator"

[[repo]]
url = "https://github.com/jlopp/bitcoin-core-rpc-auth-generator"

[[repo]]
url = "https://github.com/jlopp/bitcoin-exchange-rates-block-height"

[[repo]]
url = "https://github.com/jlopp/bitcoin-politicians"

[[repo]]
url = "https://github.com/jlopp/bitcoin-savings-plan"

[[repo]]
url = "https://github.com/jlopp/bitcoin-transaction-size-calculator"

[[repo]]
url = "https://github.com/jlopp/bitcoin-utils"

[[repo]]
url = "https://github.com/jlopp/bitcoinflation"

[[repo]]
url = "https://github.com/jlopp/lopp.net"

[[repo]]
url = "https://github.com/jlopp/metal-bitcoin-storage-reviews"

[[repo]]
url = "https://github.com/jlopp/physical-bitcoin-attacks"

[[repo]]
url = "https://github.com/jlopp/statoshi"

[[repo]]
url = "https://github.com/jlopp/us-marshals-bitcoin-auctions"

[[repo]]
url = "https://github.com/jlopp/xpub-converter"

[[repo]]
url = "https://github.com/JMariadlcs/Indeliable-Evidences"

[[repo]]
url = "https://github.com/jnganzh/DefiLlama-Adapters"

[[repo]]
url = "https://github.com/joaoaguiam/attestari.me"

[[repo]]
url = "https://github.com/JoaoBatistaSS1999/Lottery-Landing-Page"

[[repo]]
url = "https://github.com/JoaoCampos89/ghost-samples"

[[repo]]
url = "https://github.com/JoeBl4ck/bitcore-lib-litecoinz"

[[repo]]
url = "https://github.com/JoeBl4ck/bitcore-lib-ltz"

[[repo]]
url = "https://github.com/JoeHO888/bitcoin-address-generator"

[[repo]]
url = "https://github.com/joemphilips/bip175-ts"

[[repo]]
url = "https://github.com/joemphilips/blockchain-proxy"

[[repo]]
url = "https://github.com/joemphilips/lighthouse"

[[repo]]
url = "https://github.com/joemphilips/lightning"

[[repo]]
url = "https://github.com/joenyzio/blockchain-developer-nanodegree"
missing = true

[[repo]]
url = "https://github.com/joepegler/curve-clone"

[[repo]]
url = "https://github.com/joeqpn/cryptoCollectible1155"

[[repo]]
url = "https://github.com/joerlop/bitcoin-tutorial"

[[repo]]
url = "https://github.com/joeyfaherty/bitcoin-blockchain"

[[repo]]
url = "https://github.com/jogam5/hello-blockstack"

[[repo]]
url = "https://github.com/johanmlgkarlsson/BTCX_blockchain"

[[repo]]
url = "https://github.com/Johanpmeert/Bech32VanityThreadBenchmarkerLambda"

[[repo]]
url = "https://github.com/Johanpmeert/com.johanpmeert.WebcamSarxos"

[[repo]]
url = "https://github.com/Johanpmeert/GeneratePrivateBitcoinKey"

[[repo]]
url = "https://github.com/john-light/sidechains"

[[repo]]
url = "https://github.com/John-Tonny/bitcore"

[[repo]]
url = "https://github.com/John-Tonny/vircle-lib"

[[repo]]
url = "https://github.com/Johnathanrs/cryptocurrency-donate"

[[repo]]
url = "https://github.com/johnbrightest/bitcoin-volatility-trading-bot"
missing = true

[[repo]]
url = "https://github.com/johndpope/bitsquare"

[[repo]]
url = "https://github.com/johndpope/openmarket"

[[repo]]
url = "https://github.com/johnhandkok/6"

[[repo]]
url = "https://github.com/JohnLaw2/btc-iids"

[[repo]]
url = "https://github.com/johnnie0318/BitCoinExchange_Laravel"
missing = true

[[repo]]
url = "https://github.com/johnnyduo/Axelar_Flash"

[[repo]]
url = "https://github.com/JohnsonCaii/bitcoin-helper"
missing = true

[[repo]]
url = "https://github.com/johnsonsuncrypto/bitcoin-address-creator"
missing = true

[[repo]]
url = "https://github.com/johnyu1119/blockcert_verf_demo"
missing = true

[[repo]]
url = "https://github.com/johnyu1119/cert-verifer-js-demo"
missing = true

[[repo]]
url = "https://github.com/JoinMarket-Org/joinmarket-clientserver"

[[repo]]
url = "https://github.com/jonasschnelli/bitcoincore-indexd"

[[repo]]
url = "https://github.com/jonatack/bitcoin-development"

[[repo]]
url = "https://github.com/Jonathan-Multivurse/React-Typescript-WebApp"

[[repo]]
url = "https://github.com/Jonathan-Nucleus/React-Typescript-WebApp"

[[repo]]
url = "https://github.com/jongregis/Cryptofuse-React"

[[repo]]
url = "https://github.com/jonnybrava/jonnybrava-.github.io"

[[repo]]
url = "https://github.com/joo-pe/bitcoin"

[[repo]]
url = "https://github.com/jordansexton/gfx-web-app"

[[repo]]
url = "https://github.com/Jorijn/bitcoin-dca"

[[repo]]
url = "https://github.com/Jorropo/diadata"

[[repo]]
url = "https://github.com/Jorropo/web"

[[repo]]
url = "https://github.com/joseph-web3/DefiLlama-Adapters"
missing = true

[[repo]]
url = "https://github.com/JosephCottingham/speak_ERC-721"

[[repo]]
url = "https://github.com/josh-wong/bitcoin-cash-node-on-raspberry-pi"

[[repo]]
url = "https://github.com/joshberg/bitcoin-puzzle-tool"

[[repo]]
url = "https://github.com/jotapea/galoy-test"

[[repo]]
url = "https://github.com/Joylish/demo-yjs-ipfs"
missing = true

[[repo]]
url = "https://github.com/JoystreamClassic/joystream-desktop"

[[repo]]
url = "https://github.com/jpmcb/web"

[[repo]]
url = "https://github.com/jpowell79/freelancer-projects"
missing = true

[[repo]]
url = "https://github.com/jprichardson/bitcoin-faucet"

[[repo]]
url = "https://github.com/jpsiyu/bit-playground"

[[repo]]
url = "https://github.com/jrkosinski/bitcoin-payments"

[[repo]]
url = "https://github.com/jsanpwell/rbtr8tor"

[[repo]]
url = "https://github.com/jsgoyette/p2sh-opcode-test"

[[repo]]
url = "https://github.com/jsmulrow/jackcoin"

[[repo]]
url = "https://github.com/jterrazz/app.deallit"

[[repo]]
url = "https://github.com/jtfirek/interbtc"

[[repo]]
url = "https://github.com/jthommen/private-blockchain"

[[repo]]
url = "https://github.com/judescripts/DefiLlama-Adapters"

[[repo]]
url = "https://github.com/julivalex/GPL"
missing = true

[[repo]]
url = "https://github.com/JulyIGHOR/QtBitcoinTrader"

[[repo]]
url = "https://github.com/jumpman23xx/mgkswp"
missing = true

[[repo]]
url = "https://github.com/jun786290704/PCM1"

[[repo]]
url = "https://github.com/junaid5598/hardhat-lottery-fcc"

[[repo]]
url = "https://github.com/junderw/bitcoin-js-benkyokai"

[[repo]]
url = "https://github.com/junhuang-ho/ordinals-inscriptions-notes"

[[repo]]
url = "https://github.com/junioweb/bitcoin"

[[repo]]
url = "https://github.com/junyuwow/Learing-Portfolio"

[[repo]]
url = "https://github.com/justanohaker/blockchain.services"

[[repo]]
url = "https://github.com/justinvforvendetta/kobo-bitcore-lib"

[[repo]]
url = "https://github.com/JustynaBroniszewska/DefiLlama-Adapters"

[[repo]]
url = "https://github.com/jverhoelen/bitcoin-payment-node-server"
missing = true

[[repo]]
url = "https://github.com/jwfreed/inner-most"

[[repo]]
url = "https://github.com/K-Bitcoin-Cash/KBTC_CASH_Protocol"

[[repo]]
url = "https://github.com/k-nuth/kth"
tags = ["Protocol"]

[[repo]]
url = "https://github.com/k4m4/bitcoincash-regex"

[[repo]]
url = "https://github.com/kabonKoda/bitcore-lib-forks"

[[repo]]
url = "https://github.com/kaidiren/bitcoin-address"

[[repo]]
url = "https://github.com/KaKeimei/personal-page"

[[repo]]
url = "https://github.com/kalilinuxoo7/bip39"

[[repo]]
url = "https://github.com/kalilinuxoo7/simple-bitcore-lib"

[[repo]]
url = "https://github.com/kallerosenbaum/grokkingbitcoin"

[[repo]]
url = "https://github.com/kallerosenbaum/jpop"

[[repo]]
url = "https://github.com/kallewoof/btcdeb"

[[repo]]
url = "https://github.com/KalosDeFi/Kalos-Frontend_V2"

[[repo]]
url = "https://github.com/kamalbuilds/BRAM"

[[repo]]
url = "https://github.com/kanchine/chainstorage"

[[repo]]
url = "https://github.com/Kankan-0/Blockstack-hello-world"

[[repo]]
url = "https://github.com/KanoczTomas/01Cnode"

[[repo]]
url = "https://github.com/kantai/blockstack-transfer-service"

[[repo]]
url = "https://github.com/kantai/stacks-blockchain-api"

[[repo]]
url = "https://github.com/kaptain-ti/blockstack1"
missing = true

[[repo]]
url = "https://github.com/kaptain-ti/kaptain-blockstack"
missing = true

[[repo]]
url = "https://github.com/karask/bitcoin-textbook"

[[repo]]
url = "https://github.com/karask/python-bitcoin-utils"

[[repo]]
url = "https://github.com/karpathy/cryptos"

[[repo]]
url = "https://github.com/karthik-shanmugam/bitcoin-node"

[[repo]]
url = "https://github.com/KartikMandal/BlockChainSwagger"

[[repo]]
url = "https://github.com/kashyapvicky/ecowave"

[[repo]]
url = "https://github.com/Katana-Labs/DefiLlama-Adapters"

[[repo]]
url = "https://github.com/KayBeSee/lily-mobile"
missing = true

[[repo]]
url = "https://github.com/kazunetakeda25/external-adapters-js"

[[repo]]
url = "https://github.com/KB00100100/Streamr-myDiem"

[[repo]]
url = "https://github.com/kcalvinalvin/murmel"

[[repo]]
url = "https://github.com/kcb0126/cryptocurrency-helpers"

[[repo]]
url = "https://github.com/kchalkias/saferandom"

[[repo]]
url = "https://github.com/kcole16/DefiLlama-Adapters"

[[repo]]
url = "https://github.com/kdlabs-org/DefiLlama-Adapters"

[[repo]]
url = "https://github.com/kdmukai/raspi4_bitcoin_node_tutorial"

[[repo]]
url = "https://github.com/keaukraine/cryptofees"
missing = true

[[repo]]
url = "https://github.com/kedia-project/particl-bitcore-lib"
missing = true

[[repo]]
url = "https://github.com/kediaco/bitcore-lib"
missing = true

[[repo]]
url = "https://github.com/kediaco/bitcore-node"
missing = true

[[repo]]
url = "https://github.com/kediaco/insight-api"
missing = true

[[repo]]
url = "https://github.com/keeperlink/btc-blockchain-scanner"

[[repo]]
url = "https://github.com/keepresolve/Blockchain"

[[repo]]
url = "https://github.com/keis/base58"

[[repo]]
url = "https://github.com/keithkyle1989/cert-verifier-js"

[[repo]]
url = "https://github.com/Kelbie/bitreon"

[[repo]]
url = "https://github.com/Kelbie/index"

[[repo]]
url = "https://github.com/kelleymartin872/tatum-blockchain-connector"

[[repo]]
url = "https://github.com/kelvinink/crc-721"

[[repo]]
url = "https://github.com/kencckw/bitcoin-playground"

[[repo]]
url = "https://github.com/kenrogers/bitbadge"

[[repo]]
url = "https://github.com/kenware/BitBuild"

[[repo]]
url = "https://github.com/kerwanp/external-adapters-js"

[[repo]]
url = "https://github.com/keskival/cryptocurrency-course-materials"

[[repo]]
url = "https://github.com/kevacoin-project/keva_web"

[[repo]]
url = "https://github.com/Kevinchris831/Bitcoin"

[[repo]]
url = "https://github.com/kevinee007/DefiLlama-Adapters"

[[repo]]
url = "https://github.com/kevinejohn/bitcoin-encrypt"

[[repo]]
url = "https://github.com/kevtakaoka/bitcoin-sandbox-0"

[[repo]]
url = "https://github.com/Keyclient/MultibitHD"

[[repo]]
url = "https://github.com/keyeh/coinsplit"

[[repo]]
url = "https://github.com/keyfuse/tokucore"

[[repo]]
url = "https://github.com/kfatehi/vertcore-node"
missing = true

[[repo]]
url = "https://github.com/khafidprayoga/web-1"
missing = true

[[repo]]
url = "https://github.com/khdream/pancake-frontend"

[[repo]]
url = "https://github.com/khengleng/mybitcore_bitcore-lib"

[[repo]]
url = "https://github.com/Kheoss/trustchain-jvm-sandbox"

[[repo]]
url = "https://github.com/KhosraviSaeed/exchange"

[[repo]]
url = "https://github.com/kimkha/VanityBtc"

[[repo]]
url = "https://github.com/kimsk/hello-blockstack"

[[repo]]
url = "https://github.com/kingsland-innovation-center/decentralized-casino"

[[repo]]
url = "https://github.com/kinyan-tung/btc-address-generator"

[[repo]]
url = "https://github.com/kiok46/arcc"

[[repo]]
url = "https://github.com/kirkmicz/bitcoin-samples"

[[repo]]
url = "https://github.com/Kitemaker/Blockstack"
missing = true

[[repo]]
url = "https://github.com/Kiwanoproject/kiwanoswap-interface"

[[repo]]
url = "https://github.com/Kixunil/agora"

[[repo]]
url = "https://github.com/kk412027247/bitcoin_nodejs_demo"

[[repo]]
url = "https://github.com/kkhcheng/hello-blockstack"

[[repo]]
url = "https://github.com/kladskull/xEroS"

[[repo]]
url = "https://github.com/Kleber1995/billetera-by-dash"

[[repo]]
url = "https://github.com/kleetus/bitcore"

[[repo]]
url = "https://github.com/kleimanb81/DefiLlama-Adapters"

[[repo]]
url = "https://github.com/kleokzwo/kzwo"

[[repo]]
url = "https://github.com/klever-io/blockbook-bsc"

[[repo]]
url = "https://github.com/klever-io/huobi-blockbook"

[[repo]]
url = "https://github.com/klever-io/libnunchuk"

[[repo]]
url = "https://github.com/klever-io/rotki"

[[repo]]
url = "https://github.com/kll5h/tpd"

[[repo]]
url = "https://github.com/kmadorin/ergo"

[[repo]]
url = "https://github.com/KMKoushik/DefiLlama-Adapters"

[[repo]]
url = "https://github.com/kncogic/hello-blockstack"

[[repo]]
url = "https://github.com/KnightGang93/Hush-Market"
missing = true

[[repo]]
url = "https://github.com/KnucklesCoin-Team/KnucklesCoin"
missing = true

[[repo]]
url = "https://github.com/knw3575/kingdomcoin"

[[repo]]
url = "https://github.com/koalament/watcher"

[[repo]]
url = "https://github.com/kobigurk/preimage-bitcoin-lib"

[[repo]]
url = "https://github.com/kobocoin/bitcore-lib-kobo"

[[repo]]
url = "https://github.com/KoganezawaRyouta/block-explorer"

[[repo]]
url = "https://github.com/kokosabu/hello-blockstack"

[[repo]]
url = "https://github.com/korczis/bcnode-old"

[[repo]]
url = "https://github.com/KOSASIH/Bitcorps"

[[repo]]
url = "https://github.com/kosinusbch/fireworks.bch.sx"

[[repo]]
url = "https://github.com/kosinusbch/stats.bch.sx"

[[repo]]
url = "https://github.com/kosinusbch/zoo.bch.sx"

[[repo]]
url = "https://github.com/kostiantyn98x/safemoonswap"

[[repo]]
url = "https://github.com/kotalco/community-api"

[[repo]]
url = "https://github.com/kotalco/kotal"

[[repo]]
url = "https://github.com/kranthicodes/module-3-candymachine-spl"
missing = true

[[repo]]
url = "https://github.com/krboktv/blockchain-swiss-knife"

[[repo]]
url = "https://github.com/kreiser55/cryptocurrency-blockchain-resources"

[[repo]]
url = "https://github.com/kristapsk/bitcoin-scripts"

[[repo]]
url = "https://github.com/kristapsk/segvan"

[[repo]]
url = "https://github.com/kristjank/platform-sdk"

[[repo]]
url = "https://github.com/kristoferlund/ic-pos"

[[repo]]
url = "https://github.com/kronozz1/TechnoSwap"

[[repo]]
url = "https://github.com/kronozz1/Techswap2.0.1"

[[repo]]
url = "https://github.com/krpeacock/examples"

[[repo]]
url = "https://github.com/krpeacock/ic"

[[repo]]
url = "https://github.com/KryptikApp/kryptik-seedloop"

[[repo]]
url = "https://github.com/kryptokrauts/blockchain-providers"

[[repo]]
url = "https://github.com/ksandr84on/MineableToken"
missing = true

[[repo]]
url = "https://github.com/ksrakhilesh/DefiLlama-Adapters"

[[repo]]
url = "https://github.com/Kthulu120/Cryplicity"

[[repo]]
url = "https://github.com/ktinubu/private-blockchain"
missing = true

[[repo]]
url = "https://github.com/kullu1991/bitcore-lib-dfi"
missing = true

[[repo]]
url = "https://github.com/KuphJr/external-adapters-js"

[[repo]]
url = "https://github.com/kurtiniadiss/CIZDAN"

[[repo]]
url = "https://github.com/kvnn/OrdControl"

[[repo]]
url = "https://github.com/kxcinc/tsca-tezos"

[[repo]]
url = "https://github.com/kxcteam/tsca-tezos"

[[repo]]
url = "https://github.com/KYpotato/bitcoin-invoice"
missing = true

[[repo]]
url = "https://github.com/KYpotato/certificate_on_bitcoin"
missing = true

[[repo]]
url = "https://github.com/KYpotato/reservation_btc"
missing = true

[[repo]]
url = "https://github.com/kyuupichan/electrumx"

[[repo]]
url = "https://github.com/l1kw1d/tidechain"

[[repo]]
url = "https://github.com/L2-Technology/sensei"

[[repo]]
url = "https://github.com/lacksfish/insure-gui"
missing = true

[[repo]]
url = "https://github.com/lacrypta/halving-massacre"

[[repo]]
url = "https://github.com/ladimolnar/BitcoinDatabaseGenerator"

[[repo]]
url = "https://github.com/LaGipeR/Ordinals"

[[repo]]
url = "https://github.com/lamassu/lamassu-machine"

[[repo]]
url = "https://github.com/lambda-mike/starchain-js"

[[repo]]
url = "https://github.com/lambdaclass/starknet_rollup_on_bitcoin"

[[repo]]
url = "https://github.com/lambdaydoty/bitcoin"

[[repo]]
url = "https://github.com/landindex/telegram-news"

[[repo]]
url = "https://github.com/Landryl/silubiumcore-lib"
missing = true

[[repo]]
url = "https://github.com/langdon0003/dvst.io"

[[repo]]
url = "https://github.com/LarryRuane/minesim"

[[repo]]
url = "https://github.com/LaSkilzs/Hackathon"

[[repo]]
url = "https://github.com/lastbattle/ordinal_inscription.netcore"

[[repo]]
url = "https://github.com/LasticotSoftware/Astibot"

[[repo]]
url = "https://github.com/lastmjs/ic"

[[repo]]
url = "https://github.com/latteswap-official/DefiLlama-Adapters"

[[repo]]
url = "https://github.com/LAUCHHUB/LauchHub-frontend"

[[repo]]
url = "https://github.com/laugh26/coinomi"
missing = true

[[repo]]
url = "https://github.com/laughinglky/Learning"

[[repo]]
url = "https://github.com/LaunchPADInc/btc-swap"

[[repo]]
url = "https://github.com/lava-xyz/sibyls"

[[repo]]
url = "https://github.com/lawalletio/halving-massacre"

[[repo]]
url = "https://github.com/laxmicoinofficial/go"

[[repo]]
url = "https://github.com/layfredrc/school-projects-e-soloir-web3"

[[repo]]
url = "https://github.com/Laziemo/bitcoin_interface"
missing = true

[[repo]]
url = "https://github.com/lc2710/tx-viewer"

[[repo]]
url = "https://github.com/lchapa/project-4-FlightSurety"

[[repo]]
url = "https://github.com/LEAD-Anoy74/bitcore-lib-zeroclassic"

[[repo]]
url = "https://github.com/leander-dsouza/Bitcoin-Improvement-Proposal-39"

[[repo]]
url = "https://github.com/learnWeb3/Private-Blockchain"

[[repo]]
url = "https://github.com/ledgitbe/ledgitbe.github.io"

[[repo]]
url = "https://github.com/leeduckgo/bitcoin_elementary_course_based_on_jupyterlab"

[[repo]]
url = "https://github.com/leez8/yield-server"

[[repo]]
url = "https://github.com/Legendexo/Web-master"

[[repo]]
url = "https://github.com/legochancw/5322"

[[repo]]
url = "https://github.com/leguina98/xclaim"
missing = true

[[repo]]
url = "https://github.com/lemarier/tidechain-public"

[[repo]]
url = "https://github.com/LemonJenkins/bitcore-lib-cash"

[[repo]]
url = "https://github.com/lemonport-io/lemonport-server"
missing = true

[[repo]]
url = "https://github.com/lemtree/coin"

[[repo]]
url = "https://github.com/Leocoin-project/bitcore-lib"

[[repo]]
url = "https://github.com/leon-do/blockchain-voting-tests"

[[repo]]
url = "https://github.com/leon-do/mainnet-neutrino-lnd"

[[repo]]
url = "https://github.com/leon-do/submarine-swaps"

[[repo]]
url = "https://github.com/LeonAdeoye/bitcoin-service"

[[repo]]
url = "https://github.com/leonardojobim/brlet"

[[repo]]
url = "https://github.com/leonardojobim/electrumx_perfomance_test"

[[repo]]
url = "https://github.com/leongaban/bitage"
missing = true

[[repo]]
url = "https://github.com/LeonodTeam/bitcoin-explorer"

[[repo]]
url = "https://github.com/leonzalion/citizenhacks"
missing = true

[[repo]]
url = "https://github.com/leoreinaux/bc-bitcore-lib"

[[repo]]
url = "https://github.com/leoreinaux/bc-bitcore-node"

[[repo]]
url = "https://github.com/leozc/chainstorage"

[[repo]]
url = "https://github.com/leprophec/bitcoin-book"

[[repo]]
url = "https://github.com/Lesmiscore/WalletGenerator.net"

[[repo]]
url = "https://github.com/Lesmiscore/website-proposal"

[[repo]]
url = "https://github.com/let5sne/bitcore-lib-qyb"

[[repo]]
url = "https://github.com/Letholor/dapphack"

[[repo]]
url = "https://github.com/lfoscari/bitcoin2webgraph"

[[repo]]
url = "https://github.com/lgalabru/arkadiko"
missing = true

[[repo]]
url = "https://github.com/lian/bitcoin-ruby"

[[repo]]
url = "https://github.com/liangpeili/blockchain_adventure"
missing = true

[[repo]]
url = "https://github.com/liangsiwei1994/githubTest"
missing = true

[[repo]]
url = "https://github.com/liangyt123/rbtccoinj"

[[repo]]
url = "https://github.com/libbitcoin/electrum"

[[repo]]
url = "https://github.com/libbitcoin/libbitcoin-blockchain"

[[repo]]
url = "https://github.com/libbitcoin/libbitcoin-build"

[[repo]]
url = "https://github.com/libbitcoin/libbitcoin-c"

[[repo]]
url = "https://github.com/libbitcoin/libbitcoin-client"

[[repo]]
url = "https://github.com/libbitcoin/libbitcoin-consensus"

[[repo]]
url = "https://github.com/libbitcoin/libbitcoin-database"

[[repo]]
url = "https://github.com/libbitcoin/libbitcoin-explorer"

[[repo]]
url = "https://github.com/libbitcoin/libbitcoin-network"

[[repo]]
url = "https://github.com/libbitcoin/libbitcoin-node"

[[repo]]
url = "https://github.com/libbitcoin/libbitcoin-protocol"

[[repo]]
url = "https://github.com/libbitcoin/libbitcoin-server"

[[repo]]
url = "https://github.com/libbitcoin/libbitcoin-system"

[[repo]]
url = "https://github.com/libbitcoin/libbitcoin.github.io"

[[repo]]
url = "https://github.com/libbitcoin/pylibbitcoin"

[[repo]]
url = "https://github.com/libbitcoin/python-libbitcoin"

[[repo]]
url = "https://github.com/libbitcoin/secp256k1"

[[repo]]
url = "https://github.com/librafinance-xyz/DefiLlama-Adapters"

[[repo]]
url = "https://github.com/lickitungxbt/basedrenbridge"

[[repo]]
url = "https://github.com/lifeofreilly/ostendo"

[[repo]]
url = "https://github.com/lifetioncoin/ltpj"

[[repo]]
url = "https://github.com/light-fury/Loteo-Frontend"

[[repo]]
url = "https://github.com/LightBurdenOfficial/SperoCoin-Coinomi"

[[repo]]
url = "https://github.com/Lightingtalks/1"

[[repo]]
url = "https://github.com/lightningdevkit/ldk-lsp-client"

[[repo]]
url = "https://github.com/lightningdevkit/rust-lightning"

[[repo]]
url = "https://github.com/lightninglabs/neutrino"

[[repo]]
url = "https://github.com/lightningnetworkstores/lightningnetworkstores.github.io"

[[repo]]
url = "https://github.com/LightningPeach/bitcoinrpc-rust-client"

[[repo]]
url = "https://github.com/LightningPeach/lpd"

[[repo]]
url = "https://github.com/LightningPeach/rust-bitcoin"

[[repo]]
url = "https://github.com/LightningPeach/rust-electrumx-client"

[[repo]]
url = "https://github.com/lillionorg/defi"

[[repo]]
url = "https://github.com/LIMXTEC/Bitcloud"

[[repo]]
url = "https://github.com/LIMXTEC/bitcorej"

[[repo]]
url = "https://github.com/lindy-labs/yield-server"

[[repo]]
url = "https://github.com/lingxiao/Bitcoin"

[[repo]]
url = "https://github.com/linonetwo/pants-control"

[[repo]]
url = "https://github.com/lion054/btcpad"

[[repo]]
url = "https://github.com/lipcoin/lipcore-lib"

[[repo]]
url = "https://github.com/liphan/hello-blockstack"

[[repo]]
url = "https://github.com/liquality/bitcoin-api-site"

[[repo]]
url = "https://github.com/liquidapps-io/zeus-sdk"

[[repo]]
url = "https://github.com/liquify-validation/DefiLlama-Adapters"

[[repo]]
url = "https://github.com/lirre8/crypto-balance"

[[repo]]
url = "https://github.com/litecoinlabs/market"

[[repo]]
url = "https://github.com/litecoinpos/explorer"

[[repo]]
url = "https://github.com/LitecoinZ-Community/bitcore-lib-ltz"

[[repo]]
url = "https://github.com/liteprotocol/lite-rosetta-api"

[[repo]]
url = "https://github.com/Litestore/django-ccstore"
missing = true

[[repo]]
url = "https://github.com/LIU9293/bitcoinjs-lib"

[[repo]]
url = "https://github.com/liurenzhong000/mtc2-parent"

[[repo]]
url = "https://github.com/livethelifetv/DefiLlama-Adapters"

[[repo]]
url = "https://github.com/lkp1985/bitcoin"

[[repo]]
url = "https://github.com/llomal/bitcore-lib-fixed"
missing = true

[[repo]]
url = "https://github.com/lndl/tesinapontideleon"

[[repo]]
url = "https://github.com/LNP-WG/lightning_encoding"

[[repo]]
url = "https://github.com/lodyagin/bitcoinj"

[[repo]]
url = "https://github.com/Lokad/CashDB"

[[repo]]
url = "https://github.com/lokpio/crypto-test"

[[repo]]
url = "https://github.com/longlee218/stacks-blockchain-api"

[[repo]]
url = "https://github.com/longnetwork/rpc-explorer"
missing = true

[[repo]]
url = "https://github.com/LongTran12/trade-pro"

[[repo]]
url = "https://github.com/loradd/hello-blockstack"
missing = true

[[repo]]
url = "https://github.com/lordknight1904/admin"

[[repo]]
url = "https://github.com/lordknight1904/adminMarket"

[[repo]]
url = "https://github.com/lordknight1904/hotcoinMarket"

[[repo]]
url = "https://github.com/lordknight1904/trade"

[[repo]]
url = "https://github.com/lorenzobotticelli/OracleSwap"
missing = true

[[repo]]
url = "https://github.com/lorenzodisidoro/bitcoin-butler-server"
missing = true

[[repo]]
url = "https://github.com/louded2/tangem"

[[repo]]
url = "https://github.com/Louvivien/alyraexos"
missing = true

[[repo]]
url = "https://github.com/LovechainPTYLTD/lcp_java_rawTransactions"
missing = true

[[repo]]
url = "https://github.com/lubhub612/bitcore-lib-vcoin"

[[repo]]
url = "https://github.com/lubhub612/pancakeswap-interface"

[[repo]]
url = "https://github.com/LucasBeneti/Address-Searcher"

[[repo]]
url = "https://github.com/lucidLuckylee/LightSync"

[[repo]]
url = "https://github.com/lucidLuckylee/zerosync"

[[repo]]
url = "https://github.com/luckychip-io/DefiLlama-Adapters"

[[repo]]
url = "https://github.com/lucmir/test-coin-dispenser"

[[repo]]
url = "https://github.com/Luis1D/hello-blockstack"

[[repo]]
url = "https://github.com/luiscarbonell/hackathon.miami-bitcoin-hackathon_2019.buidlgrounds"

[[repo]]
url = "https://github.com/luisVargasGu/Coding-Challenge"

[[repo]]
url = "https://github.com/luiztools/nodejs-bitcoin"

[[repo]]
url = "https://github.com/lukasvozda/bitshop"

[[repo]]
url = "https://github.com/lukavia/bitcoin-transaction-merger"

[[repo]]
url = "https://github.com/lukechilds/howmanyconfs.com"

[[repo]]
url = "https://github.com/lukechilds/vainjs"

[[repo]]
url = "https://github.com/lukeenterprise/block-explorer"

[[repo]]
url = "https://github.com/lukemobl/degenc"
missing = true

[[repo]]
url = "https://github.com/lunardex/DefiLlama-Adapters"

[[repo]]
url = "https://github.com/Lunardistance/blockstack-hello-world"

[[repo]]
url = "https://github.com/lunarhq/lunar-clients-ts"
missing = true

[[repo]]
url = "https://github.com/Luphia/Decentralized-Exchange"

[[repo]]
url = "https://github.com/lvaccaro/BitcoinBlockExplorer"

[[repo]]
url = "https://github.com/LykkeCity/Lykke.Job.BlockchainBalancesReport"

[[repo]]
url = "https://github.com/LykkeCity/Notary"

[[repo]]
url = "https://github.com/LyneCamara/stacks-swaps"

[[repo]]
url = "https://github.com/LyneCamara/stacks-swapsLC"

[[repo]]
url = "https://github.com/lyricat/DefiLlama-Adapters"

[[repo]]
url = "https://github.com/lyswifter/bitcoin-domain"

[[repo]]
url = "https://github.com/m-schmoock/bitcointax"

[[repo]]
url = "https://github.com/m0r4k/bitcore-lib-sparks"

[[repo]]
url = "https://github.com/m24927605/bitcore-node-bch-testnet"
missing = true

[[repo]]
url = "https://github.com/m24927605/elot_middle_server"
missing = true

[[repo]]
url = "https://github.com/m4ndr4ck/BTC"

[[repo]]
url = "https://github.com/m4z3n/Bab"

[[repo]]
url = "https://github.com/maaaashin324/Get-Started-Bitcoin-js"

[[repo]]
url = "https://github.com/mablay/bcjs"

[[repo]]
url = "https://github.com/MacPhersonui/ethwswap"

[[repo]]
url = "https://github.com/mad-learner/digital-identity"

[[repo]]
url = "https://github.com/madanyc/hello-blockstack"

[[repo]]
url = "https://github.com/madcvvs/SafeBTC"

[[repo]]
url = "https://github.com/MadibaGroup/2020-Orderbook"

[[repo]]
url = "https://github.com/madnesspie/obm"

[[repo]]
url = "https://github.com/madnight/bitcoin-chart-cli"

[[repo]]
url = "https://github.com/mael-ha/swap_pancake-v2"

[[repo]]
url = "https://github.com/mafiono/swapapp"

[[repo]]
url = "https://github.com/magicdao-oss/msigner"

[[repo]]
url = "https://github.com/magiceden-oss/msigner"

[[repo]]
url = "https://github.com/magichex/cdncore-lib"

[[repo]]
url = "https://github.com/magicoss/msigner"

[[repo]]
url = "https://github.com/magicstx/magic-protocol"

[[repo]]
url = "https://github.com/magicstx/supplier-server"

[[repo]]
url = "https://github.com/magikfinance/frontend-main"

[[repo]]
url = "https://github.com/MagnaChain/Mgc-Corelib"

[[repo]]
url = "https://github.com/MagnaChain/Mgc-Node"

[[repo]]
url = "https://github.com/mahlaNasr/Blockstack"

[[repo]]
url = "https://github.com/MaiaDAO/DefiLlama-Adapters"

[[repo]]
url = "https://github.com/MaibornWolff/bitcoin.me"

[[repo]]
url = "https://github.com/maikel8907/Lignum-App"

[[repo]]
url = "https://github.com/majestic84/bitcore-lib"

[[repo]]
url = "https://github.com/makevoid/bitcoin-keychain"

[[repo]]
url = "https://github.com/makevoid/blockchain-container-bitcoin"

[[repo]]
url = "https://github.com/makevoid/bw-hackathon"

[[repo]]
url = "https://github.com/MakiSwap-Protocol/DefiLlama-Adapters"

[[repo]]
url = "https://github.com/makshc2/cryptoexchange"

[[repo]]
url = "https://github.com/makstl/pricechartbot"

[[repo]]
url = "https://github.com/malirizk/spring-bitcoinj"

[[repo]]
url = "https://github.com/maltablock/zeus-sdk"

[[repo]]
url = "https://github.com/MalteseScudo/desktop-client"

[[repo]]
url = "https://github.com/mammuth/bitcoin-arbitrage-trading-bot"

[[repo]]
url = "https://github.com/manas0203/hbot-xrpl-dex-interface"

[[repo]]
url = "https://github.com/mandelmonkey/ledger-cp"

[[repo]]
url = "https://github.com/Mani7TAM/BlockStockSample"

[[repo]]
url = "https://github.com/mannutech/blockchain-utils"

[[repo]]
url = "https://github.com/mansijoshi17/Gamester"

[[repo]]
url = "https://github.com/mantilma/Corso-Ethereum"
missing = true

[[repo]]
url = "https://github.com/manudrijvers/motoko-bitcoin"

[[repo]]
url = "https://github.com/manugildev/DefiLlama-Adapters"

[[repo]]
url = "https://github.com/mappum/bitcoin-net"

[[repo]]
url = "https://github.com/mappum/bitcoin-protocol"

[[repo]]
url = "https://github.com/mappum/blockchain-download"

[[repo]]
url = "https://github.com/mappum/webcoin"

[[repo]]
url = "https://github.com/mappum/webcoin-bitcoin"

[[repo]]
url = "https://github.com/mappum/webcoin-bitcoin-testnet"

[[repo]]
url = "https://github.com/Marcdnd/BRLCoins-android"

[[repo]]
url = "https://github.com/marcellinamichie291/HummingBot-Tezos"

[[repo]]
url = "https://github.com/MarcGodard/tx-builder"

[[repo]]
url = "https://github.com/marciseli/bifrost"

[[repo]]
url = "https://github.com/marcoagner/bitcoin-para-programadores"
missing = true

[[repo]]
url = "https://github.com/MarcosViana-Brasil/full-mint-website"

[[repo]]
url = "https://github.com/marcvincenti/bitp0wn"

[[repo]]
url = "https://github.com/mariaa144/minimint"

[[repo]]
url = "https://github.com/mariCampos/bitcoin"

[[repo]]
url = "https://github.com/MarieC36/http-localhost-3000-merchant-guid-sendmany-password-main_password-second_password-second_passwo"

[[repo]]
url = "https://github.com/mariocao/witnet-lasthash-example"

[[repo]]
url = "https://github.com/mariocynicys/rust-teos"

[[repo]]
url = "https://github.com/markbhinstein/green-bitcoin-wallet"

[[repo]]
url = "https://github.com/markblundeberg/coinsplitter"

[[repo]]
url = "https://github.com/markolofsen/stock_exchange_script"

[[repo]]
url = "https://github.com/marksagal/BitLib"

[[repo]]
url = "https://github.com/markshope/multisig-bill-of-lading"

[[repo]]
url = "https://github.com/markusait/ethereumSwap"

[[repo]]
url = "https://github.com/markynap/SurgeBTC"

[[repo]]
url = "https://github.com/marnion/myntnetwork"

[[repo]]
url = "https://github.com/martexcoin/coinomi-android"

[[repo]]
url = "https://github.com/martin9020/bitcoinj"
missing = true

[[repo]]
url = "https://github.com/MartinSolie/bitcore-node"

[[repo]]
url = "https://github.com/marvin-we/crypto-core"

[[repo]]
url = "https://github.com/MarvinJanssen/clarity-commit-reveal"

[[repo]]
url = "https://github.com/MarvinJanssen/stx-atomic-swap"

[[repo]]
url = "https://github.com/masato25/Bitcoin-Adaptor"

[[repo]]
url = "https://github.com/mashharuki/BlockcertsDapp"

[[repo]]
url = "https://github.com/MASKONDI/NamamiGange"
missing = true

[[repo]]
url = "https://github.com/masonicGIT/bitcoin-cli"

[[repo]]
url = "https://github.com/massimoalbarello/internet-computer-subnet"

[[repo]]
url = "https://github.com/massimorofi/btcminer"

[[repo]]
url = "https://github.com/massnetorg/MassNet-miner"

[[repo]]
url = "https://github.com/mastering0409/OrchidCoinTest"
missing = true

[[repo]]
url = "https://github.com/mastry/simple-blockchain"

[[repo]]
url = "https://github.com/mateusz-klatt/bip39"
missing = true

[[repo]]
url = "https://github.com/matmeth/tbtc-website"

[[repo]]
url = "https://github.com/Matp0206/pancake-fork"

[[repo]]
url = "https://github.com/MatriX-/hummingbot-2"

[[repo]]
url = "https://github.com/Matrix2045/Project-charm"

[[repo]]
url = "https://github.com/MatrixAINetwork/crosschain_contracts"

[[repo]]
url = "https://github.com/matsjj/thundernetwork"

[[repo]]
url = "https://github.com/mattbloem007/Elyseosbtcbridge"

[[repo]]
url = "https://github.com/MatthewStanciu/TheWritersBlock"

[[repo]]
url = "https://github.com/MatthiasKuehne/dexxt-bitcoin-prototype"

[[repo]]
url = "https://github.com/mattiapomelli/DefiLlama-Adapters"

[[repo]]
url = "https://github.com/mattopolitan/bitcoin-address-generator"

[[repo]]
url = "https://github.com/mautematico/xpub-generator"

[[repo]]
url = "https://github.com/MaxAkkerman/UniswapFork"

[[repo]]
url = "https://github.com/maxgfr/playforgood"

[[repo]]
url = "https://github.com/MaxHastings/bitcoinspv"

[[repo]]
url = "https://github.com/MaxHastings/VeriMobile"

[[repo]]
url = "https://github.com/maxidev/bitcharts-node"

[[repo]]
url = "https://github.com/mayakui/bitcoinsign"

[[repo]]
url = "https://github.com/mayankdhingra/hello-blockstack"
missing = true

[[repo]]
url = "https://github.com/mayhemheroes/ic"

[[repo]]
url = "https://github.com/mazenswar/hello-blockstack"

[[repo]]
url = "https://github.com/mazika90/btc-rpc-explorer"

[[repo]]
url = "https://github.com/mbcse/web3one-webapp"

[[repo]]
url = "https://github.com/mcampbellr/bitcr"
missing = true

[[repo]]
url = "https://github.com/mcdallas/cryptotools"

[[repo]]
url = "https://github.com/mcdee/blockparser"

[[repo]]
url = "https://github.com/MchainNetwork/mchaincore-lib"
missing = true

[[repo]]
url = "https://github.com/MchainNetwork/mchainjs-lib"
missing = true

[[repo]]
url = "https://github.com/mcintyre94/stacks-blockchain-api"

[[repo]]
url = "https://github.com/mcntech/back2barter"

[[repo]]
url = "https://github.com/meanJustin/Ethereum-Solidity--React-Betting-App"

[[repo]]
url = "https://github.com/mechanismHQ/clarigen"

[[repo]]
url = "https://github.com/mechanismHQ/ordyswap"

[[repo]]
url = "https://github.com/medhedi1928/foods"

[[repo]]
url = "https://github.com/meesvw/bitcoin-bruteforce"
missing = true

[[repo]]
url = "https://github.com/mefrem/Clarinet-Deployment-Plans"

[[repo]]
url = "https://github.com/mefrem/ordhook-and-brc-20"

[[repo]]
url = "https://github.com/MehdiTAZI/BitCoinAccountsBlanceChecker"

[[repo]]
url = "https://github.com/MehediHasan25/E-KYC-Ethereum"

[[repo]]
url = "https://github.com/mehulk13899/horizon_marketplace"

[[repo]]
url = "https://github.com/mehultuteja/OpenGSN"

[[repo]]
url = "https://github.com/melG81/bitcore"

[[repo]]
url = "https://github.com/melges-morgen/bitcoin-hackaton"

[[repo]]
url = "https://github.com/melihbodur/Bitcoin_Analysis-"

[[repo]]
url = "https://github.com/meloket/s-sidekick"

[[repo]]
url = "https://github.com/memberapp/server"

[[repo]]
url = "https://github.com/mempool/.github"
missing = true

[[repo]]
url = "https://github.com/mempool/asset_registry_db"

[[repo]]
url = "https://github.com/mempool/chartist-js"

[[repo]]
url = "https://github.com/mempool/echarts"
missing = true

[[repo]]
url = "https://github.com/mempool/electrs"

[[repo]]
url = "https://github.com/mempool/electrs-mockserver"

[[repo]]
url = "https://github.com/mempool/electrum-client"

[[repo]]
url = "https://github.com/mempool/geoip-data"

[[repo]]
url = "https://github.com/mempool/liquidtestnet.com"

[[repo]]
url = "https://github.com/mempool/mempool"

[[repo]]
url = "https://github.com/mempool/mempool-cli"

[[repo]]
url = "https://github.com/mempool/mempool-promo"

[[repo]]
url = "https://github.com/mempool/mempool-sitemap"

[[repo]]
url = "https://github.com/mempool/mempool.js"

[[repo]]
url = "https://github.com/mempool/mining-pool-logos"

[[repo]]
url = "https://github.com/mempool/mining-pools"

[[repo]]
url = "https://github.com/mempool/mwck-js"

[[repo]]
url = "https://github.com/mempool/mwck-rs"

[[repo]]
url = "https://github.com/mempool/ngx-echarts"
missing = true

[[repo]]
url = "https://github.com/mempool/ngx-infinite-scroll"

[[repo]]
url = "https://github.com/mempool/node-bitcoin"

[[repo]]
url = "https://github.com/mempool/umbrel-apps"

[[repo]]
url = "https://github.com/mempool/zshrc"

[[repo]]
url = "https://github.com/Mengeroshi/Bitcoin-Seed"

[[repo]]
url = "https://github.com/MennaAnees/private-blockchain-project"

[[repo]]
url = "https://github.com/mentiflectax/minimal-crypto-exchange"

[[repo]]
url = "https://github.com/menxit/tezos"
missing = true

[[repo]]
url = "https://github.com/meowyen/unit19"

[[repo]]
url = "https://github.com/MercuryProtocol-labs/bitcoin-bits-oracle"
missing = true

[[repo]]
url = "https://github.com/meriadec/LL-desktop-test-update"

[[repo]]
url = "https://github.com/meridsa/hello-blockstack"

[[repo]]
url = "https://github.com/merkletreejs/merkletreejs"

[[repo]]
url = "https://github.com/Merrick17/twamm-lite"

[[repo]]
url = "https://github.com/merwane/Bitez"
missing = true

[[repo]]
url = "https://github.com/MetaBitcoinArmy/Meta-Bitcoin-Army"
missing = true

[[repo]]
url = "https://github.com/MetacoSA/NBitcoin"

[[repo]]
url = "https://github.com/MetacoSA/NBitcoin.Indexer"

[[repo]]
url = "https://github.com/MetacoSA/QBitNinja"

[[repo]]
url = "https://github.com/metadefinetwork/metadefinetwork"

[[repo]]
url = "https://github.com/metadollar/exchange"

[[repo]]
url = "https://github.com/metagood/OCM-Dimensions"

[[repo]]
url = "https://github.com/metanet4j/metanet4j-sdk"

[[repo]]
url = "https://github.com/metaprotocol-ai/futurevoto-frontend-develop"
missing = true

[[repo]]
url = "https://github.com/metaprotocol-ai/futurevoto_v1"
missing = true

[[repo]]
url = "https://github.com/metaspartan/denariicore-lib"

[[repo]]
url = "https://github.com/metasv/bitcoinj-sv"

[[repo]]
url = "https://github.com/metronotes-evolve/indexd"
missing = true

[[repo]]
url = "https://github.com/metronotes-testing/multichain"
missing = true

[[repo]]
url = "https://github.com/metroswap-staging/DefiLlama-Adapters"
missing = true

[[repo]]
url = "https://github.com/MGaetan89/Bitcoin"

[[repo]]
url = "https://github.com/mhanne/bitcoin-ruby-node"

[[repo]]
url = "https://github.com/mhidalgo83/hello-blockstack"

[[repo]]
url = "https://github.com/micahriggan/bitcore-lib-ts"

[[repo]]
url = "https://github.com/Michael-Neuman/bitcoin-yield-tracker"

[[repo]]
url = "https://github.com/michaeldelali/Supply-Chain-Management"

[[repo]]
url = "https://github.com/MichaelHDesigns/dashcore-lib"

[[repo]]
url = "https://github.com/MichaelHDesigns/hthcore-lib-test"
missing = true

[[repo]]
url = "https://github.com/MichaelHDesigns/hthcore-lib2"
missing = true

[[repo]]
url = "https://github.com/michaeljfriedman/IBOB"

[[repo]]
url = "https://github.com/michaelliao/blockchain-lib"

[[repo]]
url = "https://github.com/michaelliao/cryptocurrency"

[[repo]]
url = "https://github.com/michaelshimeles/ordconnect"

[[repo]]
url = "https://github.com/michaeltout/BitGoJS"

[[repo]]
url = "https://github.com/Michal2SAB/Bitcoin-Stealer"

[[repo]]
url = "https://github.com/michnkeks/InfiniteRicks"

[[repo]]
url = "https://github.com/micro-btc/micro-btc"

[[repo]]
url = "https://github.com/midenaio/web"

[[repo]]
url = "https://github.com/midori-green/bitcoin-testnet-rpc"

[[repo]]
url = "https://github.com/miece/bitcoin-tests"

[[repo]]
url = "https://github.com/MiguelMedeiros/bitcoin-utility-belt"

[[repo]]
url = "https://github.com/MiguelMedeiros/dont-trust-verify"

[[repo]]
url = "https://github.com/MiguelMedeiros/van-augen-bitcoin-vanity-address"

[[repo]]
url = "https://github.com/Mihail74/bitcoin-experiment"

[[repo]]
url = "https://github.com/mihir1739/StacksMarketplace"

[[repo]]
url = "https://github.com/mike-swart/BlockFile"

[[repo]]
url = "https://github.com/MIKE199512031995/MIKE-BTC"

[[repo]]
url = "https://github.com/mikebutrimov/vanitas"

[[repo]]
url = "https://github.com/mikectlm/hello-blockstack"

[[repo]]
url = "https://github.com/mikehearn/devcoretalk"

[[repo]]
url = "https://github.com/mikepsinn/gitcoin-web"

[[repo]]
url = "https://github.com/mikeyhodl/DefiLlama"

[[repo]]
url = "https://github.com/mikispag/bitiodine"

[[repo]]
url = "https://github.com/Milad131/miladen"

[[repo]]
url = "https://github.com/Milarite/IonicProject"

[[repo]]
url = "https://github.com/millecodex/SEM"

[[repo]]
url = "https://github.com/MiltonsDAO/miltonsdao"

[[repo]]
url = "https://github.com/mimo-capital/DefiLlama-Adapters"

[[repo]]
url = "https://github.com/MineMe0812/bch-batch-transaction-generator"
missing = true

[[repo]]
url = "https://github.com/mineplexio/Plexus-Pool"

[[repo]]
url = "https://github.com/minexcoin/atomicswap"

[[repo]]
url = "https://github.com/minh160394/Bitcoin-testen-API"
missing = true

[[repo]]
url = "https://github.com/MinhNguyenLe/XTEK-room"

[[repo]]
url = "https://github.com/minibits-cash/minibits_wallet"

[[repo]]
url = "https://github.com/minimalsm/web"

[[repo]]
url = "https://github.com/MinJiaLiu/auxmarket-"

[[repo]]
url = "https://github.com/mirage-xyz/mirage-smart-contract-example"

[[repo]]
url = "https://github.com/mirage/mirage.github.io"

[[repo]]
url = "https://github.com/mirelacc/blockchian_related"

[[repo]]
url = "https://github.com/mirmatei/btcProjects"

[[repo]]
url = "https://github.com/Mirobit/bitcoin-node-manager"

[[repo]]
url = "https://github.com/mirserena/risorsebitcoin"

[[repo]]
url = "https://github.com/mis-project/miscore-lib"

[[repo]]
url = "https://github.com/Misians/JedalsAtualizado"

[[repo]]
url = "https://github.com/Misians/JedalsLayout"

[[repo]]
url = "https://github.com/MissMonacoin/ochinginzaif"

[[repo]]
url = "https://github.com/mit-dci/utreexo"

[[repo]]
url = "https://github.com/mitchelljustin/btcp"

[[repo]]
url = "https://github.com/mitthoma/chainlink_ea_proj"

[[repo]]
url = "https://github.com/mixbytes/external-adapters-js"

[[repo]]
url = "https://github.com/Mizogg/Mizogg-Tools"
missing = true

[[repo]]
url = "https://github.com/Mizogg/Tkinter-Power"
missing = true

[[repo]]
url = "https://github.com/mjethani/simple-web-micropayments"

[[repo]]
url = "https://github.com/mjjjhs/mainnet_fxt_airdrop"

[[repo]]
url = "https://github.com/mjk287/blockstack-tutorial"

[[repo]]
url = "https://github.com/mmailhos/cpu-bitcoin-miner"

[[repo]]
url = "https://github.com/mmbower1/monarchConnector"

[[repo]]
url = "https://github.com/mmdmo2090/blockstack"

[[repo]]
url = "https://github.com/mmdmo2090/Blockstack-Starter"

[[repo]]
url = "https://github.com/mmitech/equihashverify"

[[repo]]
url = "https://github.com/mmmce1994/api"

[[repo]]
url = "https://github.com/Moabbit/bitcoinj"

[[repo]]
url = "https://github.com/modawud785/bustaa"

[[repo]]
url = "https://github.com/modi975/Suuply-Chain"

[[repo]]
url = "https://github.com/mogua-network/mogua-blockchain"

[[repo]]
url = "https://github.com/MohamedElshowel/FoodLand"

[[repo]]
url = "https://github.com/mohsin36/hello-blockstack"

[[repo]]
url = "https://github.com/molecula451/send-crypto"

[[repo]]
url = "https://github.com/molllyn1/gridplus-sdk"

[[repo]]
url = "https://github.com/molllyn1/zeus-sdk"

[[repo]]
url = "https://github.com/mollybeach/chainify"

[[repo]]
url = "https://github.com/mollybeach/sigmastate-interpreter"

[[repo]]
url = "https://github.com/monacocoin-net/bitecore-lib-monacoCoin"

[[repo]]
url = "https://github.com/MoneyByte/bitcore-lib"
missing = true

[[repo]]
url = "https://github.com/moneykingteam/bud"

[[repo]]
url = "https://github.com/moneykingteam/bw"

[[repo]]
url = "https://github.com/monicanagent/cypherpoker.js"

[[repo]]
url = "https://github.com/monirshimul/E-KYC-Ethereum"

[[repo]]
url = "https://github.com/MonkeyWhisperer/Transeth-DAO-UI"

[[repo]]
url = "https://github.com/MonkeyWhisperer/transeth-dao-v2"

[[repo]]
url = "https://github.com/MonsterTron/Tron_Farming_Mine"

[[repo]]
url = "https://github.com/MonsterTron/TronFarming_Mine"

[[repo]]
url = "https://github.com/moodmosaic/arkadiko"

[[repo]]
url = "https://github.com/moodmosaic/clarinet"

[[repo]]
url = "https://github.com/mooncoindev/coinomi-android-moon"

[[repo]]
url = "https://github.com/moonpotdev/DefiLlama-Adapters"

[[repo]]
url = "https://github.com/moonstash/secret-btc"
missing = true

[[repo]]
url = "https://github.com/morco6/Blockchain-Project"

[[repo]]
url = "https://github.com/mosqueiro/zcr-bitcore-lib"

[[repo]]
url = "https://github.com/Mr-DecodeBlock/mining-dwarves"

[[repo]]
url = "https://github.com/mr-zwets/token-explorer"

[[repo]]
url = "https://github.com/MrCryptoBeast/bitcoin-token-smart-contracts"

[[repo]]
url = "https://github.com/mreimann1/hello-blockstack"

[[repo]]
url = "https://github.com/mrk-9/Android-Merchant-App"

[[repo]]
url = "https://github.com/mrosseel/bisq-api"
missing = true

[[repo]]
url = "https://github.com/mrosseel/bitcoinj-old"

[[repo]]
url = "https://github.com/MrToph/zeus-sdk"

[[repo]]
url = "https://github.com/MrWoo034/dfinity-sdk"

[[repo]]
url = "https://github.com/mschneider/DefiLlama-Adapters"

[[repo]]
url = "https://github.com/mstable/DefiLlama-Adapters"

[[repo]]
url = "https://github.com/msxakk89/ordinacks"

[[repo]]
url = "https://github.com/msy2008/dogecoinj-new"
missing = true

[[repo]]
url = "https://github.com/msy2008/infinitecoinj-mobile"
missing = true

[[repo]]
url = "https://github.com/msy2008/libdohj"

[[repo]]
url = "https://github.com/msy2008/litecoinj"

[[repo]]
url = "https://github.com/mtrinder/schoolcore-lib"

[[repo]]
url = "https://github.com/muchbalance/muchbalance.github.io"

[[repo]]
url = "https://github.com/muellners/localbch.shop"
missing = true

[[repo]]
url = "https://github.com/Muhammad-Altabba/HiCoiny-frontend"

[[repo]]
url = "https://github.com/MuleTools/MuleTools"

[[repo]]
url = "https://github.com/MuleTools/txTenna-server"

[[repo]]
url = "https://github.com/Multibit-Legacy/multibit"

[[repo]]
url = "https://github.com/Multibit-Legacy/multibit-commons"

[[repo]]
url = "https://github.com/Multibit-Legacy/multibit-hardware"

[[repo]]
url = "https://github.com/Multibit-Legacy/multibit-hd"

[[repo]]
url = "https://github.com/MultiMask/swapmachine"

[[repo]]
url = "https://github.com/MultiMask/workaround"

[[repo]]
url = "https://github.com/multimist/ThorCryptocurrencyQuant"

[[repo]]
url = "https://github.com/munakaya/doc"

[[repo]]
url = "https://github.com/muncheruniverse/munch-cord"

[[repo]]
url = "https://github.com/musically-ut/yield-server"

[[repo]]
url = "https://github.com/mutalisk999/ltcpool"

[[repo]]
url = "https://github.com/MutinyWallet/bdk"

[[repo]]
url = "https://github.com/MutinyWallet/bip21"
missing = true

[[repo]]
url = "https://github.com/MutinyWallet/bitcoin-waila"

[[repo]]
url = "https://github.com/MutinyWallet/blastr"

[[repo]]
url = "https://github.com/MutinyWallet/blinded-hermes"

[[repo]]
url = "https://github.com/MutinyWallet/electrs"

[[repo]]
url = "https://github.com/MutinyWallet/fedimint"

[[repo]]
url = "https://github.com/MutinyWallet/fedimint-clientd"

[[repo]]
url = "https://github.com/MutinyWallet/fedimint-deployment-docs"

[[repo]]
url = "https://github.com/MutinyWallet/harbor"

[[repo]]
url = "https://github.com/MutinyWallet/hermes"

[[repo]]
url = "https://github.com/MutinyWallet/kormir-web"

[[repo]]
url = "https://github.com/MutinyWallet/ln-websocket-proxy"

[[repo]]
url = "https://github.com/MutinyWallet/mutiny-data-recovery"

[[repo]]
url = "https://github.com/MutinyWallet/mutiny-deploy"

[[repo]]
url = "https://github.com/MutinyWallet/mutiny-net"

[[repo]]
url = "https://github.com/MutinyWallet/mutiny-node"

[[repo]]
url = "https://github.com/MutinyWallet/mutiny-startos"

[[repo]]
url = "https://github.com/MutinyWallet/mutiny-web"

[[repo]]
url = "https://github.com/MutinyWallet/mutiny-web-poc"

[[repo]]
url = "https://github.com/MutinyWallet/mutiny-website"

[[repo]]
url = "https://github.com/MutinyWallet/mutinynet-faucet"

[[repo]]
url = "https://github.com/MutinyWallet/mutinynet-faucet-rs"

[[repo]]
url = "https://github.com/MutinyWallet/note-duel"

[[repo]]
url = "https://github.com/MutinyWallet/note-duel-backend"

[[repo]]
url = "https://github.com/MutinyWallet/note-duel-web"

[[repo]]
url = "https://github.com/MutinyWallet/rapid-gossip-sync-server"

[[repo]]
url = "https://github.com/MutinyWallet/rust-lightning"

[[repo]]
url = "https://github.com/MutinyWallet/vss-rs"

[[repo]]
url = "https://github.com/MutinyWallet/websocket-proxy"

[[repo]]
url = "https://github.com/muursh/core-1"
missing = true

[[repo]]
url = "https://github.com/mvchain/bit-boilerplate"

[[repo]]
url = "https://github.com/MVPWorkshop/metamask-snap-bitcoin"

[[repo]]
url = "https://github.com/mvrc42/bitp0wn"

[[repo]]
url = "https://github.com/mycroft/chainstate"

[[repo]]
url = "https://github.com/mygirl8893/frontend1"

[[repo]]
url = "https://github.com/mygoodgrabs/bitcore-node"

[[repo]]
url = "https://github.com/MyHush/bitcore-lib-hush"

[[repo]]
url = "https://github.com/MysticDakra/DefiLlama-Adapters"

[[repo]]
url = "https://github.com/mysweetyweed/weedtokensj"

[[repo]]
url = "https://github.com/myteamcoin/myteamswap-frontend"
missing = true

[[repo]]
url = "https://github.com/mythicalurbanss/oklolll"

[[repo]]
url = "https://github.com/mzollin/qr-pirate"

[[repo]]
url = "https://github.com/mzurs/InheritX"
missing = true

[[repo]]
url = "https://github.com/N0VAhax/bitcrash-webserver-master"

[[repo]]
url = "https://github.com/N7ghtm4r3/BinanceManager"

[[repo]]
url = "https://github.com/nachikettapas/patching-lightning"

[[repo]]
url = "https://github.com/nachikettapas/patching-lightning-modified"

[[repo]]
url = "https://github.com/nagato-chan/diadata"

[[repo]]
url = "https://github.com/naichadouban/blockchainutil"
missing = true

[[repo]]
url = "https://github.com/naiktanmai/bitcoin-address-watcher"

[[repo]]
url = "https://github.com/NailF/orion-backend"
missing = true

[[repo]]
url = "https://github.com/Nampu898/b"
missing = true

[[repo]]
url = "https://github.com/Nampu898/b-w"
missing = true

[[repo]]
url = "https://github.com/namsu1482/CoinTestServer"

[[repo]]
url = "https://github.com/nanusorn/wintnie-frontend-floorbidding"

[[repo]]
url = "https://github.com/nanusorn/wintnie-frontend-mor-v1"

[[repo]]
url = "https://github.com/nao20010128nao/monya-bp"
missing = true

[[repo]]
url = "https://github.com/Nasdacoin/Nasdacoin"

[[repo]]
url = "https://github.com/NateRive/bitcoin"
missing = true

[[repo]]
url = "https://github.com/nathanosdev/portal"
missing = true

[[repo]]
url = "https://github.com/nayuki/Bitcoin-Cryptography-Library"

[[repo]]
url = "https://github.com/nbltrust/jadepool-hub-lib-bitcoin"
missing = true

[[repo]]
url = "https://github.com/nccgroup/FastBTCParser"

[[repo]]
url = "https://github.com/ncitron/DefiLlama-Adapters"

[[repo]]
url = "https://github.com/ncitron/index-coop-adapter-quest"

[[repo]]
url = "https://github.com/ndangan094/bitcoin-wrapper"

[[repo]]
url = "https://github.com/ndavi/Hardis-Blockchain"

[[repo]]
url = "https://github.com/ndelvalle/bitcoin-vanity"

[[repo]]
url = "https://github.com/nedufural/EtherApp"

[[repo]]
url = "https://github.com/NeedWings/Starknet_deployer"

[[repo]]
url = "https://github.com/NEETCOINTeam/insight-api-neetcoin"

[[repo]]
url = "https://github.com/NeilHaff/key"

[[repo]]
url = "https://github.com/nelo-crypto/DefiLlama-Adapters"

[[repo]]
url = "https://github.com/nem0z/guide-ordinals-litecoin"

[[repo]]
url = "https://github.com/nemccarthy/Scorex"

[[repo]]
url = "https://github.com/neobitcoin-official/neobitcoin-lib"

[[repo]]
url = "https://github.com/neocogent/sqlchain"

[[repo]]
url = "https://github.com/NeoNomadFinance/hummingbot"
missing = true

[[repo]]
url = "https://github.com/nepalbitcoin/ethereumbook"
missing = true

[[repo]]
url = "https://github.com/nesso99/int3507-2017"

[[repo]]
url = "https://github.com/netcityzenid/nexusswap"

[[repo]]
url = "https://github.com/netsyde/crypto-interaction"

[[repo]]
url = "https://github.com/Nettking-Solutions-AS/DE-Crypto-Web"

[[repo]]
url = "https://github.com/Neu-BlockChain/NeuBlockChain-Website"

[[repo]]
url = "https://github.com/neu-fi/awesome-ordinals"

[[repo]]
url = "https://github.com/neu-fi/bitcoinkit"

[[repo]]
url = "https://github.com/neu-fi/eth-faucet"

[[repo]]
url = "https://github.com/neu-fi/ethgunu-sepolia-faucet"
missing = true

[[repo]]
url = "https://github.com/neu-fi/kilim"

[[repo]]
url = "https://github.com/neu-fi/landwind"

[[repo]]
url = "https://github.com/neu-fi/nouns-monorepo"

[[repo]]
url = "https://github.com/neu-fi/OrangeKit"

[[repo]]
url = "https://github.com/neu-fi/ord"

[[repo]]
url = "https://github.com/neu-fi/ordivote-api"

[[repo]]
url = "https://github.com/neu-fi/regen-bingo"

[[repo]]
url = "https://github.com/neu-fi/runes.zone"

[[repo]]
url = "https://github.com/neu-fi/trd-web-backend"

[[repo]]
url = "https://github.com/neu-fi/turkiye-relief-dao"

[[repo]]
url = "https://github.com/neu-fi/zugift-monorepo"

[[repo]]
url = "https://github.com/nevzatozc/pbstarnotary"
missing = true

[[repo]]
url = "https://github.com/NEWBITALGO/bitcore-lib-bitalgo"

[[repo]]
url = "https://github.com/newtondevelop/newton-keystore-java"

[[repo]]
url = "https://github.com/NewYorkCoinNYC/pitrezor-firmware"

[[repo]]
url = "https://github.com/nextcashtech/bitcoin"

[[repo]]
url = "https://github.com/nextchapterstudio/set-protocol-v2"

[[repo]]
url = "https://github.com/nextonr/hello-blockstack"

[[repo]]
url = "https://github.com/NeziheSozen/Udacity-Blockchain-Developer-Create-Your-Own-Private-Blockchain"

[[repo]]
url = "https://github.com/nfeuer/idtUnchained"

[[repo]]
url = "https://github.com/nfraylick/families-united"

[[repo]]
url = "https://github.com/nftquote/rip_mit"

[[repo]]
url = "https://github.com/nginnever/XCAT-Ether"

[[repo]]
url = "https://github.com/ngoluuduythai/LifeWithAlacrityBlog"

[[repo]]
url = "https://github.com/ngoquangkhoanqkey/fe-pancakeswap"
missing = true

[[repo]]
url = "https://github.com/NGUtech/bitcoin-interop"

[[repo]]
url = "https://github.com/NGUtech/bitcoin-stack"

[[repo]]
url = "https://github.com/NGUtech/bitcoind-adapter"

[[repo]]
url = "https://github.com/NGUtech/satbased"

[[repo]]
url = "https://github.com/nguyenvuhoang/vknighthub-project"

[[repo]]
url = "https://github.com/nicholas-mwaura/whivecore-lib"

[[repo]]
url = "https://github.com/NicholasDotSol/tbtc-monitoring"

[[repo]]
url = "https://github.com/nickodev/samourai-dojo-win"

[[repo]]
url = "https://github.com/nickycutesc/hello-blockstack"
missing = true

[[repo]]
url = "https://github.com/niftynei/minimint"

[[repo]]
url = "https://github.com/nigellai2020/pageblock-templates"

[[repo]]
url = "https://github.com/nightmare711/Ecommerce"

[[repo]]
url = "https://github.com/nijynot/miniscript-js"

[[repo]]
url = "https://github.com/nike47/hello-blockstack"

[[repo]]
url = "https://github.com/niketasinha/myrepo"

[[repo]]
url = "https://github.com/NiklausHofer/blockchain2database"

[[repo]]
url = "https://github.com/nikolas-con/examples"

[[repo]]
url = "https://github.com/NikolasHai/ic"

[[repo]]
url = "https://github.com/NikolaSlijepcevic/SEP"

[[repo]]
url = "https://github.com/nikolayga/k-explorer.v2"

[[repo]]
url = "https://github.com/niksauer/blockchain-lab"

[[repo]]
url = "https://github.com/nikunjtilva/cryptocoin-test-faucet-backend"

[[repo]]
url = "https://github.com/nilptrr/gocat"

[[repo]]
url = "https://github.com/nimblenode/build-litecoin"

[[repo]]
url = "https://github.com/nimiq/electrum-client"

[[repo]]
url = "https://github.com/Nininiao/wrapped-bitcoin"

[[repo]]
url = "https://github.com/ninjayoto/blockstack-android"

[[repo]]
url = "https://github.com/nippiesnft/nippies-web"

[[repo]]
url = "https://github.com/Nisasa/sex"

[[repo]]
url = "https://github.com/nishilshah17/idsi_bitcoin"

[[repo]]
url = "https://github.com/nitigya-joshi/Bitcoin-Billionaires"

[[repo]]
url = "https://github.com/niwim/hello-blockstack"

[[repo]]
url = "https://github.com/niyas/bitcoin-address"

[[repo]]
url = "https://github.com/niyas/bitcoin-address-generator"

[[repo]]
url = "https://github.com/nmattia/sdk"

[[repo]]
url = "https://github.com/nnlgsakib/mindfront"

[[repo]]
url = "https://github.com/nnqq/blockchain-explorer-telegram-bot"

[[repo]]
url = "https://github.com/nobody0x0x/Dex"

[[repo]]
url = "https://github.com/nobody0x0x/smex-dex"

[[repo]]
url = "https://github.com/noclouds/tezos-master-lib-p2p"

[[repo]]
url = "https://github.com/nocodeclarity/LoanDAO"
missing = true

[[repo]]
url = "https://github.com/nomad-xyz/DefiLlama-Adapters"

[[repo]]
url = "https://github.com/nomeycoin/monya"

[[repo]]
url = "https://github.com/nomic-io/bitcoin-peg"

[[repo]]
url = "https://github.com/nomic-io/nomic-testnet"
missing = true

[[repo]]
url = "https://github.com/non-equivocation/catena-java"

[[repo]]
url = "https://github.com/noobmdev/ic-btc-canister"

[[repo]]
url = "https://github.com/NooPot/webserver"

[[repo]]
url = "https://github.com/nopslip/web"

[[repo]]
url = "https://github.com/nosyarg/packhacks2019"

[[repo]]
url = "https://github.com/NotNateFite/stacks-blockchain"

[[repo]]
url = "https://github.com/Nouhi/hello-blockstack"

[[repo]]
url = "https://github.com/novasdream/bitcoin-private-network"

[[repo]]
url = "https://github.com/novshielvidal/hello-world-tutorial"
missing = true

[[repo]]
url = "https://github.com/NPCDevs/easya-bitcoin-stacks"

[[repo]]
url = "https://github.com/ntheile/goodtimes"

[[repo]]
url = "https://github.com/NTumbleBit/NTumbleBit"

[[repo]]
url = "https://github.com/ntzwrk/blockstack.ts"

[[repo]]
url = "https://github.com/nuclearprotocol/DefiLlama-Adapters"

[[repo]]
url = "https://github.com/nuel77/Pebble-Exhange-clientWork1"

[[repo]]
url = "https://github.com/nugaon/bicyclechain"

[[repo]]
url = "https://github.com/numizmatrf/vasya"

[[repo]]
url = "https://github.com/nutsfinance/yield-server"

[[repo]]
url = "https://github.com/nvhieu94/pitbullino"

[[repo]]
url = "https://github.com/OasysFoundation/Oasys-Authentication"

[[repo]]
url = "https://github.com/oberon2410/atomic2"

[[repo]]
url = "https://github.com/oboluscrypto/py-vanitycash"

[[repo]]
url = "https://github.com/obraztsov/ordinalsgoods"

[[repo]]
url = "https://github.com/Observbsc/https-observbsc.com"

[[repo]]
url = "https://github.com/Ocean97Li/bachelorproef"

[[repo]]
url = "https://github.com/oceans-finance/DefiLlama-Adapters"

[[repo]]
url = "https://github.com/ocesa016/BlockChain-101"

[[repo]]
url = "https://github.com/Octan-Labs/dfinity-ic"

[[repo]]
url = "https://github.com/Octan-Labs/dfinity-litecoin-integration"

[[repo]]
url = "https://github.com/OdilonDamasceno/generate-bitcoin-address"

[[repo]]
url = "https://github.com/odrowonz/atbcore-lib"

[[repo]]
url = "https://github.com/offerijns/interbtc"

[[repo]]
url = "https://github.com/oipsio/oips"

[[repo]]
url = "https://github.com/oipwg/oip-account"

[[repo]]
url = "https://github.com/oipwg/oip-index"

[[repo]]
url = "https://github.com/oipwg/oipmw"

[[repo]]
url = "https://github.com/oitowork/HarmonyPay"

[[repo]]
url = "https://github.com/okayama08/testwebsite.github.io"

[[repo]]
url = "https://github.com/oklink/demo-java"

[[repo]]
url = "https://github.com/olaf666/dapp"

[[repo]]
url = "https://github.com/olafsnow45/DefiLlama-Adapters"

[[repo]]
url = "https://github.com/olegvg/cryptoms"
missing = true

[[repo]]
url = "https://github.com/oleksandr-panashchuk/CryptoExchangerForTelegram"

[[repo]]
url = "https://github.com/OleksandrBlack/Agama"

[[repo]]
url = "https://github.com/oleonardolima/fedimint"

[[repo]]
url = "https://github.com/olivbau/servord"

[[repo]]
url = "https://github.com/olive-cash/DefiLlama-Adapters"

[[repo]]
url = "https://github.com/OlympusDAO/DefiLlama-Adapters"

[[repo]]
url = "https://github.com/omaidf/Bitcoin-Exchange"

[[repo]]
url = "https://github.com/omaidf/Bitcoin-Slot-Casino"

[[repo]]
url = "https://github.com/omarkad2/bitcoin-cash-trx"

[[repo]]
url = "https://github.com/omershlo/btc-PoC"

[[repo]]
url = "https://github.com/omgswap/omg-swap"

[[repo]]
url = "https://github.com/omotenashicoin-project/omotenashicoin-lib"

[[repo]]
url = "https://github.com/ondrejsika/examples--bitcoin-ethereum-python-tools"

[[repo]]
url = "https://github.com/onechainone/onechat-android"

[[repo]]
url = "https://github.com/oneitguy/hummingbot"
missing = true

[[repo]]
url = "https://github.com/oneLuckyman/BlockChain_learning"

[[repo]]
url = "https://github.com/oneski/DefiLlama-Adapters"

[[repo]]
url = "https://github.com/onezeromore/ozmx-token"

[[repo]]
url = "https://github.com/onixcoin-io/onixcore-lib"

[[repo]]
url = "https://github.com/OnlinePirateDogFromSpaceAndBeyond2020/custom-arbitrage-bot"

[[repo]]
url = "https://github.com/onomyprotocol/DefiLlama-Adapters"

[[repo]]
url = "https://github.com/Onurrr/Zulu-Republic-Backend"

[[repo]]
url = "https://github.com/Onyx-Protocol/DefiLlama-Adapters"

[[repo]]
url = "https://github.com/Opdex/DefiLlama-Adapters"

[[repo]]
url = "https://github.com/OpenBazaar/openbazaar-go"

[[repo]]
url = "https://github.com/openblockchains/awesome-ordinals"

[[repo]]
url = "https://github.com/openblockchains/crypto-quotes"

[[repo]]
url = "https://github.com/openblockchains/programming-bitcoin-script"

[[repo]]
url = "https://github.com/opendao-protocols/DefiLlama-Adapters"

[[repo]]
url = "https://github.com/opendime/opendime"

[[repo]]
url = "https://github.com/OpenMind01/golden_account"

[[repo]]
url = "https://github.com/opensim4sd/opensim4sd.github.io"

[[repo]]
url = "https://github.com/opentimestamps/opentimestamps-client"

[[repo]]
url = "https://github.com/opentimestamps/opentimestamps-server"

[[repo]]
url = "https://github.com/OpShin/plutus"

[[repo]]
url = "https://github.com/Oracoin-Project/bitcore-lib"

[[repo]]
url = "https://github.com/orange-org/orange"

[[repo]]
url = "https://github.com/orc721/market"

[[repo]]
url = "https://github.com/orc721/monkes.starter"

[[repo]]
url = "https://github.com/orc721/monkes21"

[[repo]]
url = "https://github.com/orc721/orditroops.starter"

[[repo]]
url = "https://github.com/ordbase/generative-orc-721"

[[repo]]
url = "https://github.com/ordbase/letsrock"

[[repo]]
url = "https://github.com/ordbase/monkesee-monkedo"

[[repo]]
url = "https://github.com/ordbase/ordbase"

[[repo]]
url = "https://github.com/ordbase/ordbase.github.io"

[[repo]]
url = "https://github.com/ordbase/ordbase.server"

[[repo]]
url = "https://github.com/ordbase/ordinals.cache"

[[repo]]
url = "https://github.com/ordbase/ordinals.cache.more"

[[repo]]
url = "https://github.com/ordbase/ordinals.sandbox"

[[repo]]
url = "https://github.com/ordbase/programming-ordinals"

[[repo]]
url = "https://github.com/ordbase/welovemonkes"

[[repo]]
url = "https://github.com/ordbase/welovepunks"

[[repo]]
url = "https://github.com/ordersproject/ord-api"

[[repo]]
url = "https://github.com/ordimint/web-app"

[[repo]]
url = "https://github.com/OrdinalNews/.github"

[[repo]]
url = "https://github.com/OrdinalNews/client"

[[repo]]
url = "https://github.com/OrdinalNews/docs"

[[repo]]
url = "https://github.com/ordinalpunks/awesome-ordinalpunks"

[[repo]]
url = "https://github.com/ordinalpunks/ordinalpunks.sandbox"

[[repo]]
url = "https://github.com/ordinalpunks/ordinalpunks.server"

[[repo]]
url = "https://github.com/ordinalpunks/ordinalpunks.starter"

[[repo]]
url = "https://github.com/ordinals-wallet/bellscoin"

[[repo]]
url = "https://github.com/ordinals-wallet/bellscriptions"

[[repo]]
url = "https://github.com/ordinals-wallet/extension"

[[repo]]
url = "https://github.com/ordinals-wallet/ord-bells"

[[repo]]
url = "https://github.com/ordinals-wallet/ordinals-collections"

[[repo]]
url = "https://github.com/ordinals-wallet/rune"

[[repo]]
url = "https://github.com/ordinals-wallet/rust-bells"

[[repo]]
url = "https://github.com/ordinals-wallet/rust-dogecoin"

[[repo]]
url = "https://github.com/ordinals-wallet/rust-dogecoincore-rpc"

[[repo]]
url = "https://github.com/ordinals-wallet/rust-litecoin"

[[repo]]
url = "https://github.com/ordinals-wallet/rust-litecoincore-rpc"

[[repo]]
url = "https://github.com/ordinals-wallet/rust-signet"

[[repo]]
url = "https://github.com/ordinals-wallet/tapvanitygen"

[[repo]]
url = "https://github.com/ordinals-wallet/wallet"

[[repo]]
url = "https://github.com/OrdinalsAcademy/ordinals-academy"

[[repo]]
url = "https://github.com/OrdinalSafe/ordinalsafe-extension"

[[repo]]
url = "https://github.com/ordinalscomputer/Shinjik-to"

[[repo]]
url = "https://github.com/ordishs/lottery-numbers-from-bitcoin-blockchain"

[[repo]]
url = "https://github.com/ordtest/ordtest.github.io"

[[repo]]
url = "https://github.com/ordzaar/ord-connect"

[[repo]]
url = "https://github.com/ordzaar/ordit-sdk"

[[repo]]
url = "https://github.com/OrestisKan/bitcoinj-frost"

[[repo]]
url = "https://github.com/OrfeasLitos/virtual-payment-channels"

[[repo]]
url = "https://github.com/orionprotocol/orion-atomic"

[[repo]]
url = "https://github.com/orionprotocol/orion-backend"
missing = true

[[repo]]
url = "https://github.com/oro-cm/oroJ"

[[repo]]
url = "https://github.com/orweinberger/bitcoin-merchant-api"

[[repo]]
url = "https://github.com/osagga/bitcore"

[[repo]]
url = "https://github.com/osagga/bitcore-node-cash"

[[repo]]
url = "https://github.com/osarukun/web"

[[repo]]
url = "https://github.com/osinakayah/crypto-deposit-server"

[[repo]]
url = "https://github.com/oskin1/ergo"

[[repo]]
url = "https://github.com/oskyk/cashaddress"

[[repo]]
url = "https://github.com/osman-turan/CashAddr-Test-Vector-Generator"

[[repo]]
url = "https://github.com/ossel/crypto-gamble"
missing = true

[[repo]]
url = "https://github.com/ostar0816/orbit"

[[repo]]
url = "https://github.com/otocash/OTOCASH"

[[repo]]
url = "https://github.com/ottoman91/hello-world-tutorial"

[[repo]]
url = "https://github.com/OutCast3k/coinbin"

[[repo]]
url = "https://github.com/Overtorment/bitcoin-utxo-dump-ts"

[[repo]]
url = "https://github.com/Overtorment/Cashier-BTC"

[[repo]]
url = "https://github.com/ovichowdhury/Eth-KYC"

[[repo]]
url = "https://github.com/owstack/btc-explorer-api"

[[repo]]
url = "https://github.com/owstack/btc-node"

[[repo]]
url = "https://github.com/OxHimanshu/Hyperfuel"

[[repo]]
url = "https://github.com/oyeibrahim/bitcoin-sender"

[[repo]]
url = "https://github.com/ozalexo/hisbi"

[[repo]]
url = "https://github.com/ozwaldorf/examples"

[[repo]]
url = "https://github.com/ozwaldorf/sdk"

[[repo]]
url = "https://github.com/p2p-org/key-app-android"

[[repo]]
url = "https://github.com/PacktPublishing/Creating-Smart-Contracts-with-Ethereum"

[[repo]]
url = "https://github.com/PacktPublishing/Essentials-of-Bitcoin-and-Blockchain-video"

[[repo]]
url = "https://github.com/Pacoca-io/DefiLlama-Adapters"

[[repo]]
url = "https://github.com/paganmonk/hello-blockstack"

[[repo]]
url = "https://github.com/paideias-dev/bitcore-lib-paideias"
missing = true

[[repo]]
url = "https://github.com/panbeh/panc"

[[repo]]
url = "https://github.com/panda-suite/awesome-bitcoin-cash"

[[repo]]
url = "https://github.com/panda-suite/bcash"

[[repo]]
url = "https://github.com/panda-suite/bchjs"

[[repo]]
url = "https://github.com/panda-suite/bitbox-javascript-sdk"

[[repo]]
url = "https://github.com/panda-suite/bitcoin-cash-regtest"

[[repo]]
url = "https://github.com/panda-suite/Bitcoin-Cash-RPC"

[[repo]]
url = "https://github.com/panda-suite/bitcoin-typings"

[[repo]]
url = "https://github.com/panda-suite/developer.bitcoin.com"

[[repo]]
url = "https://github.com/panda-suite/insight-api"

[[repo]]
url = "https://github.com/panda-suite/panda-suite.github.io"

[[repo]]
url = "https://github.com/panda-suite/pandacash-cli"

[[repo]]
url = "https://github.com/panda-suite/pandacash-explorer"

[[repo]]
url = "https://github.com/panda-suite/rest.bitcoin.com"

[[repo]]
url = "https://github.com/Panda-Wallet/panda-wallet"

[[repo]]
url = "https://github.com/panditanvita/BTCpredictor"

[[repo]]
url = "https://github.com/pangzheng/BOOKS"

[[repo]]
url = "https://github.com/Panther0087/boltz-core"
missing = true

[[repo]]
url = "https://github.com/Panther0087/lnp-node"
missing = true

[[repo]]
url = "https://github.com/Paradox101010/qortal"

[[repo]]
url = "https://github.com/parallel-finance/DefiLlama-Adapters"

[[repo]]
url = "https://github.com/parallel08/Pancake-Frontend"

[[repo]]
url = "https://github.com/Paratii-Video/ParatiiJSDemo"

[[repo]]
url = "https://github.com/paritytech/parity-bitcoin"

[[repo]]
url = "https://github.com/Parizval/HummingBot-Tezos"

[[repo]]
url = "https://github.com/parker-codes/tidechain"

[[repo]]
url = "https://github.com/partner0307/bitsport-bitpool"

[[repo]]
url = "https://github.com/pas1ko/slp-ship-app"

[[repo]]
url = "https://github.com/patidarmanoj10/DefiLlama-Adapters"

[[repo]]
url = "https://github.com/patilchinmay/blockstack"
missing = true

[[repo]]
url = "https://github.com/patoshii/eos-layers"

[[repo]]
url = "https://github.com/patrickdugan/arkadiko"

[[repo]]
url = "https://github.com/PatrionDigital/UnityOrdinals"

[[repo]]
url = "https://github.com/patrykq9/bitcoin-ordinals-sniper-bot"
missing = true

[[repo]]
url = "https://github.com/patrykq9/bitcoin-ordinals-wallet"
missing = true

[[repo]]
url = "https://github.com/patrykuszynski/litecoinj"

[[repo]]
url = "https://github.com/PaulBDev/DegenCupsApp"

[[repo]]
url = "https://github.com/paulkernfeld/burnie"

[[repo]]
url = "https://github.com/paulkernfeld/simple-block-stream"

[[repo]]
url = "https://github.com/paulmillr/scure-btc-signer"

[[repo]]
url = "https://github.com/pavlovdog/bitcoin_in_a_nutshell"

[[repo]]
url = "https://github.com/pawanshah1997/joy"

[[repo]]
url = "https://github.com/PawelGorny/lostword"

[[repo]]
url = "https://github.com/paxcoin-project/paxcore-lib"

[[repo]]
url = "https://github.com/PayFlow-Token/payflowswap-frontend"

[[repo]]
url = "https://github.com/payjoin/rust-payjoin"

[[repo]]
url = "https://github.com/payrobot/payrobot-go"

[[repo]]
url = "https://github.com/payrobot/payrobot-kotlin"

[[repo]]
url = "https://github.com/payshares-staging/go"

[[repo]]
url = "https://github.com/pblivin0x/index-coop-smart-contracts"

[[repo]]
url = "https://github.com/PDF-CEO/City-Coins-"

[[repo]]
url = "https://github.com/Peace-Coin/ico-dapps"

[[repo]]
url = "https://github.com/peakshift/academy"

[[repo]]
url = "https://github.com/peakshift/activity-parser"

[[repo]]
url = "https://github.com/peakshift/awesome-ldk"

[[repo]]
url = "https://github.com/peakshift/beacon_chain"

[[repo]]
url = "https://github.com/peakshift/bed.money"

[[repo]]
url = "https://github.com/peakshift/bitcoin-3d-freebies"

[[repo]]
url = "https://github.com/peakshift/bitcoin-ux"

[[repo]]
url = "https://github.com/peakshift/bolt.fun"

[[repo]]
url = "https://github.com/peakshift/bolt.fun-nostr"

[[repo]]
url = "https://github.com/peakshift/bolt.fun-queue"

[[repo]]
url = "https://github.com/peakshift/browserless"

[[repo]]
url = "https://github.com/peakshift/btc-payer"

[[repo]]
url = "https://github.com/peakshift/btc-payer-website"

[[repo]]
url = "https://github.com/peakshift/cms-demo"

[[repo]]
url = "https://github.com/peakshift/distora"

[[repo]]
url = "https://github.com/peakshift/ethereum-flask"

[[repo]]
url = "https://github.com/peakshift/ethereum-libraries"

[[repo]]
url = "https://github.com/peakshift/ethereum-listener"

[[repo]]
url = "https://github.com/peakshift/fovea"

[[repo]]
url = "https://github.com/peakshift/gherkin-scenario-builder"

[[repo]]
url = "https://github.com/peakshift/issue-parser"

[[repo]]
url = "https://github.com/peakshift/lighthouse-ui"

[[repo]]
url = "https://github.com/peakshift/lightning-landscape"

[[repo]]
url = "https://github.com/peakshift/makers.bolt.fun"

[[repo]]
url = "https://github.com/peakshift/nostr-relay"

[[repo]]
url = "https://github.com/peakshift/nostream"

[[repo]]
url = "https://github.com/peakshift/peakshift-contracts"

[[repo]]
url = "https://github.com/peakshift/peakshift-mobile"

[[repo]]
url = "https://github.com/peakshift/peakshift-website"

[[repo]]
url = "https://github.com/peakshift/photon-app"

[[repo]]
url = "https://github.com/peakshift/playbook"

[[repo]]
url = "https://github.com/peakshift/requirements-editor"

[[repo]]
url = "https://github.com/peakshift/serverless-bitbucket-pipelines"

[[repo]]
url = "https://github.com/peakshift/solidity-examples"

[[repo]]
url = "https://github.com/peakshift/stellar-multisig"

[[repo]]
url = "https://github.com/peakshift/telegram-dogecoin"

[[repo]]
url = "https://github.com/peakshift/vyper"

[[repo]]
url = "https://github.com/peakshift/wallet-messaging"

[[repo]]
url = "https://github.com/peakshift/wallet-ui"

[[repo]]
url = "https://github.com/peakshift/web3.py"

[[repo]]
url = "https://github.com/peakshift/webln-chatbot"

[[repo]]
url = "https://github.com/peakshift/whenscale"

[[repo]]
url = "https://github.com/peakshift/wordpress-bitbucket-pipelines"

[[repo]]
url = "https://github.com/pefish/js-coin-btc"

[[repo]]
url = "https://github.com/PeggyJV/yield-server"

[[repo]]
url = "https://github.com/pelith/DefiLlama-Adapters"

[[repo]]
url = "https://github.com/pelle/bitcoinj"

[[repo]]
url = "https://github.com/pellicceama/assets-1"

[[repo]]
url = "https://github.com/pentest-dev/explorer"
missing = true

[[repo]]
url = "https://github.com/pepijno/hackathon"

[[repo]]
url = "https://github.com/perifinance/DefiLlama-Adapters"

[[repo]]
url = "https://github.com/perionjames/yield-server"

[[repo]]
url = "https://github.com/perl-articles/perl"

[[repo]]
url = "https://github.com/Permissionless-Software-Foundation/psfoundation-website2"

[[repo]]
url = "https://github.com/perpetual-protocol/yield-server"

[[repo]]
url = "https://github.com/persistenceOne/DefiLlama-Adapters"

[[repo]]
url = "https://github.com/pertecar/test"

[[repo]]
url = "https://github.com/perterest/blockchain-coins"

[[repo]]
url = "https://github.com/petec029/Blockstack-webapp"

[[repo]]
url = "https://github.com/petercerno/blockchain"

[[repo]]
url = "https://github.com/PeterXMR/Mastering-Ethereum"

[[repo]]
url = "https://github.com/peterzen/openbazaar-desktop"

[[repo]]
url = "https://github.com/petkapay/petkapay-api"

[[repo]]
url = "https://github.com/petrosagg/bitcoin-coinflip"

[[repo]]
url = "https://github.com/pfleigo/hello-blockstack"

[[repo]]
url = "https://github.com/pgrimaud/diadata"
missing = true

[[repo]]
url = "https://github.com/Phala-Network/DefiLlama-Adapters"

[[repo]]
url = "https://github.com/phamels/bitcore-lib"

[[repo]]
url = "https://github.com/phamquanghungkma/SpeechToText"

[[repo]]
url = "https://github.com/phelps-sg/hadoopcryptoledger-plus"

[[repo]]
url = "https://github.com/phibosGit/diadata"

[[repo]]
url = "https://github.com/philcchen/DefiLlama-Adapters"

[[repo]]
url = "https://github.com/Philchoi17/BitGoJS"

[[repo]]
url = "https://github.com/philipabak/bitcoin-mean"

[[repo]]
url = "https://github.com/Philipid3s/ipfs"

[[repo]]
url = "https://github.com/Philipp-Sc/cosmos-rust-package"

[[repo]]
url = "https://github.com/PhilippeMeyer/blockchainExplorer"
missing = true

[[repo]]
url = "https://github.com/philipperemy/deep-learning-bitcoin"

[[repo]]
url = "https://github.com/philipperemy/my-first-bitcoin-miner"

[[repo]]
url = "https://github.com/philipundio/Ordinals"

[[repo]]
url = "https://github.com/phillipncraig/hackathon_temp"

[[repo]]
url = "https://github.com/philsong/bitcoin-broker"

[[repo]]
url = "https://github.com/Phoenix-Finance/DefiLlama-Adapters"

[[repo]]
url = "https://github.com/phoenixdevguru/pancakeswap-widget-iframe"
missing = true

[[repo]]
url = "https://github.com/phongpv/lottery-frontend"
missing = true

[[repo]]
url = "https://github.com/phongt693/bitcointool"

[[repo]]
url = "https://github.com/photon-sdk/photon-app"

[[repo]]
url = "https://github.com/photon-sdk/photon-keyserver"

[[repo]]
url = "https://github.com/photon-sdk/photon-lib"

[[repo]]
url = "https://github.com/photon-sdk/photon-lib-swift"

[[repo]]
url = "https://github.com/photon-sdk/photon-sdk.github.io"

[[repo]]
url = "https://github.com/photon-sdk/react-native-camera"

[[repo]]
url = "https://github.com/photon-sdk/react-native-icloudstore"

[[repo]]
url = "https://github.com/photon-sdk/react-native-tcp"

[[repo]]
url = "https://github.com/photon-sdk/rn-electrum-client"

[[repo]]
url = "https://github.com/photon-sdk/swiftpackage"

[[repo]]
url = "https://github.com/phree/hello-blockstack"

[[repo]]
url = "https://github.com/phrutis/Rotor-Cuda"
missing = true

[[repo]]
url = "https://github.com/phurinaix/Bitcoin-Project1"

[[repo]]
url = "https://github.com/phurinaix/verify-credential"

[[repo]]
url = "https://github.com/Pibble-io/pibble_backend"

[[repo]]
url = "https://github.com/Pickeringwareltd/Iconemy"

[[repo]]
url = "https://github.com/pie-dao/DefiLlama-Adapters"

[[repo]]
url = "https://github.com/pielco11/DOGE"

[[repo]]
url = "https://github.com/pieterjan-blockchain/blockchain_api"

[[repo]]
url = "https://github.com/pikachunerdy/dig-data"

[[repo]]
url = "https://github.com/pinhopro/eclair"

[[repo]]
url = "https://github.com/PinkDiamond1/ergo"

[[repo]]
url = "https://github.com/PinkDiamond1/markets-server"

[[repo]]
url = "https://github.com/PinkDiamond1/minimint"

[[repo]]
url = "https://github.com/PinkDiamond1/protocol-2"

[[repo]]
url = "https://github.com/PinkDiamond1/ren-js"

[[repo]]
url = "https://github.com/PinkDiamond1/stacks-blockchain-api"

[[repo]]
url = "https://github.com/PinkDiamond1/stacks-subnets"

[[repo]]
url = "https://github.com/PinkDiamond1/tron-rosetta-api"

[[repo]]
url = "https://github.com/Pioneer-Super-Dev/pancake-swap-fork"

[[repo]]
url = "https://github.com/piotrnar/gocoin"

[[repo]]
url = "https://github.com/PirateNetwork/bitcore-lib-pirate"

[[repo]]
url = "https://github.com/PiSimo/BitcoinForecast"

[[repo]]
url = "https://github.com/PitTxid/bitcore-lib-dogecoin"

[[repo]]
url = "https://github.com/PitTxid/bitcore-lib-komodo"

[[repo]]
url = "https://github.com/PitTxid/bitcore-lib-litecoin"

[[repo]]
url = "https://github.com/PitTxid/bitcore-lib-zen"

[[repo]]
url = "https://github.com/Pixocoin/Pixo-Cash"

[[repo]]
url = "https://github.com/pizzasuperapp/DfinityPizza"

[[repo]]
url = "https://github.com/pizzasuperapp/StacksPizza"

[[repo]]
url = "https://github.com/pjklein/hello-blockstack"

[[repo]]
url = "https://github.com/pkdism/hello-world-dapp"

[[repo]]
url = "https://github.com/planbetter/planbetter"

[[repo]]
url = "https://github.com/planbetter/planbetter.org"
missing = true

[[repo]]
url = "https://github.com/plark-app/plark-extension"

[[repo]]
url = "https://github.com/plark-app/plark-website"

[[repo]]
url = "https://github.com/platocrat/hello-blockstack"

[[repo]]
url = "https://github.com/platypus-finance/core"

[[repo]]
url = "https://github.com/playcoin-org/playcoinj"

[[repo]]
url = "https://github.com/plncoin/plncoin-and"

[[repo]]
url = "https://github.com/Plutohash/PlutoServer"

[[repo]]
url = "https://github.com/poapool/poapool.github.io"
missing = true

[[repo]]
url = "https://github.com/pojlemz/Alchemie-Website"

[[repo]]
url = "https://github.com/pokkst/custom-bitcoinj"
missing = true

[[repo]]
url = "https://github.com/pokkst/litecoinj"

[[repo]]
url = "https://github.com/polarisfinance/DefiLlama-Adapters"

[[repo]]
url = "https://github.com/polartar/index-protocol"
missing = true

[[repo]]
url = "https://github.com/polinar68/ethereumPOLLY"

[[repo]]
url = "https://github.com/Polkamarkets/DefiLlama-Adapters"

[[repo]]
url = "https://github.com/Polycarpik/BitCo"

[[repo]]
url = "https://github.com/PolyPup-Farm/DefiLlama-Adapters"

[[repo]]
url = "https://github.com/polyu-blockchain-lab/Digital-Badge-Viewer"

[[repo]]
url = "https://github.com/pomelo-io/pomelo.ord"

[[repo]]
url = "https://github.com/poofcash/DefiLlama-Adapters"
missing = true

[[repo]]
url = "https://github.com/Popcorn-Sats/api"
missing = true

[[repo]]
url = "https://github.com/PortalNetwork/bcns"

[[repo]]
url = "https://github.com/PorticoExchange/eclair-1"

[[repo]]
url = "https://github.com/potcoin-dev/potcore-lib"

[[repo]]
url = "https://github.com/potcoin/PotcoinJS"

[[repo]]
url = "https://github.com/PowerMobileWeb/bitcoinlib"

[[repo]]
url = "https://github.com/ppclunghe/DefiLlama-Adapters"

[[repo]]
url = "https://github.com/ppoliani/bitcoin-js-examples"

[[repo]]
url = "https://github.com/Practicevv/Clone"

[[repo]]
url = "https://github.com/prahaladbelavadi/bitcoin-key-creator"

[[repo]]
url = "https://github.com/prahaladbelavadi/btc-timestamp"

[[repo]]
url = "https://github.com/prahaladbelavadi/hello-blockstack"

[[repo]]
url = "https://github.com/prahaladbelavadi/key-control-bitcoin"

[[repo]]
url = "https://github.com/prapun77/blocktrail-sdk-nodejs"

[[repo]]
url = "https://github.com/PrarabdhGarg/ThinQ"

[[repo]]
url = "https://github.com/pratikpv/predicting_bitcoin_market"

[[repo]]
url = "https://github.com/Praveensp9/BlockStack"

[[repo]]
url = "https://github.com/premek/eclair"

[[repo]]
url = "https://github.com/Premiurly/premiurly"

[[repo]]
url = "https://github.com/preston-evans98/zebra-btc"

[[repo]]
url = "https://github.com/prestwich/tbtc4u"

[[repo]]
url = "https://github.com/prettymuchbryce/hellobitcoin"

[[repo]]
url = "https://github.com/prgexpert/swap-core"

[[repo]]
url = "https://github.com/Pricecoin/PRCX-rpc-explorer"

[[repo]]
url = "https://github.com/PrimLabs/IC-Research"

[[repo]]
url = "https://github.com/Princeprince559/btc-rpc-explorer"

[[repo]]
url = "https://github.com/printerfinancial/assets"

[[repo]]
url = "https://github.com/printerfinancial/contracts"

[[repo]]
url = "https://github.com/Pritom-sarker/marriage-registration-system-using-blockchain-smart-contract"

[[repo]]
url = "https://github.com/privatekeychain/pkc-rpc-explorer"

[[repo]]
url = "https://github.com/PrivateLawSociety/pls-mvp"

[[repo]]
url = "https://github.com/privatez/AndroidDemos"

[[repo]]
url = "https://github.com/priya-angularjs/react-tron"

[[repo]]
url = "https://github.com/probstj/ccGains"

[[repo]]
url = "https://github.com/procommerce-io/proccore-lib"

[[repo]]
url = "https://github.com/produvia/kryptos"

[[repo]]
url = "https://github.com/professionalGithub99/actormodelbounty"
missing = true

[[repo]]
url = "https://github.com/professionalGithub99/bitcoin_dip20"
missing = true

[[repo]]
url = "https://github.com/programerbaik/kienscoin-lib"

[[repo]]
url = "https://github.com/Project-MCMLXXXIII/DefiLlama-Adapters"

[[repo]]
url = "https://github.com/ProjectMerge/safe-ordinals-gallery"

[[repo]]
url = "https://github.com/ProjectWyvern/wyvern-ethereum"

[[repo]]
url = "https://github.com/prokopsimek/tatum-js"

[[repo]]
url = "https://github.com/proofskiddie/BlockMultiplayer"

[[repo]]
url = "https://github.com/ProphetAlgorithms/bitcore-lib-zero"

[[repo]]
url = "https://github.com/prosavage/ergo"

[[repo]]
url = "https://github.com/prosoftwaredev/bitcoin"

[[repo]]
url = "https://github.com/proteanx/bitcore-lib-dvt"

[[repo]]
url = "https://github.com/proteanx/dvt-rpc-explorer"

[[repo]]
url = "https://github.com/ProTipHQ/ProTip"

[[repo]]
url = "https://github.com/ProtocolCash/BCHSocket"

[[repo]]
url = "https://github.com/protondarkness/oracle"

[[repo]]
url = "https://github.com/protontypes/LibreSelery"

[[repo]]
url = "https://github.com/prouast/cryptocurrency-analysis"

[[repo]]
url = "https://github.com/PROUDMoney/PROUDmoney"

[[repo]]
url = "https://github.com/provable-things/oraclize-lib"

[[repo]]
url = "https://github.com/Psionyc/Shadow-finance-frontend"

[[repo]]
url = "https://github.com/pssolanki111/polygon"

[[repo]]
url = "https://github.com/psukhovii/rozetta"

[[repo]]
url = "https://github.com/ptlsra/Hospital"
missing = true

[[repo]]
url = "https://github.com/ptoner/DynastyDFS"

[[repo]]
url = "https://github.com/publu/DefiLlama-Adapters"

[[repo]]
url = "https://github.com/Puke2Earn/Puke-2-Earn-Ape-Club-BTC-data"

[[repo]]
url = "https://github.com/pupudaye/blockchain-dev"

[[repo]]
url = "https://github.com/PureStake/DefiLlama-Adapters"

[[repo]]
url = "https://github.com/Pust0/archives"
missing = true

[[repo]]
url = "https://github.com/puzanov/hello-blockstack"

[[repo]]
url = "https://github.com/pvrooyen/bitauth2017"

[[repo]]
url = "https://github.com/pw374/tezos"

[[repo]]
url = "https://github.com/pxsocs/warden_terminal"

[[repo]]
url = "https://github.com/Pycomet/escrow-service-bot"

[[repo]]
url = "https://github.com/PyDev02/DegenCupsApp"

[[repo]]
url = "https://github.com/Pymmdrza/AttackAIO_Crypto"

[[repo]]
url = "https://github.com/Pymmdrza/SoloMinerV2"

[[repo]]
url = "https://github.com/pyrkcommunity/pyrk-rpc-explorer"

[[repo]]
url = "https://github.com/pyrkcommunity/pyrkcore-lib"

[[repo]]
url = "https://github.com/pzxy/stepbase"

[[repo]]
url = "https://github.com/q9f/secp256k1.cr"

[[repo]]
url = "https://github.com/qcity/qctcore-lib"

[[repo]]
url = "https://github.com/qdm12/courses"

[[repo]]
url = "https://github.com/qetuo975/Crypto-Trading"

[[repo]]
url = "https://github.com/QiantangRd/ThorCryptocurrencyQuant"

[[repo]]
url = "https://github.com/qiao365/btc-eth-notify-cjq"

[[repo]]
url = "https://github.com/Qitmeer/qitmeer-atomicswap"

[[repo]]
url = "https://github.com/qiwu7/DefiLlama-Adapters"

[[repo]]
url = "https://github.com/qlpqlp/runes"

[[repo]]
url = "https://github.com/qmutz/bitcore"

[[repo]]
url = "https://github.com/QORT/qortal"

[[repo]]
url = "https://github.com/qq976739120/usual-docker"

[[repo]]
url = "https://github.com/qqqky/BitcoinAddressIntegrityTester_BAIT"

[[repo]]
url = "https://github.com/qshuai/btctracker"

[[repo]]
url = "https://github.com/qshuai/coindis"

[[repo]]
url = "https://github.com/QSTN-US/Internet-Computer-QSTN-v1"

[[repo]]
url = "https://github.com/qti3e/ic"

[[repo]]
url = "https://github.com/qtumcashproject/qtumcashcore-lib"

[[repo]]
url = "https://github.com/Quang7hong81/BITCOINCASH"

[[repo]]
url = "https://github.com/Quang7hong81/stacks-blockchain"

[[repo]]
url = "https://github.com/quanhuynh2007/hello-blockstackQ"

[[repo]]
url = "https://github.com/quantium-rock/codeworks"
missing = true

[[repo]]
url = "https://github.com/quantium-rock/software-engineering"
missing = true

[[repo]]
url = "https://github.com/quasarcoin/quasarcore-lib"

[[repo]]
url = "https://github.com/QubeNet/qubenet-bitcore-lib"

[[repo]]
url = "https://github.com/quiquee/BlockMagicBox"

[[repo]]
url = "https://github.com/quocviet0706/pancakeswap_defi"

[[repo]]
url = "https://github.com/QuoineFinancial/bitcore-lib-zcash"

[[repo]]
url = "https://github.com/r0nharley/hello-blockstack"

[[repo]]
url = "https://github.com/r1979/bip39"

[[repo]]
url = "https://github.com/r1oga/bitcoin-opreturn-indexer"

[[repo]]
url = "https://github.com/ra0321/ibc-rs"
missing = true

[[repo]]
url = "https://github.com/racindustries/flashsport"

[[repo]]
url = "https://github.com/radicleart/clarity-market"

[[repo]]
url = "https://github.com/rafaelcr/stx-btc-api"

[[repo]]
url = "https://github.com/rafaelszago/halving"
missing = true

[[repo]]
url = "https://github.com/raga2560/assembly2"
missing = true

[[repo]]
url = "https://github.com/raga2560/bobbrowser"
missing = true

[[repo]]
url = "https://github.com/raga2560/chequediscount"
missing = true

[[repo]]
url = "https://github.com/raga2560/dorabrowser"
missing = true

[[repo]]
url = "https://github.com/raga2560/doradash"
missing = true

[[repo]]
url = "https://github.com/raga2560/hackathon01"
missing = true

[[repo]]
url = "https://github.com/raga2560/lawserver"
missing = true

[[repo]]
url = "https://github.com/raga2560/shiny-goggles"
missing = true

[[repo]]
url = "https://github.com/rail1000/coinbank"

[[repo]]
url = "https://github.com/rainbow11269/Stacks-Blockchain"

[[repo]]
url = "https://github.com/RainbowMiner/RainbowMiner"

[[repo]]
url = "https://github.com/raininfotech/DashCore_lib"
missing = true

[[repo]]
url = "https://github.com/raja21068/Smart-Contract-Blockchain"

[[repo]]
url = "https://github.com/RajAdwaita/bharatncrypt"

[[repo]]
url = "https://github.com/Rajakavitha1/stacks-blockchain-api"

[[repo]]
url = "https://github.com/rajarshimaitra/rust-nostr"

[[repo]]
url = "https://github.com/rajivpo/DefiLlama-Adapters"

[[repo]]
url = "https://github.com/RakhiSoni/coin"

[[repo]]
url = "https://github.com/ramann/bitstreamvpn"

[[repo]]
url = "https://github.com/ramonbrugman/web-1"

[[repo]]
url = "https://github.com/randombit/motoko-bitcoin"

[[repo]]
url = "https://github.com/randomnerd/demo"

[[repo]]
url = "https://github.com/randyn/DefiLlama-Adapters"

[[repo]]
url = "https://github.com/RankJay/RoyalStacks"

[[repo]]
url = "https://github.com/raoulmillais/gatsby-theme-parity-website"

[[repo]]
url = "https://github.com/raoulsson/bitcoin-bits-in-java"
missing = true

[[repo]]
url = "https://github.com/Rapha-btc/fountain-blue"

[[repo]]
url = "https://github.com/Rapha-btc/saints"

[[repo]]
url = "https://github.com/Rapha-btc/The-21-Bitcoin-days"

[[repo]]
url = "https://github.com/raphpap/link-swap"

[[repo]]
url = "https://github.com/RapidzPay/RapidZ-v1.0.0.1"

[[repo]]
url = "https://github.com/rarcifa/btc_playground_web_app"

[[repo]]
url = "https://github.com/raspi0124/bitcoinjs-lib-test"

[[repo]]
url = "https://github.com/ravirahman/sancus"

[[repo]]
url = "https://github.com/rawadrifai/txproxy-sdk"

[[repo]]
url = "https://github.com/raymondfx/uptechafrica"

[[repo]]
url = "https://github.com/rblvn/swap-bsc"

[[repo]]
url = "https://github.com/rbm4/Cripto-Cambio"

[[repo]]
url = "https://github.com/Rbzu/BlockApp"

[[repo]]
url = "https://github.com/RCasatta/bitcoin_slices"

[[repo]]
url = "https://github.com/RCasatta/bitcoind"

[[repo]]
url = "https://github.com/RCasatta/blocks_iterator"

[[repo]]
url = "https://github.com/RCasatta/electrsd"

[[repo]]
url = "https://github.com/RCasatta/electrum2descriptors"

[[repo]]
url = "https://github.com/RCasatta/EternityWallAndroid"

[[repo]]
url = "https://github.com/RCasatta/fbbe"

[[repo]]
url = "https://github.com/rdadkins/VanityGenerator"

[[repo]]
url = "https://github.com/RDCLder/hello-blockstack"

[[repo]]
url = "https://github.com/RDSILVA81/bitcoin"
missing = true

[[repo]]
url = "https://github.com/rdubois-crypto/CYLIB-Speculos"

[[repo]]
url = "https://github.com/realChainLife/minimint"

[[repo]]
url = "https://github.com/realcointoken/fadfdfffdsffsdfsfs"

[[repo]]
url = "https://github.com/realcointoken/fadfsdfsdfsfsfsdf"

[[repo]]
url = "https://github.com/realcointoken/mnjhjklhbk-jo"

[[repo]]
url = "https://github.com/RealityRipple/php-bitcoin-cashaddr"

[[repo]]
url = "https://github.com/realprofitincome/bitcore-lib"

[[repo]]
url = "https://github.com/reapra-hbaocr/BitcoinPoE"

[[repo]]
url = "https://github.com/recall-photos/recall-ios"

[[repo]]
url = "https://github.com/Reckless-Satoshi/robosats"

[[repo]]
url = "https://github.com/reddcoin-project/reddcore-lib"

[[repo]]
url = "https://github.com/Reddeadxxxx/verbose-octo-eureka"

[[repo]]
url = "https://github.com/RedDuck-Software/candleSwap-frontend"

[[repo]]
url = "https://github.com/redhawksanji/hello-blockstack"

[[repo]]
url = "https://github.com/redPanda-project/ionic"

[[repo]]
url = "https://github.com/Regitempus/hello-blockstack"

[[repo]]
url = "https://github.com/regras/btc_offline_pos"

[[repo]]
url = "https://github.com/remusik/remusik.github.io"

[[repo]]
url = "https://github.com/rencener/js-ipld"

[[repo]]
url = "https://github.com/renlord/biternet"

[[repo]]
url = "https://github.com/renlord/btc-micropayment-channels"

[[repo]]
url = "https://github.com/renproject/bridge-v2"

[[repo]]
url = "https://github.com/renproject/swapperd-docs"
missing = true

[[repo]]
url = "https://github.com/renprotocol/gateway-sol"

[[repo]]
url = "https://github.com/renuzit/bitcore-lib-btcz"

[[repo]]
url = "https://github.com/Reptar-IT/Coinmancer"

[[repo]]
url = "https://github.com/resolvingarchitecture/bitcoin-client-java"

[[repo]]
url = "https://github.com/Resolvr-io/resolvr-desktop"

[[repo]]
url = "https://github.com/resona8e/pioneer"

[[repo]]
url = "https://github.com/rethercore/ska"

[[repo]]
url = "https://github.com/retzger/blockstack.js"

[[repo]]
url = "https://github.com/reuniware/Binance-and-FTX-API-Work"

[[repo]]
url = "https://github.com/reuniware/CryptoForex-Trader-Framework"

[[repo]]
url = "https://github.com/Revault-network/DefiLlama-Adapters"

[[repo]]
url = "https://github.com/Revest-Finance/DefiLlama-Adapters"

[[repo]]
url = "https://github.com/RFL-RfoxSwap/DefiLlama-Adapters"

[[repo]]
url = "https://github.com/RGB-Tools/rgb-core"

[[repo]]
url = "https://github.com/RGB-Tools/rgb-lightning-sample"

[[repo]]
url = "https://github.com/RGB-Tools/rust-rgb20"

[[repo]]
url = "https://github.com/RHavar/pevpot"

[[repo]]
url = "https://github.com/rhenrhee/miningcore-2.0-poolCore-beta-"

[[repo]]
url = "https://github.com/riaanjvos/bitcoinj-light"

[[repo]]
url = "https://github.com/ricardopaula/boxso"

[[repo]]
url = "https://github.com/RiccardoBiosas/DefiLlama-Adapters"

[[repo]]
url = "https://github.com/RiceDev1990/Ricecore-interface"
missing = true

[[repo]]
url = "https://github.com/RiceDev1990/Riceswap-interface"
missing = true

[[repo]]
url = "https://github.com/richardkiss/chiaswap"

[[repo]]
url = "https://github.com/richardkiss/pycoin"

[[repo]]
url = "https://github.com/ricky-andre/Crypto"

[[repo]]
url = "https://github.com/RickyShiJs/ic"

[[repo]]
url = "https://github.com/rift-finance/DefiLlama-Adapters"

[[repo]]
url = "https://github.com/rikko215/BDND-project1-Bitcoin"

[[repo]]
url = "https://github.com/Rin-0xTohsaka/ordiView"

[[repo]]
url = "https://github.com/rishankjhavar/dogecore"

[[repo]]
url = "https://github.com/rishitank/Flipsr-POC"
missing = true

[[repo]]
url = "https://github.com/RisingStar522/CasinoGame-Vue"
missing = true

[[repo]]
url = "https://github.com/risitesh/equipment-tracker"

[[repo]]
url = "https://github.com/Ritikchhipa5/pancakeByRitk"
missing = true

[[repo]]
url = "https://github.com/rixon-cochi/telegram_bitcoin_bot"
missing = true

[[repo]]
url = "https://github.com/rizwanmoulvi/Frosh"

[[repo]]
url = "https://github.com/Roasbeef/bitcoin-alloy"

[[repo]]
url = "https://github.com/RobEnoch/Tatum-js"

[[repo]]
url = "https://github.com/RobertJunghanns/cert-verifier-js-travis-ci"

[[repo]]
url = "https://github.com/robertmagier/earthereum"

[[repo]]
url = "https://github.com/robghchen/code-code-revolution-frontend"

[[repo]]
url = "https://github.com/robghchen/learning-apps"

[[repo]]
url = "https://github.com/robin-kunzler/portal"

[[repo]]
url = "https://github.com/robinadaptor/bitcoinj"

[[repo]]
url = "https://github.com/robinadaptor/bitcore-lib"

[[repo]]
url = "https://github.com/robinadaptor/bitcore-node"

[[repo]]
url = "https://github.com/robinkriver/akashlytics-deploy"

[[repo]]
url = "https://github.com/RoboSats/robo-identities"

[[repo]]
url = "https://github.com/RoboSats/Robohash"

[[repo]]
url = "https://github.com/RoboSats/robosats"

[[repo]]
url = "https://github.com/RoboSats/robosats-deploy"

[[repo]]
url = "https://github.com/RoboSats/robosats-startos"

[[repo]]
url = "https://github.com/RoboSats/taptrade-core"

[[repo]]
url = "https://github.com/robriks/HuskyCoin"

[[repo]]
url = "https://github.com/Rock-n-Block/algovest-dashboard-frontend"
missing = true

[[repo]]
url = "https://github.com/Rock-n-Block/anonimyzer-circomlib"

[[repo]]
url = "https://github.com/Rock-n-Block/ansible-ipfs"

[[repo]]
url = "https://github.com/Rock-n-Block/ansible-node-polygon"

[[repo]]
url = "https://github.com/Rock-n-Block/ansible-role-docker"
missing = true

[[repo]]
url = "https://github.com/Rock-n-Block/ansible-role-geth"
missing = true

[[repo]]
url = "https://github.com/Rock-n-Block/ansible-role-ipfs"
missing = true

[[repo]]
url = "https://github.com/Rock-n-Block/ansible-role-nginx"
missing = true

[[repo]]
url = "https://github.com/Rock-n-Block/ansible-tools"
missing = true

[[repo]]
url = "https://github.com/Rock-n-Block/ArtCPA-frontend"
missing = true

[[repo]]
url = "https://github.com/Rock-n-Block/AUDIT"

[[repo]]
url = "https://github.com/Rock-n-Block/axion-backend"
missing = true

[[repo]]
url = "https://github.com/Rock-n-Block/axion-contracts"
missing = true

[[repo]]
url = "https://github.com/Rock-n-Block/axion-contracts-old"
missing = true

[[repo]]
url = "https://github.com/Rock-n-Block/axion-frontend"
missing = true

[[repo]]
url = "https://github.com/Rock-n-Block/axion-snapshot-backend"
missing = true

[[repo]]
url = "https://github.com/Rock-n-Block/backend-useful-resources"
missing = true

[[repo]]
url = "https://github.com/Rock-n-Block/bandmusic-frontend"
missing = true

[[repo]]
url = "https://github.com/Rock-n-Block/base-node"

[[repo]]
url = "https://github.com/Rock-n-Block/beamswap-permit2-sdk"

[[repo]]
url = "https://github.com/Rock-n-Block/beamswap-sdk-core"

[[repo]]
url = "https://github.com/Rock-n-Block/beamswap-smart-order-router"

[[repo]]
url = "https://github.com/Rock-n-Block/beef-world"
missing = true

[[repo]]
url = "https://github.com/Rock-n-Block/binance-gilr"
missing = true

[[repo]]
url = "https://github.com/Rock-n-Block/bitcoin-python-async-rpc"

[[repo]]
url = "https://github.com/Rock-n-Block/bitcore-quras"
missing = true

[[repo]]
url = "https://github.com/Rock-n-Block/bitgear-frontend"
missing = true

[[repo]]
url = "https://github.com/Rock-n-Block/botdex-vite-frontend"
missing = true

[[repo]]
url = "https://github.com/Rock-n-Block/bsc-dockerized"

[[repo]]
url = "https://github.com/Rock-n-Block/bsc-girl"
missing = true

[[repo]]
url = "https://github.com/Rock-n-Block/C-block"
missing = true

[[repo]]
url = "https://github.com/Rock-n-Block/c-block-backend"
missing = true

[[repo]]
url = "https://github.com/Rock-n-Block/c-block-landing"
missing = true

[[repo]]
url = "https://github.com/Rock-n-Block/centurion_crowdsale_backend"
missing = true

[[repo]]
url = "https://github.com/Rock-n-Block/chains"

[[repo]]
url = "https://github.com/Rock-n-Block/coinbite-contracts"

[[repo]]
url = "https://github.com/Rock-n-Block/connect-wallet-lib"

[[repo]]
url = "https://github.com/Rock-n-Block/cosplayer-nft"
missing = true

[[repo]]
url = "https://github.com/Rock-n-Block/crat-dex-tokenlist"

[[repo]]
url = "https://github.com/Rock-n-Block/cratd2claunch--frontend"
missing = true

[[repo]]
url = "https://github.com/Rock-n-Block/crypto-rpc"

[[repo]]
url = "https://github.com/Rock-n-Block/dairy_docs"
missing = true

[[repo]]
url = "https://github.com/Rock-n-Block/dds-nft-frontend"
missing = true

[[repo]]
url = "https://github.com/Rock-n-Block/deeznuts-frontend"
missing = true

[[repo]]
url = "https://github.com/Rock-n-Block/DenariusAPI"
missing = true

[[repo]]
url = "https://github.com/Rock-n-Block/detf-lib"
missing = true

[[repo]]
url = "https://github.com/Rock-n-Block/dgt-landing"
missing = true

[[repo]]
url = "https://github.com/Rock-n-Block/erc20-swap-contract"
missing = true

[[repo]]
url = "https://github.com/Rock-n-Block/gasstation-proxy"
missing = true

[[repo]]
url = "https://github.com/Rock-n-Block/gatsby-pancake-api"

[[repo]]
url = "https://github.com/Rock-n-Block/gravity-hub"
missing = true

[[repo]]
url = "https://github.com/Rock-n-Block/gravity-hub-template"
missing = true

[[repo]]
url = "https://github.com/Rock-n-Block/gwei-frontend"
missing = true

[[repo]]
url = "https://github.com/Rock-n-Block/hardhat-project-template-js"
missing = true

[[repo]]
url = "https://github.com/Rock-n-Block/haust-dex-tokenlist"

[[repo]]
url = "https://github.com/Rock-n-Block/hex-credit-frontend"
missing = true

[[repo]]
url = "https://github.com/Rock-n-Block/hex-money-bundle"
missing = true

[[repo]]
url = "https://github.com/Rock-n-Block/hxy-frontend"
missing = true

[[repo]]
url = "https://github.com/Rock-n-Block/icp-staking"

[[repo]]
url = "https://github.com/Rock-n-Block/icp_hello_website"

[[repo]]
url = "https://github.com/Rock-n-Block/ipfs-keygen-docker"
missing = true

[[repo]]
url = "https://github.com/Rock-n-Block/ipfs_lib"

[[repo]]
url = "https://github.com/Rock-n-Block/Knowledge-base"
missing = true

[[repo]]
url = "https://github.com/Rock-n-Block/kondr-airdrop"
missing = true

[[repo]]
url = "https://github.com/Rock-n-Block/less-bridge"
missing = true

[[repo]]
url = "https://github.com/Rock-n-Block/LESS-landing"
missing = true

[[repo]]
url = "https://github.com/Rock-n-Block/less-nft"
missing = true

[[repo]]
url = "https://github.com/Rock-n-Block/limcore-frontend"
missing = true

[[repo]]
url = "https://github.com/Rock-n-Block/MedianOracle"
missing = true

[[repo]]
url = "https://github.com/Rock-n-Block/meson-contract"
missing = true

[[repo]]
url = "https://github.com/Rock-n-Block/metabunny-frontend"
missing = true

[[repo]]
url = "https://github.com/Rock-n-Block/metaplex-program-library"

[[repo]]
url = "https://github.com/Rock-n-Block/minto-frontend"
missing = true

[[repo]]
url = "https://github.com/Rock-n-Block/moonpay-url-sign"
missing = true

[[repo]]
url = "https://github.com/Rock-n-Block/moonseenrose-smart-order-router"

[[repo]]
url = "https://github.com/Rock-n-Block/moonseenrose-tokenlist"

[[repo]]
url = "https://github.com/Rock-n-Block/NAVI-Pirates"
missing = true

[[repo]]
url = "https://github.com/Rock-n-Block/neftly-frontend"
missing = true

[[repo]]
url = "https://github.com/Rock-n-Block/nether.fi-contracts"

[[repo]]
url = "https://github.com/Rock-n-Block/nft_for_backend_test"
missing = true

[[repo]]
url = "https://github.com/Rock-n-Block/pancake-info-api"

[[repo]]
url = "https://github.com/Rock-n-Block/pancake-token-price-api"
missing = true

[[repo]]
url = "https://github.com/Rock-n-Block/parity-aarch64-builder"
missing = true

[[repo]]
url = "https://github.com/Rock-n-Block/paxos-gold-contract"

[[repo]]
url = "https://github.com/Rock-n-Block/phenom-frontend"
missing = true

[[repo]]
url = "https://github.com/Rock-n-Block/pion"
missing = true

[[repo]]
url = "https://github.com/Rock-n-Block/pion-bundle"
missing = true

[[repo]]
url = "https://github.com/Rock-n-Block/pion-swap-contract"
missing = true

[[repo]]
url = "https://github.com/Rock-n-Block/pion_contract"
missing = true

[[repo]]
url = "https://github.com/Rock-n-Block/pion_rebase"
missing = true

[[repo]]
url = "https://github.com/Rock-n-Block/Praem-token"
missing = true

[[repo]]
url = "https://github.com/Rock-n-Block/Prize"
missing = true

[[repo]]
url = "https://github.com/Rock-n-Block/proofOfGold"
missing = true

[[repo]]
url = "https://github.com/Rock-n-Block/python-bitcoinrpc"

[[repo]]
url = "https://github.com/Rock-n-Block/python-hdwallet"

[[repo]]
url = "https://github.com/Rock-n-Block/pywallet"

[[repo]]
url = "https://github.com/Rock-n-Block/quras-rates-api"
missing = true

[[repo]]
url = "https://github.com/Rock-n-Block/quras-sync-bot"
missing = true

[[repo]]
url = "https://github.com/Rock-n-Block/rare-cow-frontend"
missing = true

[[repo]]
url = "https://github.com/Rock-n-Block/react-env"
missing = true

[[repo]]
url = "https://github.com/Rock-n-Block/react-vite-template"
missing = true

[[repo]]
url = "https://github.com/Rock-n-Block/refinery-finance-frontend"
missing = true

[[repo]]
url = "https://github.com/Rock-n-Block/rock-n-block-frontend"
missing = true

[[repo]]
url = "https://github.com/Rock-n-Block/rocknblock"
missing = true

[[repo]]
url = "https://github.com/Rock-n-Block/rocknblock-frontend-crowdsale"
missing = true

[[repo]]
url = "https://github.com/Rock-n-Block/rocknblock-frontend-farming"
missing = true

[[repo]]
url = "https://github.com/Rock-n-Block/rocknblock-frontend-launchpad"
missing = true

[[repo]]
url = "https://github.com/Rock-n-Block/rocknblock-frontend-nft-10k"
missing = true

[[repo]]
url = "https://github.com/Rock-n-Block/rocknblock-frontend-nft-marketplace"
missing = true

[[repo]]
url = "https://github.com/Rock-n-Block/rocknblock-frontend-safemoon"
missing = true

[[repo]]
url = "https://github.com/Rock-n-Block/rocknblock-frontend-staking"
missing = true

[[repo]]
url = "https://github.com/Rock-n-Block/rocknblock-frontend-tools"
missing = true

[[repo]]
url = "https://github.com/Rock-n-Block/rocknblock-frontend-vesting"
missing = true

[[repo]]
url = "https://github.com/Rock-n-Block/rocknblock-site"
missing = true

[[repo]]
url = "https://github.com/Rock-n-Block/rubic"

[[repo]]
url = "https://github.com/Rock-n-Block/snapshot-strategies"

[[repo]]
url = "https://github.com/Rock-n-Block/snarkjs"

[[repo]]
url = "https://github.com/Rock-n-Block/socks5-proxy-docker"
missing = true

[[repo]]
url = "https://github.com/Rock-n-Block/solana-py"

[[repo]]
url = "https://github.com/Rock-n-Block/SWAP_SATT"
missing = true

[[repo]]
url = "https://github.com/Rock-n-Block/tampa"
missing = true

[[repo]]
url = "https://github.com/Rock-n-Block/terraform-ec2"
missing = true

[[repo]]
url = "https://github.com/Rock-n-Block/test-token-pocket"
missing = true

[[repo]]
url = "https://github.com/Rock-n-Block/TokenFactory"
missing = true

[[repo]]
url = "https://github.com/Rock-n-Block/tronpy"

[[repo]]
url = "https://github.com/Rock-n-Block/truffle-plugin-verify"

[[repo]]
url = "https://github.com/Rock-n-Block/ventuary"
missing = true

[[repo]]
url = "https://github.com/Rock-n-Block/ventuary-template"
missing = true

[[repo]]
url = "https://github.com/Rock-n-Block/web3.py"

[[repo]]
url = "https://github.com/Rock-n-Block/XDPoSChain"

[[repo]]
url = "https://github.com/Rock-n-Block/ydragon-frontend"
missing = true

[[repo]]
url = "https://github.com/Rock-n-Block/yield-server"

[[repo]]
url = "https://github.com/Rock-n-Block/zabbix-monitoring"
missing = true

[[repo]]
url = "https://github.com/Rock-n-Block/zero-gas-crowdsale-frontend"
missing = true

[[repo]]
url = "https://github.com/RockISI/bitcoin"

[[repo]]
url = "https://github.com/RockX-SG/stake"

[[repo]]
url = "https://github.com/roesenerm/toshiticket"

[[repo]]
url = "https://github.com/rohankumardubey/bitcoin-hadoop"

[[repo]]
url = "https://github.com/rohankumardubey/bitcoin-spark"

[[repo]]
url = "https://github.com/rohitsethii/btc-address-api"

[[repo]]
url = "https://github.com/rokanost/fastx.io"

[[repo]]
url = "https://github.com/RomanTkachenkoDistr/HorizonMyBranch"

[[repo]]
url = "https://github.com/romanz/electrs"

[[repo]]
url = "https://github.com/rommzestz/BitcoinWIF-finder"
missing = true

[[repo]]
url = "https://github.com/roo-shy/DefiLlama-Adapters"

[[repo]]
url = "https://github.com/RooSoft/bitcoin-blocks-listener"

[[repo]]
url = "https://github.com/Ross01859/DefiLlama-Adapters"

[[repo]]
url = "https://github.com/rowandh/bitcore-lib-stratis"
missing = true

[[repo]]
url = "https://github.com/ROZ-MOFUMOFU-ME/bitcore"
missing = true

[[repo]]
url = "https://github.com/ROZ-MOFUMOFU-ME/bitcore-node"
missing = true

[[repo]]
url = "https://github.com/ROZ-MOFUMOFU-ME/btc-rpc-explorer"
missing = true

[[repo]]
url = "https://github.com/RozetProtocol/rozetPythonSdk"

[[repo]]
url = "https://github.com/RPGCoin/rpgcore-lib"

[[repo]]
url = "https://github.com/rpiza/red-wax"

[[repo]]
url = "https://github.com/rsandrade/xadrez"

[[repo]]
url = "https://github.com/rsbondi/btc-node-pay"

[[repo]]
url = "https://github.com/rsbondi/nodes-debug"

[[repo]]
url = "https://github.com/rscirilo/yodadex"

[[repo]]
url = "https://github.com/rsksmart/bitcoin_pegfix"

[[repo]]
url = "https://github.com/rsksmart/rns-manager-react"

[[repo]]
url = "https://github.com/rsundar01/ic"

[[repo]]
url = "https://github.com/rswol/stacks-blockchain-api"

[[repo]]
url = "https://github.com/rsxm/bitrader"

[[repo]]
url = "https://github.com/Rsync25/awesome-bitvm"

[[repo]]
url = "https://github.com/rubensayshi/counterparty-p2sh-demo"

[[repo]]
url = "https://github.com/rude9/reimagined-barnacle"

[[repo]]
url = "https://github.com/Rui2guo/bitcoinj"

[[repo]]
url = "https://github.com/rumenov/portal"

[[repo]]
url = "https://github.com/Rumhocker/eMarkcore"

[[repo]]
url = "https://github.com/Rumhocker/eMarkcore-lib"

[[repo]]
url = "https://github.com/runrun2715/DAO"

[[repo]]
url = "https://github.com/rus7hex/secux-js"

[[repo]]
url = "https://github.com/russellinho/weather-adapter"

[[repo]]
url = "https://github.com/russkidooski/rvn-rpc-explorer"
missing = true

[[repo]]
url = "https://github.com/rust-bitcoin/.github"

[[repo]]
url = "https://github.com/rust-bitcoin/bip322"

[[repo]]
url = "https://github.com/rust-bitcoin/bip324"

[[repo]]
url = "https://github.com/rust-bitcoin/bitcoin_hashes"

[[repo]]
url = "https://github.com/rust-bitcoin/bitcoind"

[[repo]]
url = "https://github.com/rust-bitcoin/constants"

[[repo]]
url = "https://github.com/rust-bitcoin/corepc"

[[repo]]
url = "https://github.com/rust-bitcoin/hammersbald"

[[repo]]
url = "https://github.com/rust-bitcoin/hex-conservative"

[[repo]]
url = "https://github.com/rust-bitcoin/murmel"

[[repo]]
url = "https://github.com/rust-bitcoin/rust-bech32"

[[repo]]
url = "https://github.com/rust-bitcoin/rust-bech32-bitcoin"

[[repo]]
url = "https://github.com/rust-bitcoin/rust-bip39"

[[repo]]
url = "https://github.com/rust-bitcoin/rust-bip47"

[[repo]]
url = "https://github.com/rust-bitcoin/rust-bitcoin"
tags = ["Protocol"]

[[repo]]
url = "https://github.com/rust-bitcoin/rust-bitcoin-chain"

[[repo]]
url = "https://github.com/rust-bitcoin/rust-bitcoin-maintainer-tools"

[[repo]]
url = "https://github.com/rust-bitcoin/rust-bitcoin.github.io"

[[repo]]
url = "https://github.com/rust-bitcoin/rust-bitcoinconsensus"

[[repo]]
url = "https://github.com/rust-bitcoin/rust-bitcoincore-rpc"

[[repo]]
url = "https://github.com/rust-bitcoin/rust-bitcoind-json-rpc"

[[repo]]
url = "https://github.com/rust-bitcoin/rust-lightning-invoice"

[[repo]]
url = "https://github.com/rust-bitcoin/rust-miniscript"

[[repo]]
url = "https://github.com/rust-bitcoin/rust-ordered"

[[repo]]
url = "https://github.com/rust-bitcoin/rust-psbt-v0"

[[repo]]
url = "https://github.com/rust-bitcoin/rust-secp256k1"

[[repo]]
url = "https://github.com/rust-bitcoin/rust-wallet"

[[repo]]
url = "https://github.com/rust-bitcoin/workshop"

[[repo]]
url = "https://github.com/rust-bitcoin/www.rust-bitcoin.org"

[[repo]]
url = "https://github.com/rustyrussell/bitcoin-iterate"

[[repo]]
url = "https://github.com/rvanasa/portal"

[[repo]]
url = "https://github.com/rxnk/vile"
missing = true

[[repo]]
url = "https://github.com/ryan-shaw/kal-explorer"
missing = true

[[repo]]
url = "https://github.com/RyanHendricks/Docker-Ethereum-Testnet"

[[repo]]
url = "https://github.com/ryanmrestivo/solidity"

[[repo]]
url = "https://github.com/RyanSadowski/bitnode"

[[repo]]
url = "https://github.com/ryantrinkle/tezos"

[[repo]]
url = "https://github.com/ryanxcharles/yours-bitcoin"
missing = true

[[repo]]
url = "https://github.com/Ryfts/multivest"

[[repo]]
url = "https://github.com/ryguy077/GPT-Ordinals-Discord"

[[repo]]
url = "https://github.com/Rynthak/alyra-exercices"
missing = true

[[repo]]
url = "https://github.com/s-finance-org/s-finance-web"

[[repo]]
url = "https://github.com/s0md3v/Orbit"

[[repo]]
url = "https://github.com/Saddam-tech/shopping-mall-serve"

[[repo]]
url = "https://github.com/saddam1997/bitwirebackend"

[[repo]]
url = "https://github.com/saddam1997/bitwireexchangebackend"

[[repo]]
url = "https://github.com/saddam1997/wlox"

[[repo]]
url = "https://github.com/sadiqueshahriar/marge-header"

[[repo]]
url = "https://github.com/sadoprotocol/ordit"

[[repo]]
url = "https://github.com/sadoprotocol/ordit-sdk"

[[repo]]
url = "https://github.com/Safeheron/safeheron-offline-recovery-tool"

[[repo]]
url = "https://github.com/sagarchoudhary96/CardBase"

[[repo]]
url = "https://github.com/SagarPandey366Pi/flocash"

[[repo]]
url = "https://github.com/sagivo/accept-bitcoin"

[[repo]]
url = "https://github.com/sahajoydeep2002/BC-Verifier"
missing = true

[[repo]]
url = "https://github.com/sahilmahendrakar/hello-blockstack"

[[repo]]
url = "https://github.com/saikatharryc/block_ic"

[[repo]]
url = "https://github.com/saikun0293/Gige"

[[repo]]
url = "https://github.com/saisubu1997/Decentralised-App1"

[[repo]]
url = "https://github.com/sajiha77/metaBet-updated"

[[repo]]
url = "https://github.com/sakazz/exchange"

[[repo]]
url = "https://github.com/salahawk/seno-blockchain"

[[repo]]
url = "https://github.com/SalceMLH/hello-blockstack"

[[repo]]
url = "https://github.com/salil-gtm/Blockstack-Auth"

[[repo]]
url = "https://github.com/Salmanlatif144/SAimDeploy"

[[repo]]
url = "https://github.com/salmanzr/BetMeBot"

[[repo]]
url = "https://github.com/salmasultana2/Bitcoin-cash-Address-converter"
missing = true

[[repo]]
url = "https://github.com/salmasultana2/MasteringBitcoinUsingBcoin"
missing = true

[[repo]]
url = "https://github.com/saloppe73/swap"

[[repo]]
url = "https://github.com/sam201994/bettify-be"

[[repo]]
url = "https://github.com/sam201994/zero-loss-bet"

[[repo]]
url = "https://github.com/sam6132/crypto-api"

[[repo]]
url = "https://github.com/sambacha/cryptopodcasts"

[[repo]]
url = "https://github.com/samfingard6/bitcoin-nft-wallet"

[[repo]]
url = "https://github.com/sami-abdul/blockstack-webapp"

[[repo]]
url = "https://github.com/sami-abdul/superone"

[[repo]]
url = "https://github.com/samjwu/PayTron"

[[repo]]
url = "https://github.com/samkenxstream/SamKenX-stacks-blockchain-api"

[[repo]]
url = "https://github.com/samkenxstream/SAMkenxsmartcontractkit-external-adapters-js"

[[repo]]
url = "https://github.com/samkenxstream/SAMkenxtatum-blockchain-connector"

[[repo]]
url = "https://github.com/SamLatsin/crypto-nodes"

[[repo]]
url = "https://github.com/samosudov/litecoinj"
missing = true

[[repo]]
url = "https://github.com/samotari/ct-api-server"

[[repo]]
url = "https://github.com/Samourai-Wallet/addrindexrs"

[[repo]]
url = "https://github.com/Samourai-Wallet/Afterburner"

[[repo]]
url = "https://github.com/Samourai-Wallet/android-torbinary"

[[repo]]
url = "https://github.com/Samourai-Wallet/Backup-Reader"

[[repo]]
url = "https://github.com/Samourai-Wallet/bitcoinj"

[[repo]]
url = "https://github.com/Samourai-Wallet/bitcoinjs-lib"

[[repo]]
url = "https://github.com/Samourai-Wallet/BitcoinKit"

[[repo]]
url = "https://github.com/Samourai-Wallet/boltzmann"

[[repo]]
url = "https://github.com/Samourai-Wallet/boltzmann-java"

[[repo]]
url = "https://github.com/Samourai-Wallet/ExtLibJ"

[[repo]]
url = "https://github.com/Samourai-Wallet/HDWalletKit"

[[repo]]
url = "https://github.com/Samourai-Wallet/hexadecimal-die"

[[repo]]
url = "https://github.com/Samourai-Wallet/java-server"

[[repo]]
url = "https://github.com/Samourai-Wallet/jtorctl"

[[repo]]
url = "https://github.com/Samourai-Wallet/RecoveryWorksheetStrings"

[[repo]]
url = "https://github.com/Samourai-Wallet/samourai-dojo"

[[repo]]
url = "https://github.com/Samourai-Wallet/samourai-wallet-android"

[[repo]]
url = "https://github.com/Samourai-Wallet/sentinel-android"

[[repo]]
url = "https://github.com/Samourai-Wallet/Sentinel-iOS"

[[repo]]
url = "https://github.com/Samourai-Wallet/sovereign.ly"

[[repo]]
url = "https://github.com/Samourai-Wallet/TOPL-Android-TorBinary"

[[repo]]
url = "https://github.com/Samourai-Wallet/Tor-Onion-Proxy-Library"

[[repo]]
url = "https://github.com/Samourai-Wallet/Whirlpool"

[[repo]]
url = "https://github.com/Samourai-Wallet/whirlpool-client"

[[repo]]
url = "https://github.com/Samourai-Wallet/whirlpool-client-cli"

[[repo]]
url = "https://github.com/Samourai-Wallet/whirlpool-gui"

[[repo]]
url = "https://github.com/Samourai-Wallet/whirlpool-protocol"

[[repo]]
url = "https://github.com/Samourai-Wallet/whirlpool-runtimes"

[[repo]]
url = "https://github.com/Samourai-Wallet/whirlpool-server"

[[repo]]
url = "https://github.com/Samourai-Wallet/whirlpool_stats"

[[repo]]
url = "https://github.com/Samourai-Wallet/xmanager-protocol"

[[repo]]
url = "https://github.com/samre12/deep-trading-agent"

[[repo]]
url = "https://github.com/samre12/gym-cryptotrading"

[[repo]]
url = "https://github.com/samueleraimondo/BitGoJS"

[[repo]]
url = "https://github.com/samuelescarigo/hello-blockstack"

[[repo]]
url = "https://github.com/SamusElderg/DefiLlama-Adapters"

[[repo]]
url = "https://github.com/Sanbroh/MITBitcoinExpo2022"

[[repo]]
url = "https://github.com/SanctuariumDapp/BSRC-Standard"

[[repo]]
url = "https://github.com/sangwoo940/web"

[[repo]]
url = "https://github.com/sangwoo940/ws"

[[repo]]
url = "https://github.com/SanjayDhundhara/binary"

[[repo]]
url = "https://github.com/sanjukammath/hello-blockstack"

[[repo]]
url = "https://github.com/santiment/btc-exporter-jvm"

[[repo]]
url = "https://github.com/sapio-lang/sapio"

[[repo]]
url = "https://github.com/sariold/Bitcoin-Nano"

[[repo]]
url = "https://github.com/sarvex/external-adapters-js"

[[repo]]
url = "https://github.com/sash-257defi/liquality-swap"

[[repo]]
url = "https://github.com/satoshichain/satoshicore"

[[repo]]
url = "https://github.com/SatoshiPortal/cyphernode"

[[repo]]
url = "https://github.com/Satpile/satpile"

[[repo]]
url = "https://github.com/SatSale/SatSale"

[[repo]]
url = "https://github.com/satviktiwari/Bitcoin_Trading_Bot"
missing = true

[[repo]]
url = "https://github.com/saurabh-chugh2358/blockchain-hackathon-project"

[[repo]]
url = "https://github.com/savaki/DefiLlama-Adapters"

[[repo]]
url = "https://github.com/sayho93/BitcoinJ-tutorials"

[[repo]]
url = "https://github.com/sbaresearch/simcoin"

[[repo]]
url = "https://github.com/SbercoinCom/sbercoin-android"

[[repo]]
url = "https://github.com/SbercoinCom/sbercoincore-lib"

[[repo]]
url = "https://github.com/SBit-Project/sbitcore-lib"
missing = true

[[repo]]
url = "https://github.com/sblaurock/crypticker"

[[repo]]
url = "https://github.com/sc0Vu/blockchain.misc"

[[repo]]
url = "https://github.com/scala-steward/scash"

[[repo]]
url = "https://github.com/schnogz/iterm-blockchain-components"

[[repo]]
url = "https://github.com/schroyar/yield-server"

[[repo]]
url = "https://github.com/SchulerSimon/unchained-cli-btc"

[[repo]]
url = "https://github.com/scifier/blockchain-gateway"

[[repo]]
url = "https://github.com/scorelab/EtherBeat"

[[repo]]
url = "https://github.com/scorta/GuessPrivateKey"

[[repo]]
url = "https://github.com/scottdao/blockchain"

[[repo]]
url = "https://github.com/scrtlabs/secret.js"

[[repo]]
url = "https://github.com/sCrypt-Inc/hw-ord"

[[repo]]
url = "https://github.com/sCrypt-Inc/scrypt-ord"

[[repo]]
url = "https://github.com/scryptominded/pancakes"

[[repo]]
url = "https://github.com/scytalelabs/BTC_OP_RETURN"

[[repo]]
url = "https://github.com/SDAOWIN/eth-phishing-detect"

[[repo]]
url = "https://github.com/sdobkin/tonswaplib"
missing = true

[[repo]]
url = "https://github.com/sealedtx/bitcoin-cash-converter"

[[repo]]
url = "https://github.com/sean-magin/bitcoinTestNet"

[[repo]]
url = "https://github.com/seanaye/lightzing_frontend"

[[repo]]
url = "https://github.com/SeanCode86/Firenance-Network"

[[repo]]
url = "https://github.com/seaona/vanity-address-generator"

[[repo]]
url = "https://github.com/searchcoin/searchcore-lib"

[[repo]]
url = "https://github.com/sebanielsen/EuroCoinAndroidApp"

[[repo]]
url = "https://github.com/sebaslogen/bitcoin-price-ticker"

[[repo]]
url = "https://github.com/seberm/lightning"

[[repo]]
url = "https://github.com/SebRincon/obb_terminal"

[[repo]]
url = "https://github.com/sec-bit/Quill"

[[repo]]
url = "https://github.com/sech444/FastAPI-crypto_prices"

[[repo]]
url = "https://github.com/secondai/second-homepage"

[[repo]]
url = "https://github.com/secondfloorlabs/whoosh"

[[repo]]
url = "https://github.com/SecretDAO/secret-btc"
missing = true

[[repo]]
url = "https://github.com/secretkeylabs/bns-zonefile"

[[repo]]
url = "https://github.com/secretkeylabs/body-parser"

[[repo]]
url = "https://github.com/secretkeylabs/clarinet"

[[repo]]
url = "https://github.com/secretkeylabs/connect"

[[repo]]
url = "https://github.com/secretkeylabs/dapp-cookie-cutter"

[[repo]]
url = "https://github.com/secretkeylabs/esplora"

[[repo]]
url = "https://github.com/secretkeylabs/ord"

[[repo]]
url = "https://github.com/secretkeylabs/react-native-crypto"

[[repo]]
url = "https://github.com/secretkeylabs/render-stacks"

[[repo]]
url = "https://github.com/secretkeylabs/sats-connect"

[[repo]]
url = "https://github.com/secretkeylabs/sats-connect-core"

[[repo]]
url = "https://github.com/secretkeylabs/sats-connect-example"

[[repo]]
url = "https://github.com/secretkeylabs/sats-connect-ui"

[[repo]]
url = "https://github.com/secretkeylabs/stacks-tools"

[[repo]]
url = "https://github.com/secretkeylabs/stacks-transaction-sponsor"

[[repo]]
url = "https://github.com/secretkeylabs/wallet-connect"

[[repo]]
url = "https://github.com/secretkeylabs/xverse-core"

[[repo]]
url = "https://github.com/secretkeylabs/xverse-roadmap"

[[repo]]
url = "https://github.com/secretkeylabs/xverse-web-extension"

[[repo]]
url = "https://github.com/SecurityArts/QuantumManager"

[[repo]]
url = "https://github.com/SecuX/secux-js"

[[repo]]
url = "https://github.com/SeductiveMobile/orme-exchange"

[[repo]]
url = "https://github.com/Seeanneb/BTCproj3"

[[repo]]
url = "https://github.com/SeedSigner/seedsigner-os"

[[repo]]
url = "https://github.com/seer-developer-community/bibi-for-Android"

[[repo]]
url = "https://github.com/seeu-inspace/reference-web3-security"
missing = true

[[repo]]
url = "https://github.com/segoverflow/izubitcoin"

[[repo]]
url = "https://github.com/segwit/atbcore-lib"
missing = true

[[repo]]
url = "https://github.com/SegwitB2X/b2x-core-lib"

[[repo]]
url = "https://github.com/selfcustody/krux"

[[repo]]
url = "https://github.com/SellWitness/ZKFactorization"

[[repo]]
url = "https://github.com/senaa12/PmfSmartContracts"

[[repo]]
url = "https://github.com/sensoriumxr/django-eth-events"

[[repo]]
url = "https://github.com/SeoHaKwon/express-server"

[[repo]]
url = "https://github.com/sepehrvakili/hello-blockstack"

[[repo]]
url = "https://github.com/sephynox/wahid-tech"

[[repo]]
url = "https://github.com/Septem151/MockBlockchain"

[[repo]]
url = "https://github.com/seratio/sourcecode"

[[repo]]
url = "https://github.com/sereneblue/blt-wallet"

[[repo]]
url = "https://github.com/serengil/crypto"

[[repo]]
url = "https://github.com/Serenity-Energy/Resources"

[[repo]]
url = "https://github.com/serjee/BlockchainAddressGenerate"

[[repo]]
url = "https://github.com/serusisergio/BitcoinPonzi"

[[repo]]
url = "https://github.com/serveba/multichain"

[[repo]]
url = "https://github.com/SetProtocol/set-v2"
missing = true

[[repo]]
url = "https://github.com/sevdatas/custom-address-generator"

[[repo]]
url = "https://github.com/sevriugin/girodiseo"

[[repo]]
url = "https://github.com/sfc-dev/cm20s"

[[repo]]
url = "https://github.com/sfoxhq/bitcore-lib"

[[repo]]
url = "https://github.com/sgairo/hello-blockstack"

[[repo]]
url = "https://github.com/sgairo/tasks-blockstack"

[[repo]]
url = "https://github.com/sgeisler/murmel"

[[repo]]
url = "https://github.com/sgmelayu/create-comit-app"

[[repo]]
url = "https://github.com/shabhihassan/crypto"

[[repo]]
url = "https://github.com/shade/sv"

[[repo]]
url = "https://github.com/shah77pc/11"

[[repo]]
url = "https://github.com/shahradelahi/bipjs"

[[repo]]
url = "https://github.com/shakenetwork/Sia"

[[repo]]
url = "https://github.com/Shakiba-e-nur/bitcoin"

[[repo]]
url = "https://github.com/shanmugarasu/coin-payment"

[[repo]]
url = "https://github.com/shapeshift-legacy/arbiter"

[[repo]]
url = "https://github.com/Shard-Labs/DefiLlama-Adapters"

[[repo]]
url = "https://github.com/Shard-Labs/external-adapters-js"

[[repo]]
url = "https://github.com/SharknadoCoin/swap.sharknado.io"

[[repo]]
url = "https://github.com/Sharp-Rock/Ls"

[[repo]]
url = "https://github.com/shashwat1994/anchor"

[[repo]]
url = "https://github.com/ShaunApps/bitaddress-generator-cli"

[[repo]]
url = "https://github.com/shawn0322/chain-bitcoin"
missing = true

[[repo]]
url = "https://github.com/Shayan-22/stoner"

[[repo]]
url = "https://github.com/ShayTSC/DefiLlama-Adapters"

[[repo]]
url = "https://github.com/shekhar-shubhendu/supply-chain"

[[repo]]
url = "https://github.com/shengchalover/blockpress"

[[repo]]
url = "https://github.com/sheoranpriyanka/test"

[[repo]]
url = "https://github.com/shepelt/coinstack-sdk-java"

[[repo]]
url = "https://github.com/sheriff-rango/liquality-swap"

[[repo]]
url = "https://github.com/sherlock-audit/2023-05-Index"

[[repo]]
url = "https://github.com/sherlock-protocol/DefiLlama-Adapters"

[[repo]]
url = "https://github.com/shermanxiong/stacks-blockchain-api"

[[repo]]
url = "https://github.com/shesek/bcash-instadump"

[[repo]]
url = "https://github.com/shesek/bitcoinuri"

[[repo]]
url = "https://github.com/shesek/minsc"

[[repo]]
url = "https://github.com/shesek/proof-of-hodl"

[[repo]]
url = "https://github.com/ShibuiDAO/DefiLlama-Adapters"

[[repo]]
url = "https://github.com/ShieldCoin/SHIELD"

[[repo]]
url = "https://github.com/shiksb/BitGoJS"

[[repo]]
url = "https://github.com/shimakaze-git/blockchain_beginner"

[[repo]]
url = "https://github.com/shinobi-protocol/secret-btc"

[[repo]]
url = "https://github.com/shivam0110/Blockchain-Transaction-API"

[[repo]]
url = "https://github.com/shiyubing/bab-webserver"
missing = true

[[repo]]
url = "https://github.com/shobrook/BitVision"

[[repo]]
url = "https://github.com/shopglobal/BitGoJS"

[[repo]]
url = "https://github.com/shpp-vsmaga/bitcoinj-qtum-sv"

[[repo]]
url = "https://github.com/shravan-shandilya/cashaddr.js"

[[repo]]
url = "https://github.com/shu-kob/crypto-app"

[[repo]]
url = "https://github.com/shwetha-satish1/Eth_to_Bit"

[[repo]]
url = "https://github.com/Sid8519/avalanche-ops"

[[repo]]
url = "https://github.com/SideKick-Finance/DefiLlama-Adapters"

[[repo]]
url = "https://github.com/sideshift/DefiLlama-yield-server"

[[repo]]
url = "https://github.com/SiemensCode/Keybase-Notary"

[[repo]]
url = "https://github.com/SiestaMadokaist/utxo-selector"

[[repo]]
url = "https://github.com/Sifir-io/sifir-mobile-wallet"

[[repo]]
url = "https://github.com/sigma0-dev/zkbitcoin"

[[repo]]
url = "https://github.com/sigma0-xyz/zkbitcoin"

[[repo]]
url = "https://github.com/Signalless/ThorCryptocurrencyQuant"

[[repo]]
url = "https://github.com/signalSound/ecm_f"
missing = true

[[repo]]
url = "https://github.com/signalSound/kangaroo_front"
missing = true

[[repo]]
url = "https://github.com/signer-mobi/signer-android"

[[repo]]
url = "https://github.com/SIKENEKIS/SIKEN-lib"

[[repo]]
url = "https://github.com/Siko91/BitBoxDemo-23Oct18"

[[repo]]
url = "https://github.com/silence48/myntcore-lib"

[[repo]]
url = "https://github.com/SilubiumProject/silubium-java-lib"

[[repo]]
url = "https://github.com/SilubiumProject/sluapi"

[[repo]]
url = "https://github.com/silviopaganini/btc-address-generator"

[[repo]]
url = "https://github.com/Sim4n6/BitGoJS"
missing = true

[[repo]]
url = "https://github.com/siminchen/bitcoinIDE"

[[repo]]
url = "https://github.com/simond110/ic"

[[repo]]
url = "https://github.com/simpleledger/BitcoinFilesJS"

[[repo]]
url = "https://github.com/SimplioOfficial/BitGoJS"

[[repo]]
url = "https://github.com/simrat12/Bitcoin-Backed-Stablecoin"

[[repo]]
url = "https://github.com/sinceredoge/sinceredoge-frontend-v2"

[[repo]]
url = "https://github.com/SincereDogeApp/sincereDoge-front"

[[repo]]
url = "https://github.com/SingleMr1/readme-edits"

[[repo]]
url = "https://github.com/SINOVATEblockchain/bitcore-lib-sin-1"
missing = true

[[repo]]
url = "https://github.com/SINOVATEblockchain/SIN-Coinomi-opensource"
missing = true

[[repo]]
url = "https://github.com/sipa/miniscript"

[[repo]]
url = "https://github.com/SIProjects/sicashcore-lib"

[[repo]]
url = "https://github.com/sirin-labs/swapr.js"

[[repo]]
url = "https://github.com/siriusblack94/exchange-new"

[[repo]]
url = "https://github.com/siriuscore/siriuscore-lib"

[[repo]]
url = "https://github.com/sirlittle/DefiLlama-Adapters"

[[repo]]
url = "https://github.com/sitimun/sitimun.github.io"

[[repo]]
url = "https://github.com/sjlee1125/bitcore-lib"

[[repo]]
url = "https://github.com/Sjors/libwally-swift"

[[repo]]
url = "https://github.com/SJoshi7/hello-blockstack"

[[repo]]
url = "https://github.com/skarabocu/hello-blockstack"

[[repo]]
url = "https://github.com/Skeiron123/Zap"

[[repo]]
url = "https://github.com/skellet0r/curve-api"

[[repo]]
url = "https://github.com/skubit/skubit-iab"

[[repo]]
url = "https://github.com/Skuchain/bitcore-lib"

[[repo]]
url = "https://github.com/skullnbonesdao/market.skullnbones.xyz"

[[repo]]
url = "https://github.com/skunvar/visionxBackend"

[[repo]]
url = "https://github.com/skybach/crypto-assignment"

[[repo]]
url = "https://github.com/SKYNET-DAO/Skystore"

[[repo]]
url = "https://github.com/SkynetResearchProject/horizontalsystems-block-explorer"

[[repo]]
url = "https://github.com/SkywalkingZulu/swap.button"
missing = true

[[repo]]
url = "https://github.com/Slakovsky/Pancakeswap-sniper-bot-"

[[repo]]
url = "https://github.com/slapglif/Bitcoin"

[[repo]]
url = "https://github.com/slavefreetradegithub/supply-chain"

[[repo]]
url = "https://github.com/slaxman/TokenExchange"

[[repo]]
url = "https://github.com/sloev/ipfs-pubsub-example-server-to-browser-"

[[repo]]
url = "https://github.com/sloppy2017/market5"

[[repo]]
url = "https://github.com/SLXcoin/https-github.com-iancoleman-bip39"

[[repo]]
url = "https://github.com/slypsy/btc-address-generator"

[[repo]]
url = "https://github.com/Small-Indie-Cryptofactory/starknet_semolina_code"

[[repo]]
url = "https://github.com/smallstepman/sdk"
missing = true

[[repo]]
url = "https://github.com/smallyunet/vitalik-blog-pdf"

[[repo]]
url = "https://github.com/smart-chain-fr/smartLink-icoTacker"

[[repo]]
url = "https://github.com/Smart-Earners-Team/golden-coin"

[[repo]]
url = "https://github.com/SmartCodeBlockchainDev/crytpexchange"

[[repo]]
url = "https://github.com/smartcontractkit/chainlink-ruby"

[[repo]]
url = "https://github.com/smartdev1102/stostudio-webapp"
missing = true

[[repo]]
url = "https://github.com/SmartDev1990/agamswap"

[[repo]]
url = "https://github.com/SmartDev1990/final-rice"

[[repo]]
url = "https://github.com/SmartDev1990/MoushySwap"

[[repo]]
url = "https://github.com/SmartDev1990/moushyswap2"

[[repo]]
url = "https://github.com/SmartDev1990/New-Brise-UI"

[[repo]]
url = "https://github.com/SmartDev1990/RB-I"

[[repo]]
url = "https://github.com/SmartDev1990/RC-I"

[[repo]]
url = "https://github.com/SmartDev1990/Rice-Interface"

[[repo]]
url = "https://github.com/SmartDev1990/Test-Again"

[[repo]]
url = "https://github.com/SmartDev1990/TestSwap"

[[repo]]
url = "https://github.com/SmartDev1990/Tower-Final-Interface"

[[repo]]
url = "https://github.com/smartm0use/Bitcoin-Private-Playground"

[[repo]]
url = "https://github.com/SmartPool/SmartPool.github.io"

[[repo]]
url = "https://github.com/smartvaults/smartvaults"

[[repo]]
url = "https://github.com/smexswap/new1"

[[repo]]
url = "https://github.com/smexswap/smex"

[[repo]]
url = "https://github.com/SMH17/bitcoin-hacking-tools"

[[repo]]
url = "https://github.com/smith111111/test1"

[[repo]]
url = "https://github.com/smldragon/bicoincorej"

[[repo]]
url = "https://github.com/Sn0wYC/DefiLlama-Adapters"

[[repo]]
url = "https://github.com/sneerteam/Snitcoin"

[[repo]]
url = "https://github.com/snight1983/chia-rosechain"

[[repo]]
url = "https://github.com/snitinshk/novasuper-nft"

[[repo]]
url = "https://github.com/snowman-money/SnowSwap"

[[repo]]
url = "https://github.com/Snowswap/snowswapx"
missing = true

[[repo]]
url = "https://github.com/soapboxsys/ombuds-android"

[[repo]]
url = "https://github.com/socionity/jmel"

[[repo]]
url = "https://github.com/softplush/bitcoinsvj"

[[repo]]
url = "https://github.com/softprodev/Backend"

[[repo]]
url = "https://github.com/softwarearchaeologist/DefiLlama-Adapters"

[[repo]]
url = "https://github.com/softwarearchaeologist/Multisig"

[[repo]]
url = "https://github.com/soia/extension"

[[repo]]
url = "https://github.com/solana-dapp-collecation/tipsy"

[[repo]]
url = "https://github.com/solareenlo/bc-cert"

[[repo]]
url = "https://github.com/solareenlo/Crypto-Pay"

[[repo]]
url = "https://github.com/solchef/bsc-swap-aggregator"

[[repo]]
url = "https://github.com/SolidityScribe/Solidity-Sandwich-Bot"
missing = true

[[repo]]
url = "https://github.com/solopane/omg-swap"

[[repo]]
url = "https://github.com/soluna-protocol/DefiLlama-Adapters"

[[repo]]
url = "https://github.com/somidax/coinEstate"

[[repo]]
url = "https://github.com/sonarwatch/token-lists"

[[repo]]
url = "https://github.com/sonde/hello-blockstack"

[[repo]]
url = "https://github.com/sonhnguyen/bitcoin-address-generator"

[[repo]]
url = "https://github.com/sonjh1217/blockChainCourse"

[[repo]]
url = "https://github.com/sonne-finance/yield-server"

[[repo]]
url = "https://github.com/Soptq/phala-blockchain"

[[repo]]
url = "https://github.com/sora-xor/sora-llama-adapter"

[[repo]]
url = "https://github.com/soropapai/mi-pancake-front-completo"

[[repo]]
url = "https://github.com/Sotatek-AnhDao/bitcoin-lib-value"

[[repo]]
url = "https://github.com/Sotatek-LongLe2/pancakeSwap"

[[repo]]
url = "https://github.com/sotblad/bitcore-lib-mue2"

[[repo]]
url = "https://github.com/soulBit/DefiLlama-Adapters"

[[repo]]
url = "https://github.com/SoulSwapFinance/DefiLlama-Adapters"

[[repo]]
url = "https://github.com/southcarolina803/ethereumbook"

[[repo]]
url = "https://github.com/soyjavi/bitpaper.co"

[[repo]]
url = "https://github.com/Spaceboy0621/IBC_Relayer"

[[repo]]
url = "https://github.com/spacenationfi/protocol"

[[repo]]
url = "https://github.com/Spare-Network/spare-blockchain"

[[repo]]
url = "https://github.com/sparr0w7/SPV-Example"

[[repo]]
url = "https://github.com/sparr0w7/X11TEST"

[[repo]]
url = "https://github.com/specta-official/bitcore-lib"

[[repo]]
url = "https://github.com/spellcraftlabs/miniscript-ql"

[[repo]]
url = "https://github.com/spengejp/nodeco-sd"

[[repo]]
url = "https://github.com/spesmilo/electrum"
tags = ["Wallet"]

[[repo]]
url = "https://github.com/spesmilo/electrumx"

[[repo]]
url = "https://github.com/SpidChain/spidchain-btcr"

[[repo]]
url = "https://github.com/sports-chain/sas-contract"

[[repo]]
url = "https://github.com/SPPrague/diadata"

[[repo]]
url = "https://github.com/Spread0x/core"

[[repo]]
url = "https://github.com/spring820313/wicccore-lib"

[[repo]]
url = "https://github.com/SpurDex-Swap/spurdex-frontend"

[[repo]]
url = "https://github.com/square/beancounter"

[[repo]]
url = "https://github.com/square/subzero"
tags = ["Wallet"]

[[repo]]
url = "https://github.com/sr-gi/bitcoin_tools"

[[repo]]
url = "https://github.com/srcrep/hummer"

[[repo]]
url = "https://github.com/sriharikapu/Blockchain-Testnet-Nodes"

[[repo]]
url = "https://github.com/sriharikapu/dappetter"

[[repo]]
url = "https://github.com/sriharikapu/Spedn"

[[repo]]
url = "https://github.com/Sripaad/supply-chain-management"

[[repo]]
url = "https://github.com/srslafazan/insta-wealth"

[[repo]]
url = "https://github.com/srslafazan/misc-crypto"

[[repo]]
url = "https://github.com/Sshetty2/blockstack-tutorial"
missing = true

[[repo]]
url = "https://github.com/sshyran/trezor-firmware"

[[repo]]
url = "https://github.com/StableTechnologies/BTCtz"

[[repo]]
url = "https://github.com/StackerDAOs/backend"

[[repo]]
url = "https://github.com/stacks-archive/blockstack-android"

[[repo]]
url = "https://github.com/stacks-archive/cli-blockstack"

[[repo]]
url = "https://github.com/stacks-archive/designs"

[[repo]]
url = "https://github.com/stacks-network/blockstack-browser"

[[repo]]
url = "https://github.com/stakah/Project_4"

[[repo]]
url = "https://github.com/StaminaDev/btc-insight-api"

[[repo]]
url = "https://github.com/StaminaDev/kmd-insight-api"

[[repo]]
url = "https://github.com/standard-error/electrum-personal-server"

[[repo]]
url = "https://github.com/starcharles/p2c-signaling"

[[repo]]
url = "https://github.com/starmori/React-Frontend"

[[repo]]
url = "https://github.com/Starrexmeta/Pancakeswapfrontend"

[[repo]]
url = "https://github.com/Start9Labs/embassy-os"

[[repo]]
url = "https://github.com/Start9Labs/rust-lightning"

[[repo]]
url = "https://github.com/stavros0/bitcoin-price-prediction"

[[repo]]
url = "https://github.com/Steady525/SquidSwap"

[[repo]]
url = "https://github.com/Steemhunt/DefiLlama-Adapters"

[[repo]]
url = "https://github.com/steezydev/OrdinalSkulls"

[[repo]]
url = "https://github.com/stef777wbd/WBD"

[[repo]]
url = "https://github.com/stef777wbd/webd"

[[repo]]
url = "https://github.com/Stefan4D/DefiLlama-Adapters"

[[repo]]
url = "https://github.com/stefan52a/care-by-circles-oracle"

[[repo]]
url = "https://github.com/stefan52a/care-by-circles-reactnative"

[[repo]]
url = "https://github.com/StephanusFischer/portal"

[[repo]]
url = "https://github.com/steveluscher/gfx-web-app"
missing = true

[[repo]]
url = "https://github.com/Stevenans66/bch-rpc-explorer"

[[repo]]
url = "https://github.com/Stevenans985900/bitcore-lib-cash"

[[repo]]
url = "https://github.com/stevenhankin/udacity-private-blockchain"

[[repo]]
url = "https://github.com/stevenroose/hal"

[[repo]]
url = "https://github.com/sthnaqvi/payment-gateway"

[[repo]]
url = "https://github.com/stonerswapfinance/StoneSwap-frontEnd"

[[repo]]
url = "https://github.com/Str77781/Blockchain"
missing = true

[[repo]]
url = "https://github.com/stratum-mining/stratum"

[[repo]]
url = "https://github.com/straumat/blockchain2graph"

[[repo]]
url = "https://github.com/Stride-Labs/yield-server"

[[repo]]
url = "https://github.com/stringhandler/rust-bitcoin-spv"

[[repo]]
url = "https://github.com/strongcondra/pancake-frontend-develop"

[[repo]]
url = "https://github.com/strudel-finance/monorepo"

[[repo]]
url = "https://github.com/sturdyfi/defillama-yield-server"

[[repo]]
url = "https://github.com/subspace/docker-bitcoin"

[[repo]]
url = "https://github.com/subspace/merkle_light"

[[repo]]
url = "https://github.com/sudotralex/xaxcore-lib"
missing = true

[[repo]]
url = "https://github.com/sueliendo/ethereumbook"

[[repo]]
url = "https://github.com/Sultaness/Bitcoin-cash-Address-converter"
missing = true

[[repo]]
url = "https://github.com/Sultaness/MasteringBitcoinUsingBcoin"
missing = true

[[repo]]
url = "https://github.com/suman5647/WeMoveCoinsPlatform"

[[repo]]
url = "https://github.com/sumanismcse/Bitcoin-Trading-Bot"

[[repo]]
url = "https://github.com/sumitr-tech/blockchain-scrapper"

[[repo]]
url = "https://github.com/summa-tx/bitcoins-rs"

[[repo]]
url = "https://github.com/summa-tx/burning-bitcoin"

[[repo]]
url = "https://github.com/summa-tx/coins"

[[repo]]
url = "https://github.com/summa-tx/relays"

[[repo]]
url = "https://github.com/summa-tx/SatMask"

[[repo]]
url = "https://github.com/summa-tx/swaps"

[[repo]]
url = "https://github.com/summitruhela/coinintegration"
missing = true

[[repo]]
url = "https://github.com/summitruhela/greyrally"
missing = true

[[repo]]
url = "https://github.com/Sun870905/Ton_automic_swap"

[[repo]]
url = "https://github.com/sunnyRK/BItcoin-Yield-GR10"

[[repo]]
url = "https://github.com/sunnyRK/KeepChallenge"

[[repo]]
url = "https://github.com/Supbads/BIP39MnemonicsAlgo"
missing = true

[[repo]]
url = "https://github.com/superclassiceth/key-recovery-service-v2"

[[repo]]
url = "https://github.com/superclassiceth/web"

[[repo]]
url = "https://github.com/superGru625/Pancake-FrontEnd"
missing = true

[[repo]]
url = "https://github.com/superhero2007/Bitcoinj"

[[repo]]
url = "https://github.com/SuperKogito/conky-cryptoTrio"

[[repo]]
url = "https://github.com/SuperNETorg/bitcore-lib-komodo"

[[repo]]
url = "https://github.com/superoo7/go-gecko"

[[repo]]
url = "https://github.com/SuperStar1126/Stacks-Blockchain"

[[repo]]
url = "https://github.com/SuperStar7171/pancake-frontend"

[[repo]]
url = "https://github.com/supertestnet/breaker-of-jpegs"

[[repo]]
url = "https://github.com/supertestnet/inscriptions-online"

[[repo]]
url = "https://github.com/supertestnet/whisper-addresses"

[[repo]]
url = "https://github.com/superyyl/codecombat"

[[repo]]
url = "https://github.com/susanschen/hello-blockstack"

[[repo]]
url = "https://github.com/susieekk/dfinity_sdk"
missing = true

[[repo]]
url = "https://github.com/SustainableCreations/DefiLlama-Adapters"

[[repo]]
url = "https://github.com/susytech/susydoc"

[[repo]]
url = "https://github.com/suyash644/theswagger"

[[repo]]
url = "https://github.com/suyonsohn/hello-blockstack"

[[repo]]
url = "https://github.com/svenpohl/ordscript"

[[repo]]
url = "https://github.com/SVerseLab/Shadow-finance-frontend"
missing = true

[[repo]]
url = "https://github.com/svylabs/trustlex"

[[repo]]
url = "https://github.com/swaapnilkothawade/DefiLlama-Adapters"

[[repo]]
url = "https://github.com/swan-bitcoin/xpub-tool"

[[repo]]
url = "https://github.com/Swhite215/Code-Reference-Blockchain"

[[repo]]
url = "https://github.com/Swivel256/test"

[[repo]]
url = "https://github.com/Sword-Smith/BitGoJS"

[[repo]]
url = "https://github.com/sycomix/BitcoinSweeper"

[[repo]]
url = "https://github.com/syedsimanta03/lottery-blockchain"

[[repo]]
url = "https://github.com/SYGINT/hello-blockstack"
missing = true

[[repo]]
url = "https://github.com/Sylar111/MEAN-Stack"

[[repo]]
url = "https://github.com/sylhare/Blockboot"

[[repo]]
url = "https://github.com/syn6c/scups7"
missing = true

[[repo]]
url = "https://github.com/synapsecns/DefiLlama-Adapters"

[[repo]]
url = "https://github.com/synonymdev/blocktank-server"
missing = true

[[repo]]
url = "https://github.com/syscoin/syscointx-js"

[[repo]]
url = "https://github.com/syvita/bitcoin.clar"

[[repo]]
url = "https://github.com/szollo/openbazaar-desktop"

[[repo]]
url = "https://github.com/szymonlesisz/trezor-connect-alpha"

[[repo]]
url = "https://github.com/T-aku/set-protocol-v2"

[[repo]]
url = "https://github.com/t0mcr8se/chainabstractionlayer"

[[repo]]
url = "https://github.com/taboou/backpage.bit"

[[repo]]
url = "https://github.com/tabshaikh/DefiLlama-Adapters"

[[repo]]
url = "https://github.com/taenicchu/taenicchu-s-Activity"

[[repo]]
url = "https://github.com/tagupta/Bitcoin-to-Ethereum-bridge-for-MIM"

[[repo]]
url = "https://github.com/tahahaq/superone"

[[repo]]
url = "https://github.com/tailung1129/pancakeswap_clone"

[[repo]]
url = "https://github.com/taishue/bloclchain-open-source"

[[repo]]
url = "https://github.com/takattty/hello-blockstack"

[[repo]]
url = "https://github.com/talaia-labs/docs-teos"

[[repo]]
url = "https://github.com/talaia-labs/python-teos"

[[repo]]
url = "https://github.com/talaia-labs/rust-teos"

[[repo]]
url = "https://github.com/talaia-labs/talaia.watch"

[[repo]]
url = "https://github.com/TalalAlt/MITBCHackathon"

[[repo]]
url = "https://github.com/talhamalik883/crypto-address-validator"

[[repo]]
url = "https://github.com/talhasch/lander"

[[repo]]
url = "https://github.com/taoteh1221/Slideshow_Crypto_Ticker"

[[repo]]
url = "https://github.com/TargetProtocol/PuffyCat"

[[repo]]
url = "https://github.com/tatiyaty/bitcore"

[[repo]]
url = "https://github.com/tatumio/tatum-java"
missing = true

[[repo]]
url = "https://github.com/tatumio/tatum-js"

[[repo]]
url = "https://github.com/tatumio/tatum-middleware"
missing = true

[[repo]]
url = "https://github.com/taurenshaman/payhub"

[[repo]]
url = "https://github.com/taweesak0803650558/Cloud"

[[repo]]
url = "https://github.com/taylor-lepper/BlockChainMod4"

[[repo]]
url = "https://github.com/Team-Blaze-Token/TBT_SmartContract"

[[repo]]
url = "https://github.com/teambtcmap/btcmap-android"

[[repo]]
url = "https://github.com/Tech1k/trezor-firmware"
missing = true

[[repo]]
url = "https://github.com/technical-channel/METATRADING_FRONTEND"
missing = true

[[repo]]
url = "https://github.com/technical-channel/ramlogics-pancakesSwap"
missing = true

[[repo]]
url = "https://github.com/teddyberetta/awesome-ordinals-protocols"
missing = true

[[repo]]
url = "https://github.com/teddyberetta/ida"
missing = true

[[repo]]
url = "https://github.com/teddyberetta/oidk"
missing = true

[[repo]]
url = "https://github.com/teddyberetta/ordup"
missing = true

[[repo]]
url = "https://github.com/teen0809/rust-clarinet-cli-config"

[[repo]]
url = "https://github.com/Tegalchain/Tegalchain"

[[repo]]
url = "https://github.com/TEIchain/TEIchain"

[[repo]]
url = "https://github.com/telcoin/DefiLlama-Adapters"

[[repo]]
url = "https://github.com/telosnetwork/yield-server"

[[repo]]
url = "https://github.com/templeandaegeandas/bolenum_bitcoreservice"

[[repo]]
url = "https://github.com/temptemp3/web"

[[repo]]
url = "https://github.com/Tenderize/DefiLlama-Adapters"

[[repo]]
url = "https://github.com/Tenderize/set-protocol-v2"

[[repo]]
url = "https://github.com/tengu-br/cryptum-sdk"

[[repo]]
url = "https://github.com/TensorFlowNews/TensorFlow-Bitcoin-Robot"

[[repo]]
url = "https://github.com/tenthirtyone/bitcore-bcoin-insight"

[[repo]]
url = "https://github.com/Tenvium/tvm-swap"

[[repo]]
url = "https://github.com/Ternio/DefiLlama-Adapters"

[[repo]]
url = "https://github.com/Ternio/vcore-lib"

[[repo]]
url = "https://github.com/Ternio/veilcore-lib"

[[repo]]
url = "https://github.com/TerraFirma1/FingerprintsOfTheBots"
missing = true

[[repo]]
url = "https://github.com/terror/agora"

[[repo]]
url = "https://github.com/tesappaccount/testingapp"

[[repo]]
url = "https://github.com/tesla809/hello-blockstack"

[[repo]]
url = "https://github.com/testcoinpedia/testmarkets"
missing = true

[[repo]]
url = "https://github.com/texsellix/create-ordinals-collection-resources"

[[repo]]
url = "https://github.com/texsellix/ordinals-eth-bridge"

[[repo]]
url = "https://github.com/tgalal/motoko-bitcoin"

[[repo]]
url = "https://github.com/tgoldenberg/Node-Bitcoin"

[[repo]]
url = "https://github.com/thadpGD/curve-api"

[[repo]]
url = "https://github.com/thanhdang1709/az-loto"

[[repo]]
url = "https://github.com/thanhhuc25/ijgncoin-explorer"
missing = true

[[repo]]
url = "https://github.com/thanhlmm/web"

[[repo]]
url = "https://github.com/thashimoto1998/hello-blockstack"

[[repo]]
url = "https://github.com/thdeptrai/research-p-a"

[[repo]]
url = "https://github.com/the-blockchain-bible/readme"

[[repo]]
url = "https://github.com/the-phoenix/bch-batch-transaction-generator"

[[repo]]
url = "https://github.com/theahsanusman/learning-blockchain"

[[repo]]
url = "https://github.com/TheArcadiaGroup/AMM-for-SUI-contracts"

[[repo]]
url = "https://github.com/TheBlueMatt/rust-bitcoin-spv"

[[repo]]
url = "https://github.com/theborakompanioni/bip39-ng"

[[repo]]
url = "https://github.com/theborakompanioni/bitcoin-spring-boot-starter"

[[repo]]
url = "https://github.com/theborakompanioni/spring-bitcoin-neo4j"

[[repo]]
url = "https://github.com/thecryptoundertaker/DefiLlama-Adapters"

[[repo]]
url = "https://github.com/TheDen/btc-heist"

[[repo]]
url = "https://github.com/TheDoctorAI/AI-Trader"

[[repo]]
url = "https://github.com/theejhay/Blockchain-API"

[[repo]]
url = "https://github.com/TheFact1/Fact"

[[repo]]
url = "https://github.com/thefortube/DefiLlama-Adapters"

[[repo]]
url = "https://github.com/thehobbit85/payment-channel"

[[repo]]
url = "https://github.com/thelanpcnet/pancakeswap-clone-v2"

[[repo]]
url = "https://github.com/TheMaxi7/Schiff-Alert"

[[repo]]
url = "https://github.com/themusk/2_automated_node"

[[repo]]
url = "https://github.com/thenohonorpker/Cur"

[[repo]]
url = "https://github.com/TheNuelgeek/fvm-hack-frontend-main"

[[repo]]
url = "https://github.com/TheOtherCrypto/DefiLlama-Adapters"

[[repo]]
url = "https://github.com/theparalleldotio/DefiLlama-Adapters"

[[repo]]
url = "https://github.com/thepetax15/stacks-swaps"

[[repo]]
url = "https://github.com/thequickenning/claim_tool"

[[repo]]
url = "https://github.com/TheRealDevv1/emblem-vault-site-master"

[[repo]]
url = "https://github.com/therealssj/DefiLlama-Adapters"

[[repo]]
url = "https://github.com/thesuperorange/CertVerSys"

[[repo]]
url = "https://github.com/TheTribesman/kobo-bitcore-lib"

[[repo]]
url = "https://github.com/Theuswap/OWL"

[[repo]]
url = "https://github.com/TheWizardsOfOrd/Elements"

[[repo]]
url = "https://github.com/thinhtn/pancake-clone"

[[repo]]
url = "https://github.com/thirstygerry/SuperCoinv2"

[[repo]]
url = "https://github.com/thomaseizinger/ledger-nano-s-poc"

[[repo]]
url = "https://github.com/thomasii/hello-blockstack"

[[repo]]
url = "https://github.com/thomasm1/bitcoinBuyer1_CryptoMaven.xyz"

[[repo]]
url = "https://github.com/thphucle/thesis"

[[repo]]
url = "https://github.com/thsis/ITSEC"

[[repo]]
url = "https://github.com/Thugnasty777/stacks-blockchain"

[[repo]]
url = "https://github.com/thunderbiscuit/padawan-wallet"

[[repo]]
url = "https://github.com/thundercore/multichain"

[[repo]]
url = "https://github.com/thundo/crows-iota"

[[repo]]
url = "https://github.com/thuyhpvn123/clone_pancake"

[[repo]]
url = "https://github.com/tiancityycf/exchange"

[[repo]]
url = "https://github.com/tianleios/btc"

[[repo]]
url = "https://github.com/tidelabs/btc-transaction-utils"

[[repo]]
url = "https://github.com/tiennguyen00/Pancake"
missing = true

[[repo]]
url = "https://github.com/Tierion/blockchain-anchor"

[[repo]]
url = "https://github.com/tiero/bitcoin3"

[[repo]]
url = "https://github.com/tiero/liquid-paywall"

[[repo]]
url = "https://github.com/TiiToo/stacks-swaps"

[[repo]]
url = "https://github.com/timbilt/octofi-app-aquafarm"

[[repo]]
url = "https://github.com/TimboMadAtMerica/bc"

[[repo]]
url = "https://github.com/Time02/SatoshiTimeLine"

[[repo]]
url = "https://github.com/time0x/SatoshiTimeLine"

[[repo]]
url = "https://github.com/timmychen1996/blockchain_thesis_project"

[[repo]]
url = "https://github.com/timohanke/motoko-bitcoin"

[[repo]]
url = "https://github.com/timolapre/Zap"

[[repo]]
url = "https://github.com/tinco/bitcoin-cash-tickets"

[[repo]]
url = "https://github.com/tinnus-napbus/docs-app"

[[repo]]
url = "https://github.com/TinyCalf/TinyPay"

[[repo]]
url = "https://github.com/tinyverse-web3/btc_data"
missing = true

[[repo]]
url = "https://github.com/tip4commit/tip4commit"

[[repo]]
url = "https://github.com/titan-digital-exchange/bitcore-patched"

[[repo]]
url = "https://github.com/TITandil/blockchain-workshop"

[[repo]]
url = "https://github.com/titus1993/gradechain-api"

[[repo]]
url = "https://github.com/tituscoin/tituscore-lib"
missing = true

[[repo]]
url = "https://github.com/tixl/tixl-btc-utils"

[[repo]]
url = "https://github.com/TJKoury/bitcoinjs-single-file"

[[repo]]
url = "https://github.com/tjlevine/BitGoJS"

[[repo]]
url = "https://github.com/tka85/satamotodb-bitcoin-sync"
missing = true

[[repo]]
url = "https://github.com/tkeith/concealed-care"

[[repo]]
url = "https://github.com/tmagik/m2.Bitcoin"

[[repo]]
url = "https://github.com/TMDStudios/crypto_ledger"

[[repo]]
url = "https://github.com/toBeDeletedChartalist/BitcoinChainnet"

[[repo]]
url = "https://github.com/TobiasOnGitHub/FAXE-Feature_Annotation_eXtraction_Engine"

[[repo]]
url = "https://github.com/tobilanboone/ctc_android"

[[repo]]
url = "https://github.com/tobixia43/tobi"

[[repo]]
url = "https://github.com/toby0318/babel-frontend"

[[repo]]
url = "https://github.com/tobyjsullivan/bitcoin-keys"
missing = true

[[repo]]
url = "https://github.com/tobyjsullivan/bitcoin-scripts"

[[repo]]
url = "https://github.com/tobyjsullivan/btc-crawler"

[[repo]]
url = "https://github.com/tochy-mound/DefiLlama-Adapters"

[[repo]]
url = "https://github.com/ToeJamson/Cryptocurrency-Price-Tracker"

[[repo]]
url = "https://github.com/tokenanalyst/blockchain-rpc"

[[repo]]
url = "https://github.com/tokyoben/bitsafe-client"

[[repo]]
url = "https://github.com/TomAFrench/DefiLlama-Adapters"

[[repo]]
url = "https://github.com/tomasvdw/bitcrust"

[[repo]]
url = "https://github.com/TomLove223/Iframable-Pancakeswap"

[[repo]]
url = "https://github.com/toninorair/BitGoJS"

[[repo]]
url = "https://github.com/tonycai/The-Journal-of-Blockchain"

[[repo]]
url = "https://github.com/tonychew1986/cryptowill"

[[repo]]
url = "https://github.com/tonychew1986/signature-service-btc"

[[repo]]
url = "https://github.com/tonychew1986/simple-btc-address-generator"

[[repo]]
url = "https://github.com/tonychew1986/whitelabel-crypto-payment-admin-dashboard"

[[repo]]
url = "https://github.com/tonychew1986/whitelabel-crypto-payment-pay-dashboard"

[[repo]]
url = "https://github.com/TonySeperoumal/exercices"

[[repo]]
url = "https://github.com/TopCodeBeast/rmrk-tools"
missing = true

[[repo]]
url = "https://github.com/topcoy/top-lib"

[[repo]]
url = "https://github.com/TopFlankerKiller/Bitcoin_Basic_Transactions_and_Scripts"

[[repo]]
url = "https://github.com/TopFlankerKiller/BlockInfo-MScProject"

[[repo]]
url = "https://github.com/Toporin/Javacryptotools"

[[repo]]
url = "https://github.com/ToppinTroops/pancake-frontend-master"

[[repo]]
url = "https://github.com/topstar116/NFT-STAKING"

[[repo]]
url = "https://github.com/topstarwebking/DeFi-Adapters"

[[repo]]
url = "https://github.com/toptal126/Iframable-Pancakeswap"

[[repo]]
url = "https://github.com/torzikup/tor"

[[repo]]
url = "https://github.com/TotemFi/DefiLlama-Adapters"

[[repo]]
url = "https://github.com/TOTTOTTOT/TT"

[[repo]]
url = "https://github.com/toufiqElahy/coinpayP2P"

[[repo]]
url = "https://github.com/toufiqElahy/CourseSelling"

[[repo]]
url = "https://github.com/touhonoob/DefiLlama-Adapters"

[[repo]]
url = "https://github.com/towerfinance/DefiLlama-Adapters"

[[repo]]
url = "https://github.com/TraderBigtime/ThorCryptocurrencyQuant"

[[repo]]
url = "https://github.com/TraderOneDevs/cg_traderone"

[[repo]]
url = "https://github.com/TraderYufeng/ThorCryptocurrencyQuant"

[[repo]]
url = "https://github.com/tradle/tx-walker"

[[repo]]
url = "https://github.com/tradopia/HitCoin"

[[repo]]
url = "https://github.com/tranchess/yield-server"

[[repo]]
url = "https://github.com/trapp/zcash-bitcore-lib"

[[repo]]
url = "https://github.com/trasherdk/cypherpoker.js"

[[repo]]
url = "https://github.com/trbhoang/xchange"

[[repo]]
url = "https://github.com/trezor/coinjoin-backend"

[[repo]]
url = "https://github.com/trezor/hd-wallet"

[[repo]]
url = "https://github.com/trezor/python-mnemonic"

[[repo]]
url = "https://github.com/trezor/python-shamir-mnemonic"

[[repo]]
url = "https://github.com/Tribe-BTC/frost-js"
missing = true

[[repo]]
url = "https://github.com/TricksterLabs/toki-ordinals-inscribe-api"

[[repo]]
url = "https://github.com/triestpa/Cryptocurrency-Analysis-Python"

[[repo]]
url = "https://github.com/Triex/DefiLlama-Adapters"

[[repo]]
url = "https://github.com/tripiproject/tripi-android"

[[repo]]
url = "https://github.com/tripplyons/cool-address"

[[repo]]
url = "https://github.com/TrollCoin2/TrollCoin-2.0"

[[repo]]
url = "https://github.com/tron2657/pancakeswap_ttc"

[[repo]]
url = "https://github.com/troydash/swiftcash"

[[repo]]
url = "https://github.com/trsathya/Cryptex"

[[repo]]
url = "https://github.com/trucka312/pancake"

[[repo]]
url = "https://github.com/truestamp/observable-entropy"
missing = true

[[repo]]
url = "https://github.com/Trust-Machines/bitcoin-funding"

[[repo]]
url = "https://github.com/Trust-Machines/zest-contracts"

[[repo]]
url = "https://github.com/Trusted-IoT-Alliance/usn"

[[repo]]
url = "https://github.com/Trustology/trustvault-nodejs-sdk"

[[repo]]
url = "https://github.com/Tschaul/twister-lib-js"

[[repo]]
url = "https://github.com/tsileo/txwatcher"

[[repo]]
url = "https://github.com/tuanggo/rotki"
missing = true

[[repo]]
url = "https://github.com/tuanphungcz/explorer"

[[repo]]
url = "https://github.com/tuanphungcz/StacksAirdropper"

[[repo]]
url = "https://github.com/Tueffy/hello-blockstack"

[[repo]]
url = "https://github.com/tunnckoCore/bitcoin-connect"

[[repo]]
url = "https://github.com/Turing-Chain/BTC-ETH-Cross-Chain-Atomic-Swap"

[[repo]]
url = "https://github.com/turkycat/extended-key-decoder"

[[repo]]
url = "https://github.com/TusharJadhav0612/hello-blockstack"

[[repo]]
url = "https://github.com/TwinStarBoy/system_collection"

[[repo]]
url = "https://github.com/twostack/bitcoin4j"

[[repo]]
url = "https://github.com/txchain/txchain"

[[repo]]
url = "https://github.com/tyjvazum/arb"

[[repo]]
url = "https://github.com/tyjvazum/arb-companion"

[[repo]]
url = "https://github.com/tyler-smith/go-bip39"

[[repo]]
url = "https://github.com/tynes/bcoin-scripting"

[[repo]]
url = "https://github.com/Tytan-Finance/Tytan-App"

[[repo]]
url = "https://github.com/tzlibre/tzlibre"

[[repo]]
url = "https://github.com/UASF/bitcoin"
tags = ["Protocol"]

[[repo]]
url = "https://github.com/Ubeswap/DefiLlama-Adapters"

[[repo]]
url = "https://github.com/ubiratansoares/blockked"

[[repo]]
url = "https://github.com/ubw-project/ubw"

[[repo]]
url = "https://github.com/ufogreys/dasdasdasdasdasdsd"

[[repo]]
url = "https://github.com/ukiKwon/bitcoin-election-system"

[[repo]]
url = "https://github.com/UkolovaOlga/rust-lnpbp"

[[repo]]
url = "https://github.com/UlordChain/ulordj-thin"

[[repo]]
url = "https://github.com/ultimatorx/coinomi"

[[repo]]
url = "https://github.com/ultranatum/ultragate"

[[repo]]
url = "https://github.com/umairraza101/BitgoJS"

[[repo]]
url = "https://github.com/umbru/umbrucore-lib"

[[repo]]
url = "https://github.com/unchained-capital/bitcoin-multisig-older"

[[repo]]
url = "https://github.com/unchained-capital/caravan"

[[repo]]
url = "https://github.com/unchained-capital/unchained-bitcoin"

[[repo]]
url = "https://github.com/unchainet/bitcoin-address-generator"

[[repo]]
url = "https://github.com/undead93/btcf-android"

[[repo]]
url = "https://github.com/uni-arts-chain/DefiLlama-Adapters"

[[repo]]
url = "https://github.com/UnicornCoins/Bitcoin-Ordinals"

[[repo]]
url = "https://github.com/UnicornCoins/Ordinal"

[[repo]]
url = "https://github.com/UnicornFunds/Ordinal"

[[repo]]
url = "https://github.com/unifiprotocol/DefiLlama-Adapters"

[[repo]]
url = "https://github.com/unifycoin/bitcore-lib"

[[repo]]
url = "https://github.com/uniibu/moneypot-btcimport"

[[repo]]
url = "https://github.com/uniibu/rubiesjs-lib"

[[repo]]
url = "https://github.com/Uniq23/CrowdsaleAppCapstone"

[[repo]]
url = "https://github.com/uniquarkD/BitGoJS"

[[repo]]
url = "https://github.com/uniquid/uidcore-js"

[[repo]]
url = "https://github.com/unisat-wallet/app-issues"

[[repo]]
url = "https://github.com/unisat-wallet/bitcoin-hd-keyring"

[[repo]]
url = "https://github.com/unisat-wallet/bitcoin-simple-keyring"

[[repo]]
url = "https://github.com/unisat-wallet/bitcoinjs-wallet"

[[repo]]
url = "https://github.com/unisat-wallet/dev-support"

[[repo]]
url = "https://github.com/unisat-wallet/extension"

[[repo]]
url = "https://github.com/unisat-wallet/fractal-ordinals-collections"

[[repo]]
url = "https://github.com/unisat-wallet/inscribing-issues"

[[repo]]
url = "https://github.com/unisat-wallet/issues"

[[repo]]
url = "https://github.com/unisat-wallet/libbrc20-indexer"

[[repo]]
url = "https://github.com/unisat-wallet/local-wallet"

[[repo]]
url = "https://github.com/unisat-wallet/ord-utils"

[[repo]]
url = "https://github.com/unisat-wallet/ordinals-collections"

[[repo]]
url = "https://github.com/unisat-wallet/unisat-app"

[[repo]]
url = "https://github.com/unisat-wallet/unisat-dev-support"

[[repo]]
url = "https://github.com/unisat-wallet/unisat-docs"

[[repo]]
url = "https://github.com/unisat-wallet/unisat-web3-demo"

[[repo]]
url = "https://github.com/unisat-wallet/wallet-sdk"

[[repo]]
url = "https://github.com/unisat-wallet/wallet-utils"

[[repo]]
url = "https://github.com/unisat-wallet/wallet-utils-legacy"

[[repo]]
url = "https://github.com/UnityOrdinals/UnityOrdinals"

[[repo]]
url = "https://github.com/UnityXnity/DefiLlama-Adapters"
missing = true

[[repo]]
url = "https://github.com/UniverseBI/LuckyAddress"

[[repo]]
url = "https://github.com/UnshETH/yield-server"

[[repo]]
url = "https://github.com/UnsignedInt8/js2pool"

[[repo]]
url = "https://github.com/UnsignedInt8/rice"

[[repo]]
url = "https://github.com/UnspecifiedLLC/emblem.client.coval"

[[repo]]
url = "https://github.com/Untouchable2k/Forge-Main"

[[repo]]
url = "https://github.com/unwriter/fatURI"

[[repo]]
url = "https://github.com/UpstreamData/pyasic"

[[repo]]
url = "https://github.com/Urvi3009/credx2477.github.io"

[[repo]]
url = "https://github.com/Urvi3009/urvi-09.github.io"

[[repo]]
url = "https://github.com/usbku/batch"

[[repo]]
url = "https://github.com/usecannon/wyvern-ethereum"

[[repo]]
url = "https://github.com/usePicnic/DefiLlama-Adapters"

[[repo]]
url = "https://github.com/userevolution/harmony-lnd-atomic-submarine-swap"

[[repo]]
url = "https://github.com/usman074/Crypto360-A_Blockchain_Based_Payment_Gateway"
missing = true

[[repo]]
url = "https://github.com/usuariorandom1/plus"

[[repo]]
url = "https://github.com/uva5uck5/hello-blockstack"

[[repo]]
url = "https://github.com/uzairkath/wall"

[[repo]]
url = "https://github.com/uzarkov/Crypto-Data"
missing = true

[[repo]]
url = "https://github.com/vai0sx/BitcoinOrdinalNFT"

[[repo]]
url = "https://github.com/vaibhavchellani/DECENTREX"

[[repo]]
url = "https://github.com/vaibhavchellani/DEx-FrontEnd"

[[repo]]
url = "https://github.com/vaibhavgeek/rosetta-vite"

[[repo]]
url = "https://github.com/valerio-vaccaro/Bitcoin-dashboard"

[[repo]]
url = "https://github.com/valerio-vaccaro/TrustlessClock"

[[repo]]
url = "https://github.com/valerybugakov/op-return-index"
missing = true

[[repo]]
url = "https://github.com/valoni01/digitalassetblockchain"

[[repo]]
url = "https://github.com/vanilladefi/DefiLlama-Adapters"

[[repo]]
url = "https://github.com/VanLam2611/pancake_source"
missing = true

[[repo]]
url = "https://github.com/vapor-camp/ether-atm"
missing = true

[[repo]]
url = "https://github.com/varunoberoi/hello-blockstack"

[[repo]]
url = "https://github.com/vbstreetz/bitcoin-price-feed"

[[repo]]
url = "https://github.com/vbuterin/percentage-app"

[[repo]]
url = "https://github.com/vbuterin/pybitcointools"

[[repo]]
url = "https://github.com/Vectorium-project/vectorium"

[[repo]]
url = "https://github.com/vedmant/my-little-bitcoin"

[[repo]]
url = "https://github.com/VeeFinance/DefiLlama-Adapters"

[[repo]]
url = "https://github.com/veknam/DIMEcoinJ"

[[repo]]
url = "https://github.com/ventas-project/bitcore-lib"

[[repo]]
url = "https://github.com/ventasnu-project/bitcore-lib"

[[repo]]
url = "https://github.com/venustar1228/seno-blockchain"

[[repo]]
url = "https://github.com/vercel-support/poopy-graphy"

[[repo]]
url = "https://github.com/verifiable-pdfs/blockchain-certificates"

[[repo]]
url = "https://github.com/verifiable-pdfs/validator-widget"

[[repo]]
url = "https://github.com/versagames/DefiLlama-Adapters"

[[repo]]
url = "https://github.com/VerusCoin/BitGoJS"

[[repo]]
url = "https://github.com/verynifty/ordinals-collections"

[[repo]]
url = "https://github.com/verynifty/ordinals-js"

[[repo]]
url = "https://github.com/vesteraas/coinfs"
missing = true

[[repo]]
url = "https://github.com/VGCif/hello-blockstack"

[[repo]]
url = "https://github.com/vhnam/research-bitcoin-transactions"

[[repo]]
url = "https://github.com/viabtc/viabtc_mining_server"

[[repo]]
url = "https://github.com/viacoin/viacore-lib"

[[repo]]
url = "https://github.com/vianetwork/via-core"

[[repo]]
url = "https://github.com/victorsk2019/multidoge"

[[repo]]
url = "https://github.com/victoryfox19931116/Blockchain-Projects-Overview"

[[repo]]
url = "https://github.com/vidulum/bitcore-lib-vidulum_OLD"

[[repo]]
url = "https://github.com/vikingphoenix/ergo"

[[repo]]
url = "https://github.com/Vikingzzu/tron-rosetta-api"

[[repo]]
url = "https://github.com/vilelabruno/fishing-bitcoin-whales"

[[repo]]
url = "https://github.com/vimalbera92/CryptoAddressGenerator"

[[repo]]
url = "https://github.com/VincentDebug/go-ord-tx"

[[repo]]
url = "https://github.com/vinniejames/coinfox"

[[repo]]
url = "https://github.com/Vinshu/icc_btc"

[[repo]]
url = "https://github.com/vinteumorg/Floresta"

[[repo]]
url = "https://github.com/vip948707647/testswap"

[[repo]]
url = "https://github.com/VIPSTARCOIN/VIPSTARCOIN-lib"

[[repo]]
url = "https://github.com/viraja1/blockstack_oracle"

[[repo]]
url = "https://github.com/viraja1/liquid_asset_platform"

[[repo]]
url = "https://github.com/visionsofparadise/bitpledge"
missing = true

[[repo]]
url = "https://github.com/visitskyworld/dia-data"

[[repo]]
url = "https://github.com/Visual-Synthesizer/DefiLlama-Adapters"

[[repo]]
url = "https://github.com/vital-edu/free-the-market"

[[repo]]
url = "https://github.com/vitocchi/bitcoin-ec"

[[repo]]
url = "https://github.com/vitush93/ipfs-service-worker"

[[repo]]
url = "https://github.com/vivienbcr/blockhead"

[[repo]]
url = "https://github.com/vknighthub/vknighthub-app"

[[repo]]
url = "https://github.com/vladignatyev/bit-accept"

[[repo]]
url = "https://github.com/vladimirstempel/bitcore-bip39"

[[repo]]
url = "https://github.com/Vlieger200/Superalgos"

[[repo]]
url = "https://github.com/vlnahp/Btcbf"

[[repo]]
url = "https://github.com/vmakksimov/Python-Web-Framework-Project-2022"

[[repo]]
url = "https://github.com/vmenond/bitcoin_interface"
missing = true

[[repo]]
url = "https://github.com/vmundhra/bitbooks"

[[repo]]
url = "https://github.com/void-the-dev/mnemonic-private-key-extractor"

[[repo]]
url = "https://github.com/vokracko/stocra-genesis"

[[repo]]
url = "https://github.com/vondas-network/Bitcoin-knowledge"

[[repo]]
url = "https://github.com/vondas-network/btc-axios"

[[repo]]
url = "https://github.com/voteit-top/voteit-top.github.io"

[[repo]]
url = "https://github.com/voyager-gold/qao-fi-contracts"

[[repo]]
url = "https://github.com/vporton/burning-money"

[[repo]]
url = "https://github.com/vpubchain/benyuan-bitcore-lib"
missing = true

[[repo]]
url = "https://github.com/vpubchain/OperationPlatform"

[[repo]]
url = "https://github.com/vpubchain/vircle-bitcore-lib"

[[repo]]
url = "https://github.com/vpubchain/vpub-bitcore-lib"

[[repo]]
url = "https://github.com/vrtnd/yield-server"

[[repo]]
url = "https://github.com/vtm9/adequate_crypto_address"

[[repo]]
url = "https://github.com/vtorrent/bitcore-lib"

[[repo]]
url = "https://github.com/vulpemventures/nigiri"

[[repo]]
url = "https://github.com/vutran1412/SignHere"

[[repo]]
url = "https://github.com/vvoluom/HoneyDex"
missing = true

[[repo]]
url = "https://github.com/vvrtech/defiswap_infra"

[[repo]]
url = "https://github.com/VXXL-Project/bitcore-vxxl-lib"

[[repo]]
url = "https://github.com/vxyagr/loka_stacks_dashboard"

[[repo]]
url = "https://github.com/w99427/eNotes-Android-SDK"

[[repo]]
url = "https://github.com/wadguk/bitcoinj.cash"

[[repo]]
url = "https://github.com/wagerr/chainabstractionlayer"

[[repo]]
url = "https://github.com/wagner18/cors_api"

[[repo]]
url = "https://github.com/WalexjayTech/DiasporaSwap"

[[repo]]
url = "https://github.com/walidmujahid/web"

[[repo]]
url = "https://github.com/WalletDatGH/Check-Ordinals-On-Bitcoin-Blockchain"

[[repo]]
url = "https://github.com/WalletWasabi/WalletWasabi"

[[repo]]
url = "https://github.com/wanchain/crossBtc"

[[repo]]
url = "https://github.com/wanchain/wanx"

[[repo]]
url = "https://github.com/wanderingking072/sentinel-android"

[[repo]]
url = "https://github.com/wandevs/wanx"

[[repo]]
url = "https://github.com/wangyi160/bitcoin_utxo_dump"

[[repo]]
url = "https://github.com/wanxiang-blockchain/2022-Wanxiang-Blockchain-Spring-Hackathon-Dante-Network"

[[repo]]
url = "https://github.com/WaterfallDefi/DefiLlama-Adapters"

[[repo]]
url = "https://github.com/Wattme/wattme"

[[repo]]
url = "https://github.com/waylad/solana-gaming-sdk"
missing = true

[[repo]]
url = "https://github.com/waylad/unique-space"
missing = true

[[repo]]
url = "https://github.com/wbnns/DefiLlama-Adapters"

[[repo]]
url = "https://github.com/wds4/plex"

[[repo]]
url = "https://github.com/web3assignments/BC2_Lars"

[[repo]]
url = "https://github.com/web3assignments/BC2_Richard"

[[repo]]
url = "https://github.com/web3devs/stacks-bitcoin-api"

[[repo]]
url = "https://github.com/web3helpers/web3helpers"

[[repo]]
url = "https://github.com/web3space/web3t"

[[repo]]
url = "https://github.com/Webhero9297/CryptoFantasy"

[[repo]]
url = "https://github.com/Webhero9297/fantasy"

[[repo]]
url = "https://github.com/WebOfTrustInfo/btcr-did-tools-js"

[[repo]]
url = "https://github.com/webwizart/hello-blockstack"

[[repo]]
url = "https://github.com/weeaa/nft"

[[repo]]
url = "https://github.com/wei3erHase/yield-server"

[[repo]]
url = "https://github.com/weian31/OOPProject"

[[repo]]
url = "https://github.com/WeilerWebServices/BitPay"

[[repo]]
url = "https://github.com/weliveindetail/doppler"

[[repo]]
url = "https://github.com/WERT7/AITA-nodejs-Server"

[[repo]]
url = "https://github.com/WGB5445/Vue-Website--BasicCode"

[[repo]]
url = "https://github.com/wheatnetwork/wheat-blockchain"

[[repo]]
url = "https://github.com/WhitecoinCore/whitecore-lib"

[[repo]]
url = "https://github.com/whittlbc/DefiLlama-Adapters"

[[repo]]
url = "https://github.com/whoabuddy/stacks-blockchain-api"

[[repo]]
url = "https://github.com/whoiszxl/ex-exchange"

[[repo]]
url = "https://github.com/whoiszxl/shopzz"

[[repo]]
url = "https://github.com/whoiszxl/tues-ex"
missing = true

[[repo]]
url = "https://github.com/wienchain/wienasset-sdk"

[[repo]]
url = "https://github.com/wienchain/wienchaincore-lib"

[[repo]]
url = "https://github.com/wificoin-project/wificoin-lib"
missing = true

[[repo]]
url = "https://github.com/williamcotton/testnet-demo"

[[repo]]
url = "https://github.com/williamluke4/coinfox"

[[repo]]
url = "https://github.com/willingmaster/ethereum-examples"

[[repo]]
url = "https://github.com/WillyUser/bitcore"

[[repo]]
url = "https://github.com/WinDEXFinance/WinDEX-frontend"

[[repo]]
url = "https://github.com/windwinding/AmateurChat"

[[repo]]
url = "https://github.com/winter520/DefiLlama-Adapters"

[[repo]]
url = "https://github.com/WinterBoy-Galois/IBC-Relayer"

[[repo]]
url = "https://github.com/wintercooled/NodeMonitor-Python-Django"

[[repo]]
url = "https://github.com/wiowa/feal-api"
missing = true

[[repo]]
url = "https://github.com/Wirenation/natswaponline"

[[repo]]
url = "https://github.com/wkibbler/bitcore-lib"

[[repo]]
url = "https://github.com/wkibbler/bitcore-lib-QBC"

[[repo]]
url = "https://github.com/wkibbler/quantisnetcore-lib"

[[repo]]
url = "https://github.com/WKingdom01/AFB_Degencups"
missing = true

[[repo]]
url = "https://github.com/wlc-/coinid-private"

[[repo]]
url = "https://github.com/wliyongfeng/play-trezor-node"

[[repo]]
url = "https://github.com/wo01/bitcore-lib-zcash"

[[repo]]
url = "https://github.com/wogusnn/bustabit-webserver"

[[repo]]
url = "https://github.com/wolfson109/hello-blockstack"
missing = true

[[repo]]
url = "https://github.com/woltemade/bcoin-docker-boilerplate"

[[repo]]
url = "https://github.com/Woodpile37/DefiLlama-Adapters"

[[repo]]
url = "https://github.com/wooheet/bitgo"

[[repo]]
url = "https://github.com/woonetwork/yield-server"

[[repo]]
url = "https://github.com/worthingtonse/erc-20"

[[repo]]
url = "https://github.com/wpcamp/coinClone"

[[repo]]
url = "https://github.com/wrappedfi/DefiLlama-Adapters"

[[repo]]
url = "https://github.com/wrfwe/swap"

[[repo]]
url = "https://github.com/wscarano/hello-blockstack"

[[repo]]
url = "https://github.com/wsk2001/python"

[[repo]]
url = "https://github.com/wtk34500000/hello-blockstack"

[[repo]]
url = "https://github.com/wvanlint/rust-lightning"

[[repo]]
url = "https://github.com/wwlcds/ceshi"

[[repo]]
url = "https://github.com/wypeng2012/Bip44ForAndroid"

[[repo]]
url = "https://github.com/wypeng2012/Bip44ForJava"

[[repo]]
url = "https://github.com/X-oss-byte/bitcoin-token-smart-contracts"

[[repo]]
url = "https://github.com/X-oss-byte/eth"

[[repo]]
url = "https://github.com/X-oss-byte/java-bitpay-client"

[[repo]]
url = "https://github.com/x31337/clarinet"
missing = true

[[repo]]
url = "https://github.com/x31337/exosphere"
missing = true

[[repo]]
url = "https://github.com/x31337/explorer"
missing = true

[[repo]]
url = "https://github.com/x31337/stacks-blockchain-api"
missing = true

[[repo]]
url = "https://github.com/xaviergoby/bstdethintg"

[[repo]]
url = "https://github.com/xbc30/blockchain"

[[repo]]
url = "https://github.com/xbee/icebox"

[[repo]]
url = "https://github.com/xcesiv/BitGoJS"
missing = true

[[repo]]
url = "https://github.com/XDeFi-tech/asgardex-bitcoin"

[[repo]]
url = "https://github.com/xDollar-Finance/DefiLlama-Adapters"

[[repo]]
url = "https://github.com/xgamecoindev/xgamebitquest"

[[repo]]
url = "https://github.com/xGioe/Diamonds-trades-tracing-dapp"

[[repo]]
url = "https://github.com/xh0pq97/amfeix-recovery"

[[repo]]
url = "https://github.com/xiaoguang1010/token-key"

[[repo]]
url = "https://github.com/Xiaoyang-Zhu/btcd-docker-cluster"

[[repo]]
url = "https://github.com/xiaoyuanxun/examples"

[[repo]]
url = "https://github.com/xiaoyuanxun/ic"

[[repo]]
url = "https://github.com/xiaozhou322/powex"

[[repo]]
url = "https://github.com/XilerNet/dns"

[[repo]]
url = "https://github.com/XinFinOrg/GravitasICO"

[[repo]]
url = "https://github.com/xkf4806/cloud-coin-docker"

[[repo]]
url = "https://github.com/XLNT/dot_keygen"

[[repo]]
url = "https://github.com/xloem/bitcoinjs-lib-browser"

[[repo]]
url = "https://github.com/xloem/metashare"

[[repo]]
url = "https://github.com/xStorage/xS-js-ipld-bitcoin"
missing = true

[[repo]]
url = "https://github.com/xtokenmarket/DefiLlama-Adapters_old"

[[repo]]
url = "https://github.com/xtzbaker/tezos"

[[repo]]
url = "https://github.com/xwc1125/chain5j-eth"

[[repo]]
url = "https://github.com/xzwiex/DefiLlama-Adapters"

[[repo]]
url = "https://github.com/y12studio/dltdojo"

[[repo]]
url = "https://github.com/Yachint/Bitcoin-Operations"

[[repo]]
url = "https://github.com/YahooNGMI/NFTApp"

[[repo]]
url = "https://github.com/yama2/bitcoin-token-smart-contracts"

[[repo]]
url = "https://github.com/yangcoin/yangcore-lib"

[[repo]]
url = "https://github.com/YannisDC/blockstack-web"

[[repo]]
url = "https://github.com/YannisDC/Blocky"

[[repo]]
url = "https://github.com/yannisli/bitcoin-challenge"

[[repo]]
url = "https://github.com/yanxi-me/crypto-tools"

[[repo]]
url = "https://github.com/yanxinyue/pushtest"

[[repo]]
url = "https://github.com/yasaricli/chainradar-api"

[[repo]]
url = "https://github.com/YasinduNethmina/CryptoDora-Crypto-App"
missing = true

[[repo]]
url = "https://github.com/yasushisakai/6.S974"
missing = true

[[repo]]
url = "https://github.com/yaxis-project/DefiLlama-Adapters"

[[repo]]
url = "https://github.com/ycoenradie/bchvpn"

[[repo]]
url = "https://github.com/yegamble/payaka-payment-gate"

[[repo]]
url = "https://github.com/yenom/BitcoinKit"

[[repo]]
url = "https://github.com/yfgeek/BlockVotes"

[[repo]]
url = "https://github.com/YieldEnhancementLabs/DefiLlama-Adapters"

[[repo]]
url = "https://github.com/yieldly-finance/DefiLlama-Adapters"

[[repo]]
url = "https://github.com/yiluosha/Intro.-to-DBS-Final-Project"
missing = true

[[repo]]
url = "https://github.com/yimai-io/bitcoinj"

[[repo]]
url = "https://github.com/YinFinance/DefiLlama-Adapters"

[[repo]]
url = "https://github.com/yinzhenzhen/hello-blockstack"
missing = true

[[repo]]
url = "https://github.com/yjingygit/bitcointool"

[[repo]]
url = "https://github.com/yjokay/ThorCryptocurrencyQuant"

[[repo]]
url = "https://github.com/yjsyyyjszf/ArtGallery"

[[repo]]
url = "https://github.com/ykchong45/umi-project"

[[repo]]
url = "https://github.com/ymmah/BitGoJS"
missing = true

[[repo]]
url = "https://github.com/ymuichiro/atomic-port"

[[repo]]
url = "https://github.com/ymuichiro/evm-symbol-swap"

[[repo]]
url = "https://github.com/yocontra/tatum-js"

[[repo]]
url = "https://github.com/yogeshwar607/schain"

[[repo]]
url = "https://github.com/yogh-io/bitcoin-transaction-explorer"

[[repo]]
url = "https://github.com/yonikashi/go"

[[repo]]
url = "https://github.com/yosefede06/crypto-market"

[[repo]]
url = "https://github.com/yoshisada/ERC721Parent-ERC721Child"

[[repo]]
url = "https://github.com/yosoyubik/urbit-spv"

[[repo]]
url = "https://github.com/yotamhc/ic"

[[repo]]
url = "https://github.com/you21979/node-bitcoin-txdecoder"

[[repo]]
url = "https://github.com/you21979/node-slip0013"

[[repo]]
url = "https://github.com/youngfeiler/bustabit"

[[repo]]
url = "https://github.com/yourmercury/clarinet"

[[repo]]
url = "https://github.com/ysong4/bitcoin-playground"

[[repo]]
url = "https://github.com/ytakzk/bitcoinjs-wrapper"

[[repo]]
url = "https://github.com/yttiktak/smartbch"

[[repo]]
url = "https://github.com/yuanyu90221/recover_seed"

[[repo]]
url = "https://github.com/yuanyu90221/SignDataDemo"
missing = true

[[repo]]
url = "https://github.com/yubi00/KryptoVote"

[[repo]]
url = "https://github.com/yuchengxie/bitcoin_test"

[[repo]]
url = "https://github.com/yuchenlintt/DefiLlama-Adapters"

[[repo]]
url = "https://github.com/yuenwong2sps/hello-blockstack"

[[repo]]
url = "https://github.com/yufenng/ThorCryptocurrencyQuant"

[[repo]]
url = "https://github.com/yugasun/omnilayer-start-kit"

[[repo]]
url = "https://github.com/yuki0627/generative"

[[repo]]
url = "https://github.com/yutopio/MinChain"

[[repo]]
url = "https://github.com/yuvs/hello-blockstack"

[[repo]]
url = "https://github.com/yvettep321/bitgo"

[[repo]]
url = "https://github.com/yvettep321/friendly-bassoon"

[[repo]]
url = "https://github.com/yvettep321/omg"

[[repo]]
url = "https://github.com/yvettep321/redesigned-fiesta"

[[repo]]
url = "https://github.com/z-hamidi/go-source"

[[repo]]
url = "https://github.com/Z-JaDe/JDEther"

[[repo]]
url = "https://github.com/z3k-ethglobal/bitcoin-ordinals"

[[repo]]
url = "https://github.com/z5208980/blog"
missing = true

[[repo]]
url = "https://github.com/zablonbaraka85/Bitcoin-Miner"

[[repo]]
url = "https://github.com/zablonbaraka85/payment-gateway"

[[repo]]
url = "https://github.com/ZacheryGlass/StablecoinWatch"

[[repo]]
url = "https://github.com/zachgoll/blockchain-demo"

[[repo]]
url = "https://github.com/zackmcginnis/bitcoin-agaw"

[[repo]]
url = "https://github.com/Zaczero/CBBI"

[[repo]]
url = "https://github.com/zahidaliayub/BitGoJS"

[[repo]]
url = "https://github.com/zandboxfinance/zbank_payroll"

[[repo]]
url = "https://github.com/zavodil/DefiLlama-Adapters"

[[repo]]
url = "https://github.com/zbarge/stocklook"

[[repo]]
url = "https://github.com/zcore-coin/zapp-bitcore-lib"

[[repo]]
url = "https://github.com/zcore-dev/bitcore-lib"

[[repo]]
url = "https://github.com/zealtm/btc-chain"

[[repo]]
url = "https://github.com/zebbra2014/LIMECOINJ"

[[repo]]
url = "https://github.com/zedquach/hummingbot"

[[repo]]
url = "https://github.com/zeina-saleh/Brainnest-Blockchain-Industry-Training-2023"
missing = true

[[repo]]
url = "https://github.com/zeJabun/DefiLlama-Adapters"

[[repo]]
url = "https://github.com/zemse/bitcoin3js"

[[repo]]
url = "https://github.com/ZenGo-X/CHILL-STORAGE-TM-bitcoin-export-privkey"

[[repo]]
url = "https://github.com/ZenGo-X/JugglingSwap"

[[repo]]
url = "https://github.com/zeroclassic/bitcore-lib-zeroclassic"

[[repo]]
url = "https://github.com/zerocurrencycoin/bitcore-lib-zero"

[[repo]]
url = "https://github.com/ZeroHouseEdge/zhe_api"

[[repo]]
url = "https://github.com/ZeroSync/header_chain"

[[repo]]
url = "https://github.com/ZeroSync/ZeroSync"

[[repo]]
url = "https://github.com/Zest-Protocol/zest-contracts"

[[repo]]
url = "https://github.com/Zetalon0/Napocoin"
missing = true

[[repo]]
url = "https://github.com/zeuslawyer/external-adapters-js"

[[repo]]
url = "https://github.com/ZeusLN/bitcoin-tutorials"

[[repo]]
url = "https://github.com/ZeusLN/btcwallet"

[[repo]]
url = "https://github.com/ZeusLN/echo"

[[repo]]
url = "https://github.com/ZeusLN/github-telegram-notify"

[[repo]]
url = "https://github.com/ZeusLN/js-lnurl"

[[repo]]
url = "https://github.com/ZeusLN/lightning-terminal"

[[repo]]
url = "https://github.com/ZeusLN/lnd"

[[repo]]
url = "https://github.com/ZeusLN/lnd-hex-macaroon-generator"

[[repo]]
url = "https://github.com/ZeusLN/raspiblitz"

[[repo]]
url = "https://github.com/ZeusLN/zeus"

[[repo]]
url = "https://github.com/ZeusLN/zeus-docs"

[[repo]]
url = "https://github.com/ZeusLN/zeus-website"
missing = true

[[repo]]
url = "https://github.com/ZeusLN/zeus-website-classic"

[[repo]]
url = "https://github.com/zhang0125/tron-rosetta-api"

[[repo]]
url = "https://github.com/zhangWilliam/Block-chain"

[[repo]]
url = "https://github.com/zhaojun-sh/dcrm-webapp"

[[repo]]
url = "https://github.com/zhaopinglu/ic"

[[repo]]
url = "https://github.com/zhoujia6139/DefiLlama-Adapters"

[[repo]]
url = "https://github.com/zhuquanbin/ethereum-bip44"

[[repo]]
url = "https://github.com/zieglerher/DefiLlama-Adapters"

[[repo]]
url = "https://github.com/zillerium/sg1"

[[repo]]
url = "https://github.com/zimenkoilya/AragonOS-Client-App"
missing = true

[[repo]]
url = "https://github.com/zinntikumugai/bitcore-lib-susucoin"

[[repo]]
url = "https://github.com/zinntikumugai/monya.old2"

[[repo]]
url = "https://github.com/zipmex/BitGoJS"

[[repo]]
url = "https://github.com/zire/ic123"
missing = true

[[repo]]
url = "https://github.com/zkSNACKs/MempoolSyncer"
missing = true

[[repo]]
url = "https://github.com/zkSNACKs/nostr-publish"

[[repo]]
url = "https://github.com/zkSNACKs/NQRackers"

[[repo]]
url = "https://github.com/zkSNACKs/NWabiSabi"

[[repo]]
url = "https://github.com/zkSNACKs/QRackers"

[[repo]]
url = "https://github.com/zkSNACKs/WabiSabi"

[[repo]]
url = "https://github.com/zkSNACKs/WalletWasabi"

[[repo]]
url = "https://github.com/zkSNACKs/WasabiBenchmark"

[[repo]]
url = "https://github.com/zkSNACKs/WasabiBlog"

[[repo]]
url = "https://github.com/zkSNACKs/WasabiDeploy"

[[repo]]
url = "https://github.com/zkSNACKs/WasabiDesign"

[[repo]]
url = "https://github.com/zkSNACKs/WasabiDoc"

[[repo]]
url = "https://github.com/zkSNACKs/WasabiDoc2"
missing = true

[[repo]]
url = "https://github.com/zkSNACKs/WasabiResearchExperience"

[[repo]]
url = "https://github.com/zkSNACKs/WasabiScripts"

[[repo]]
url = "https://github.com/zkSNACKs/WasabiStats"

[[repo]]
url = "https://github.com/zkSNACKs/WasabiStatTwitterBot"

[[repo]]
url = "https://github.com/zkSNACKs/WasabiSwag"

[[repo]]
url = "https://github.com/zkSNACKs/WasabiWalletWebSite"

[[repo]]
url = "https://github.com/zkSNACKs/WasabiWebsite"

[[repo]]
url = "https://github.com/zkSNACKs/zbx-bitcoin"

[[repo]]
url = "https://github.com/zkSNACKs/zIPs"

[[repo]]
url = "https://github.com/zkSNACKs/zkSNACKsSite"

[[repo]]
url = "https://github.com/zoedberg/lnp-core"

[[repo]]
url = "https://github.com/Zondax/stacks-blockchain-api"

[[repo]]
url = "https://github.com/Zondax/tron-rosetta-api"

[[repo]]
url = "https://github.com/zone117x/clarinet"

[[repo]]
url = "https://github.com/zplit/mxn.cash"
missing = true

[[repo]]
url = "https://github.com/zsmartex/multichain"
missing = true

[[repo]]
url = "https://github.com/ztak-io/ztakio-core"

[[repo]]
url = "https://github.com/ztenretep/tron_tools"

[[repo]]
url = "https://github.com/Zubi-io/Smart-contracts-Vault"

[[repo]]
url = "https://github.com/ZufengW/codecombat"

[[repo]]
url = "https://github.com/ZuInnoTe/hadoopcryptoledger"

[[repo]]
url = "https://github.com/zuladev/bitcore-lib-zula"

[[repo]]
url = "https://github.com/Zulfus/pancake-frontend-clone"

[[repo]]
url = "https://github.com/zurnov/bitcoin-insights"

[[repo]]
url = "https://github.com/Zurvarian/bitcoin-java-101"

[[repo]]
url = "https://github.com/zy0n/bitcore-lib-finite"<|MERGE_RESOLUTION|>--- conflicted
+++ resolved
@@ -56,10 +56,6 @@
   "COLDCARD",
   "CommerceBlock",
   "Core Blockchain",
-<<<<<<< HEAD
-=======
-  "Core DAO",
->>>>>>> 8fed2481
   "Cosmic Bridge",
   "Crown Platform",
   "Crypto.com Chain",
