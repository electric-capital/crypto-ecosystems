--- conflicted
+++ resolved
@@ -25,13 +25,6 @@
 url = "https://github.com/functionland/box-pcb"
 
 [[repo]]
-<<<<<<< HEAD
-url = "https://github.com/functionland/cancan"
-tags = [ "Dfinity", "Backend",]
-
-[[repo]]
-=======
->>>>>>> 6cfc225b
 url = "https://github.com/functionland/cancan-archived"
 
 [[repo]]
@@ -106,14 +99,6 @@
 [[repo]]
 url = "https://github.com/functionland/fx-components"
 
-[[repo]]
-<<<<<<< HEAD
-url = "https://github.com/functionland/fx-design-system"
-tags = [ "Components",]
-
-[[repo]]
-=======
->>>>>>> 6cfc225b
 url = "https://github.com/functionland/fx-files"
 tags = [ "dApp", "File Manager",]
 
