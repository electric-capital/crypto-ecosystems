# Ecosystem Level Information
title = "Ergo Hackathons"

sub_ecosystems = []

github_organizations = [
  "https://github.com/ergo-index",
  "https://github.com/Ergohack-Dashboard-Project",
  "https://github.com/sigmastamp",
]

# Repositories
[[repo]]
url = "https://github.com/ach2swift/ErgoStats"
# 404ing
# [[repo]]
# url = "https://github.com/andrehafner/ergo-payroll"

[[repo]]
url = "https://github.com/cornbelt-dev/sigma-subscriptions-manager"

[[repo]]
url = "https://github.com/danieloravec/ergo-token-swap"

[[repo]]
url = "https://github.com/deadit/paizo"

[[repo]]
url = "https://github.com/dzyphr/2pAtomicSwapExample"

[[repo]]
url = "https://github.com/dzyphr/atomicswapexample"

[[repo]]
url = "https://github.com/dzyphr/SigmaParticle"

[[repo]]
url = "https://github.com/ergo-index/ergo-index-backend"

[[repo]]
url = "https://github.com/ergo-index/ergo-index-backend-python"

[[repo]]
url = "https://github.com/ergo-index/ergo-index-contracts"

[[repo]]
url = "https://github.com/ergo-index/ergo-index-frontend"

[[repo]]
url = "https://github.com/Ergohack-Dashboard-Project/dashboard-project"
<<<<<<< HEAD
# 404ing
# # # # # # # [[repo]]
# # # # # # # url = "https://github.com/gnuion/ergofund-frontend"
=======

[[repo]]
url = "https://github.com/gnuion/ergofund-frontend"
missing = true
>>>>>>> 5c43a894

[[repo]]
url = "https://github.com/hypo10use/quid-games"

[[repo]]
url = "https://github.com/iandebeer/ergo-castanet"

[[repo]]
url = "https://github.com/jaythiya/ergodns-frontend"

[[repo]]
url = "https://github.com/kii-dot/dumdumdum"

[[repo]]
url = "https://github.com/ladopixel/tERGminal"

[[repo]]
url = "https://github.com/networkspore/Netnotes"
<<<<<<< HEAD
# 404ing
# [[repo]]
# url = "https://github.com/osmanthusleaf/ergo-gig"
=======

[[repo]]
url = "https://github.com/osmanthusleaf/ergo-gig"
missing = true
>>>>>>> 5c43a894

[[repo]]
url = "https://github.com/ross-weir/ergo-stealth-address-example"

[[repo]]
url = "https://github.com/ross-weir/ergode"

[[repo]]
url = "https://github.com/sigmastamp/docs"

[[repo]]
url = "https://github.com/sigmastamp/sigmastamp-frontend"

[[repo]]
url = "https://github.com/thedlop/sigma_mint"

[[repo]]
url = "https://github.com/thedlop/sigma_rb"

[[repo]]
url = "https://github.com/thedlop/twotens"

[[repo]]
url = "https://github.com/ThierryM1212/cyti"

[[repo]]
url = "https://github.com/WilfordGrimley/eip38PartialVoting"

[[repo]]
url = "https://github.com/WilfordGrimley/ergo"

[[repo]]
url = "https://github.com/jaythiya/ergodns-frontend/"

[[repo]]
url = "https://github.com/thedlop/twotens"


[[repo]]
url = "https://github.com/ladopixel/tERGminal"

[[repo]]
url = "https://github.com/dzyphr/2pAtomicSwapExample"

[[repo]]
url = "https://github.com/ach2swift/ErgoStats"

[[repo]]
url = "https://github.com/gnuion/ergofund-frontend"

[[repo]]
url = "https://github.com/WilfordGrimley/ErgoSmartPools"

[[repo]]
url = "https://github.com/jaythiya/ergodns-frontend/"

[[repo]]
url = "https://github.com/thedlop/twotens"

[[repo]]
url = "https://github.com/aragogi/Stealth-doc"

[[repo]]
url = "https://github.com/ladopixel/tERGminal"

[[repo]]
url = "https://github.com/dzyphr/2pAtomicSwapExample"

[[repo]]
url = "https://github.com/ach2swift/ErgoStats"


[[repo]]
url = "https://github.com/gnuion/ergofund-frontend"

[[repo]]
url = "https://github.com/WilfordGrimley/ErgoSmartPools"<|MERGE_RESOLUTION|>--- conflicted
+++ resolved
@@ -48,16 +48,7 @@
 
 [[repo]]
 url = "https://github.com/Ergohack-Dashboard-Project/dashboard-project"
-<<<<<<< HEAD
-# 404ing
-# # # # # # # [[repo]]
-# # # # # # # url = "https://github.com/gnuion/ergofund-frontend"
-=======
 
-[[repo]]
-url = "https://github.com/gnuion/ergofund-frontend"
-missing = true
->>>>>>> 5c43a894
 
 [[repo]]
 url = "https://github.com/hypo10use/quid-games"
@@ -76,16 +67,7 @@
 
 [[repo]]
 url = "https://github.com/networkspore/Netnotes"
-<<<<<<< HEAD
-# 404ing
-# [[repo]]
-# url = "https://github.com/osmanthusleaf/ergo-gig"
-=======
 
-[[repo]]
-url = "https://github.com/osmanthusleaf/ergo-gig"
-missing = true
->>>>>>> 5c43a894
 
 [[repo]]
 url = "https://github.com/ross-weir/ergo-stealth-address-example"
