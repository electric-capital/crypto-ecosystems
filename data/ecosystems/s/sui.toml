--- conflicted
+++ resolved
@@ -37,11 +37,8 @@
   "Turbo Finance",
   "Typus Lab",
   "Volo",
-<<<<<<< HEAD
   "Walrus",
-=======
-  "zktx.io",
->>>>>>> ceac6d82
+  "zktx.io"
 ]
 
 github_organizations = ["https://github.com/MystenLabs"]
