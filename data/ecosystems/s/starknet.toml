--- conflicted
+++ resolved
@@ -4,11 +4,8 @@
 sub_ecosystems = [
   "10K Swap",
   "Anima Protocol",
-<<<<<<< HEAD
   "Astarion",
-=======
   "Argent",
->>>>>>> 9bd4dbec
   "Bibliotheca DAO",
   "Braavos",
   "cartridge-gg",
@@ -40,11 +37,8 @@
   "https://github.com/starknet-edu",
   "https://github.com/starknet-io",
   "https://github.com/StarknetAstro",
-<<<<<<< HEAD
   "https://github.com/Early-Starkers",
-=======
   "https://github.com/starkware-libs",
->>>>>>> 9bd4dbec
 ]
 
 # Repositories
