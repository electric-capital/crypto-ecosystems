# Ecosystem Level Information
title = "Minotaur"

sub_ecosystems = []

<<<<<<< HEAD
github_organizations = ["https://github.com/minotaur-ergo"]
=======
github_organizations = [
  "https://github.com/ErgoGravity",
  "https://github.com/rosen-bridge",
]
>>>>>>> 5c43a894

<|MERGE_RESOLUTION|>--- conflicted
+++ resolved
@@ -3,12 +3,7 @@
 
 sub_ecosystems = []
 
-<<<<<<< HEAD
+
 github_organizations = ["https://github.com/minotaur-ergo"]
-=======
-github_organizations = [
-  "https://github.com/ErgoGravity",
-  "https://github.com/rosen-bridge",
-]
->>>>>>> 5c43a894
 
+
